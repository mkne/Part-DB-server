<?php

declare(strict_types=1);

/*
 * This file is part of Part-DB (https://github.com/Part-DB/Part-DB-symfony).
 *
 *  Copyright (C) 2019 - 2022 Jan Böhmer (https://github.com/jbtronics)
 *
 *  This program is free software: you can redistribute it and/or modify
 *  it under the terms of the GNU Affero General Public License as published
 *  by the Free Software Foundation, either version 3 of the License, or
 *  (at your option) any later version.
 *
 *  This program is distributed in the hope that it will be useful,
 *  but WITHOUT ANY WARRANTY; without even the implied warranty of
 *  MERCHANTABILITY or FITNESS FOR A PARTICULAR PURPOSE.  See the
 *  GNU Affero General Public License for more details.
 *
 *  You should have received a copy of the GNU Affero General Public License
 *  along with this program.  If not, see <https://www.gnu.org/licenses/>.
 */
namespace App\Controller;

use App\Services\Attachments\AttachmentSubmitHandler;
use App\Services\Attachments\AttachmentURLGenerator;
use App\Services\Attachments\BuiltinAttachmentsFinder;
use App\Services\Doctrine\DBInfoHelper;
use App\Services\Doctrine\NatsortDebugHelper;
use App\Services\Misc\GitVersionInfo;
use App\Services\System\UpdateAvailableManager;
use App\Settings\AppSettings;
use Symfony\Bundle\FrameworkBundle\Controller\AbstractController;
use Symfony\Component\HttpFoundation\Response;
use Symfony\Component\Routing\Attribute\Route;
use Symfony\Component\Runtime\SymfonyRuntime;

#[Route(path: '/tools')]
class ToolsController extends AbstractController
{
    #[Route(path: '/reel_calc', name: 'tools_reel_calculator')]
    public function reelCalculator(): Response
    {
        $this->denyAccessUnlessGranted('@tools.reel_calculator');

        return $this->render('tools/reel_calculator/reel_calculator.html.twig');
    }

    #[Route(path: '/server_infos', name: 'tools_server_infos')]
    public function systemInfos(GitVersionInfo $versionInfo, DBInfoHelper $DBInfoHelper, NatsortDebugHelper $natsortDebugHelper,
        AttachmentSubmitHandler $attachmentSubmitHandler, UpdateAvailableManager $updateAvailableManager,
        AppSettings $settings): Response
    {
        $this->denyAccessUnlessGranted('@system.server_infos');

        return $this->render('tools/server_infos/server_infos.html.twig', [
            //Part-DB section
            'git_branch' => $versionInfo->getGitBranchName(),
            'git_commit' => $versionInfo->getGitCommitHash(),
            'default_locale' => $settings->system->localization->locale,
            'default_timezone' => $settings->system->localization->timezone,
            'default_currency' => $settings->system->localization->baseCurrency,
            'default_theme' => $settings->system->customization->theme,
            'enabled_locales' => $this->getParameter('partdb.locale_menu'),
            'demo_mode' => $this->getParameter('partdb.demo_mode'),
<<<<<<< HEAD
            'gpdr_compliance' => $this->getParameter('partdb.gdpr_compliance'),
            'use_gravatar' => $settings->system->privacy->useGravatar,
=======
            'gdpr_compliance' => $this->getParameter('partdb.gdpr_compliance'),
            'use_gravatar' => $this->getParameter('partdb.users.use_gravatar'),
>>>>>>> 0f423829
            'email_password_reset' => $this->getParameter('partdb.users.email_pw_reset'),
            'environment' => $this->getParameter('kernel.environment'),
            'is_debug' => $this->getParameter('kernel.debug'),
            'email_sender' => $this->getParameter('partdb.mail.sender_email'),
            'email_sender_name' => $this->getParameter('partdb.mail.sender_name'),
            'allow_attachments_downloads' => $settings->system->attachments->allowDownloads,
            'detailed_error_pages' => $this->getParameter('partdb.error_pages.show_help'),
            'error_page_admin_email' => $this->getParameter('partdb.error_pages.admin_email'),
            'configured_max_file_size' => $settings->system->attachments->maxFileSize,
            'effective_max_file_size' => $attachmentSubmitHandler->getMaximumAllowedUploadSize(),
            'saml_enabled' => $this->getParameter('partdb.saml.enabled'),

            //PHP section
            'php_version' => PHP_VERSION,
            'php_uname' => php_uname('a'),
            'php_sapi' => PHP_SAPI,
            'php_bit_size' => PHP_INT_SIZE * 8,
            'php_extensions' => [...get_loaded_extensions()],
            'php_opcache_enabled' => ini_get('opcache.enable'),
            'php_upload_max_filesize' => ini_get('upload_max_filesize'),
            'php_post_max_size' => ini_get('post_max_size'),
            'kernel_runtime_environment' => $this->getParameter('kernel.runtime_environment'),
            'kernel_runtime_mode' => $this->getParameter('kernel.runtime_mode'),
            'kernel_runtime' => $_SERVER['APP_RUNTIME'] ?? $_ENV['APP_RUNTIME'] ?? SymfonyRuntime::class,

            //DB section
            'db_type' => $DBInfoHelper->getDatabaseType() ?? 'Unknown',
            'db_version' => $DBInfoHelper->getDatabaseVersion() ?? 'Unknown',
            'db_size' => $DBInfoHelper->getDatabaseSize(),
            'db_name' => $DBInfoHelper->getDatabaseName() ?? 'Unknown',
            'db_user' => $DBInfoHelper->getDatabaseUsername() ?? 'Unknown',
            'db_natsort_method' => $natsortDebugHelper->getNaturalSortMethod(),
            'db_natsort_slow_allowed' => $natsortDebugHelper->isSlowNaturalSortAllowed(),

            //New version section
            'new_version_available' => $updateAvailableManager->isUpdateAvailable(),
            'new_version' => $updateAvailableManager->getLatestVersionString(),
            'new_version_url' => $updateAvailableManager->getLatestVersionUrl(),
        ]);
    }

    #[Route(path: '/builtin_footprints', name: 'tools_builtin_footprints_viewer')]
    public function builtInFootprintsViewer(BuiltinAttachmentsFinder $builtinAttachmentsFinder, AttachmentURLGenerator $urlGenerator): Response
    {
        $this->denyAccessUnlessGranted('@tools.builtin_footprints_viewer');

        $grouped_footprints = $builtinAttachmentsFinder->getListOfFootprintsGroupedByFolder();
        $grouped_footprints = array_map(static fn($group) => array_map(static fn($placeholder_filepath) => [
            'filename' => basename((string) $placeholder_filepath),
            'assets_path' => $urlGenerator->placeholderPathToAssetPath($placeholder_filepath),
        ], $group), $grouped_footprints);

        return $this->render('tools/builtin_footprints_viewer/builtin_footprints_viewer.html.twig', [
            'grouped_footprints' => $grouped_footprints,
        ]);
    }

    #[Route(path: '/ic_logos', name: 'tools_ic_logos')]
    public function icLogos(): Response
    {
        $this->denyAccessUnlessGranted('@tools.ic_logos');

        return $this->render('tools/ic_logos/ic_logos.html.twig');
    }
}<|MERGE_RESOLUTION|>--- conflicted
+++ resolved
@@ -63,13 +63,8 @@
             'default_theme' => $settings->system->customization->theme,
             'enabled_locales' => $this->getParameter('partdb.locale_menu'),
             'demo_mode' => $this->getParameter('partdb.demo_mode'),
-<<<<<<< HEAD
-            'gpdr_compliance' => $this->getParameter('partdb.gdpr_compliance'),
             'use_gravatar' => $settings->system->privacy->useGravatar,
-=======
             'gdpr_compliance' => $this->getParameter('partdb.gdpr_compliance'),
-            'use_gravatar' => $this->getParameter('partdb.users.use_gravatar'),
->>>>>>> 0f423829
             'email_password_reset' => $this->getParameter('partdb.users.email_pw_reset'),
             'environment' => $this->getParameter('kernel.environment'),
             'is_debug' => $this->getParameter('kernel.debug'),
