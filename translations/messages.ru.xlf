--- conflicted
+++ resolved
@@ -1454,8 +1454,6 @@
         <target>Форум</target>
       </segment>
     </unit>
-<<<<<<< HEAD
-=======
     <unit id="jOOAjnK" name="homepage.last_activity">
       <notes>
         <note category="file-source" priority="1">Part-DB1\templates\homepage.html.twig:45</note>
@@ -1467,7 +1465,6 @@
         <target>Последние действия</target>
       </segment>
     </unit>
->>>>>>> 4a158db6
     <unit id="bqeaYn7" name="label_generator.title">
       <notes>
         <note category="file-source" priority="1">Part-DB1\templates\LabelSystem\dialog.html.twig:3</note>
