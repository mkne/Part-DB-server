<?xml version="1.0" encoding="utf-8"?>
<xliff xmlns="urn:oasis:names:tc:xliff:document:2.0" version="2.0" srcLang="en" trgLang="en">
  <file id="messages.en">
    <unit id="0Md_YOf" name="attachment_type.caption">
      <notes>
        <note category="file-source" priority="1">Part-DB1\templates\AdminPages\AttachmentTypeAdmin.html.twig:4</note>
        <note priority="1">Part-DB1\templates\AdminPages\AttachmentTypeAdmin.html.twig:4</note>
        <note priority="1">templates\AdminPages\AttachmentTypeAdmin.html.twig:4</note>
      </notes>
      <segment>
        <source>attachment_type.caption</source>
        <target>File types for attachments</target>
      </segment>
    </unit>
    <unit id="5cpaOO8" name="attachment_type.edit">
      <notes>
        <note category="file-source" priority="1">Part-DB1\templates\AdminPages\AttachmentTypeAdmin.html.twig:12</note>
        <note category="state" priority="1">new</note>
      </notes>
      <segment>
        <source>attachment_type.edit</source>
        <target>Edit file type</target>
      </segment>
    </unit>
    <unit id="v83r0Yh" name="attachment_type.new">
      <notes>
        <note category="file-source" priority="1">Part-DB1\templates\AdminPages\AttachmentTypeAdmin.html.twig:16</note>
        <note category="state" priority="1">new</note>
      </notes>
      <segment>
        <source>attachment_type.new</source>
        <target>New file type</target>
      </segment>
    </unit>
    <unit id="OllfX2C" name="category.labelp">
      <notes>
        <note category="file-source" priority="1">Part-DB1\templates\AdminPages\CategoryAdmin.html.twig:4</note>
        <note category="file-source" priority="1">Part-DB1\templates\_sidebar.html.twig:22</note>
        <note category="file-source" priority="1">Part-DB1\templates\_sidebar.html.twig:7</note>
        <note priority="1">Part-DB1\templates\AdminPages\CategoryAdmin.html.twig:4</note>
        <note priority="1">Part-DB1\templates\_sidebar.html.twig:22</note>
        <note priority="1">Part-DB1\templates\_sidebar.html.twig:7</note>
        <note priority="1">templates\AdminPages\CategoryAdmin.html.twig:4</note>
        <note priority="1">templates\base.html.twig:163</note>
        <note priority="1">templates\base.html.twig:170</note>
        <note priority="1">templates\base.html.twig:197</note>
        <note priority="1">templates\base.html.twig:225</note>
      </notes>
      <segment>
        <source>category.labelp</source>
        <target>Categories</target>
      </segment>
    </unit>
    <unit id="lnjU5yu" name="admin.options">
      <notes>
        <note category="file-source" priority="1">Part-DB1\templates\AdminPages\CategoryAdmin.html.twig:8</note>
        <note category="file-source" priority="1">Part-DB1\templates\AdminPages\StorelocationAdmin.html.twig:19</note>
        <note priority="1">Part-DB1\templates\AdminPages\CategoryAdmin.html.twig:8</note>
        <note priority="1">Part-DB1\templates\AdminPages\StorelocationAdmin.html.twig:11</note>
        <note priority="1">templates\AdminPages\CategoryAdmin.html.twig:8</note>
      </notes>
      <segment>
        <source>admin.options</source>
        <target>Options</target>
      </segment>
    </unit>
    <unit id="CuAPq5N" name="admin.advanced">
      <notes>
        <note category="file-source" priority="1">Part-DB1\templates\AdminPages\CategoryAdmin.html.twig:9</note>
        <note category="file-source" priority="1">Part-DB1\templates\AdminPages\CompanyAdminBase.html.twig:15</note>
        <note priority="1">Part-DB1\templates\AdminPages\CategoryAdmin.html.twig:9</note>
        <note priority="1">Part-DB1\templates\AdminPages\CompanyAdminBase.html.twig:15</note>
        <note priority="1">templates\AdminPages\CategoryAdmin.html.twig:9</note>
      </notes>
      <segment>
        <source>admin.advanced</source>
        <target>Advanced</target>
      </segment>
    </unit>
    <unit id="eL_giUu" name="category.edit">
      <notes>
        <note category="file-source" priority="1">Part-DB1\templates\AdminPages\CategoryAdmin.html.twig:13</note>
        <note category="state" priority="1">new</note>
      </notes>
      <segment>
        <source>category.edit</source>
        <target>Edit category</target>
      </segment>
    </unit>
    <unit id="AT4wfK_" name="category.new">
      <notes>
        <note category="file-source" priority="1">Part-DB1\templates\AdminPages\CategoryAdmin.html.twig:17</note>
        <note category="state" priority="1">new</note>
      </notes>
      <segment>
        <source>category.new</source>
        <target>New category</target>
      </segment>
    </unit>
    <unit id="BJtSZa4" name="currency.caption">
      <notes>
        <note category="file-source" priority="1">Part-DB1\templates\AdminPages\CurrencyAdmin.html.twig:4</note>
        <note priority="1">Part-DB1\templates\AdminPages\CurrencyAdmin.html.twig:4</note>
      </notes>
      <segment>
        <source>currency.caption</source>
        <target>Currency</target>
      </segment>
    </unit>
    <unit id="dzfYFww" name="currency.iso_code.caption">
      <notes>
        <note category="file-source" priority="1">Part-DB1\templates\AdminPages\CurrencyAdmin.html.twig:12</note>
        <note priority="1">Part-DB1\templates\AdminPages\CurrencyAdmin.html.twig:12</note>
      </notes>
      <segment>
        <source>currency.iso_code.caption</source>
        <target>ISO code</target>
      </segment>
    </unit>
    <unit id="lrCa3tF" name="currency.symbol.caption">
      <notes>
        <note category="file-source" priority="1">Part-DB1\templates\AdminPages\CurrencyAdmin.html.twig:15</note>
        <note priority="1">Part-DB1\templates\AdminPages\CurrencyAdmin.html.twig:15</note>
      </notes>
      <segment>
        <source>currency.symbol.caption</source>
        <target>Currency symbol</target>
      </segment>
    </unit>
    <unit id="pfHq2BO" name="currency.edit">
      <notes>
        <note category="file-source" priority="1">Part-DB1\templates\AdminPages\CurrencyAdmin.html.twig:29</note>
        <note category="state" priority="1">new</note>
      </notes>
      <segment>
        <source>currency.edit</source>
        <target>Edit currency</target>
      </segment>
    </unit>
    <unit id="b9Ed.K9" name="currency.new">
      <notes>
        <note category="file-source" priority="1">Part-DB1\templates\AdminPages\CurrencyAdmin.html.twig:33</note>
        <note category="state" priority="1">new</note>
      </notes>
      <segment>
        <source>currency.new</source>
        <target>New currency</target>
      </segment>
    </unit>
    <unit id="tlgOYB5" name="device.caption">
      <notes>
        <note category="file-source" priority="1">Part-DB1\templates\AdminPages\DeviceAdmin.html.twig:4</note>
        <note priority="1">Part-DB1\templates\AdminPages\DeviceAdmin.html.twig:4</note>
        <note priority="1">templates\AdminPages\DeviceAdmin.html.twig:4</note>
      </notes>
      <segment>
        <source>device.caption</source>
        <target>Device</target>
      </segment>
    </unit>
    <unit id="fu1Uc_k" name="device.edit">
      <notes>
        <note category="file-source" priority="1">Part-DB1\templates\AdminPages\DeviceAdmin.html.twig:8</note>
        <note category="state" priority="1">new</note>
      </notes>
      <segment>
        <source>device.edit</source>
        <target>Edit device</target>
      </segment>
    </unit>
    <unit id="2z6Gm_r" name="device.new">
      <notes>
        <note category="file-source" priority="1">Part-DB1\templates\AdminPages\DeviceAdmin.html.twig:12</note>
        <note category="state" priority="1">new</note>
      </notes>
      <segment>
        <source>device.new</source>
        <target>New device</target>
      </segment>
    </unit>
    <unit id="lQ8QeGr" name="search.placeholder">
      <notes>
        <note category="file-source" priority="1">Part-DB1\templates\AdminPages\EntityAdminBase.html.twig:19</note>
        <note category="file-source" priority="1">Part-DB1\templates\_navbar_search.html.twig:67</note>
        <note category="file-source" priority="1">Part-DB1\templates\_sidebar.html.twig:27</note>
        <note category="file-source" priority="1">Part-DB1\templates\_sidebar.html.twig:43</note>
        <note category="file-source" priority="1">Part-DB1\templates\_sidebar.html.twig:63</note>
        <note priority="1">Part-DB1\templates\AdminPages\EntityAdminBase.html.twig:19</note>
        <note priority="1">Part-DB1\templates\_navbar_search.html.twig:61</note>
        <note priority="1">Part-DB1\templates\_sidebar.html.twig:27</note>
        <note priority="1">Part-DB1\templates\_sidebar.html.twig:43</note>
        <note priority="1">Part-DB1\templates\_sidebar.html.twig:63</note>
        <note priority="1">templates\AdminPages\EntityAdminBase.html.twig:9</note>
        <note priority="1">templates\base.html.twig:80</note>
        <note priority="1">templates\base.html.twig:179</note>
        <note priority="1">templates\base.html.twig:206</note>
        <note priority="1">templates\base.html.twig:237</note>
      </notes>
      <segment>
        <source>search.placeholder</source>
        <target>Search</target>
      </segment>
    </unit>
    <unit id="10f_Ka3" name="expandAll">
      <notes>
        <note category="file-source" priority="1">Part-DB1\templates\AdminPages\EntityAdminBase.html.twig:23</note>
        <note category="file-source" priority="1">Part-DB1\templates\_sidebar.html.twig:3</note>
        <note priority="1">Part-DB1\templates\AdminPages\EntityAdminBase.html.twig:23</note>
        <note priority="1">Part-DB1\templates\_sidebar.html.twig:3</note>
        <note priority="1">templates\AdminPages\EntityAdminBase.html.twig:13</note>
        <note priority="1">templates\base.html.twig:166</note>
        <note priority="1">templates\base.html.twig:193</note>
        <note priority="1">templates\base.html.twig:221</note>
      </notes>
      <segment>
        <source>expandAll</source>
        <target>Expand All</target>
      </segment>
    </unit>
    <unit id="eS_kUcS" name="reduceAll">
      <notes>
        <note category="file-source" priority="1">Part-DB1\templates\AdminPages\EntityAdminBase.html.twig:27</note>
        <note category="file-source" priority="1">Part-DB1\templates\_sidebar.html.twig:4</note>
        <note priority="1">Part-DB1\templates\AdminPages\EntityAdminBase.html.twig:27</note>
        <note priority="1">Part-DB1\templates\_sidebar.html.twig:4</note>
        <note priority="1">templates\AdminPages\EntityAdminBase.html.twig:17</note>
        <note priority="1">templates\base.html.twig:167</note>
        <note priority="1">templates\base.html.twig:194</note>
        <note priority="1">templates\base.html.twig:222</note>
      </notes>
      <segment>
        <source>reduceAll</source>
        <target>Reduce All</target>
      </segment>
    </unit>
    <unit id="tagdXMa" name="part.info.timetravel_hint">
      <notes>
        <note category="file-source" priority="1">Part-DB1\templates\AdminPages\EntityAdminBase.html.twig:54</note>
        <note category="file-source" priority="1">Part-DB1\templates\Parts\info\_sidebar.html.twig:4</note>
        <note priority="1">Part-DB1\templates\AdminPages\EntityAdminBase.html.twig:54</note>
        <note priority="1">Part-DB1\templates\Parts\info\_sidebar.html.twig:4</note>
      </notes>
      <segment>
        <source>part.info.timetravel_hint</source>
        <target><![CDATA[This is how the part appeared before %timestamp%. <i>Please note that this feature is experimental, so the infos are maybe not correct.</i>]]></target>
      </segment>
    </unit>
    <unit id="7uawYY6" name="standard.label">
      <notes>
        <note category="file-source" priority="1">Part-DB1\templates\AdminPages\EntityAdminBase.html.twig:60</note>
        <note priority="1">Part-DB1\templates\AdminPages\EntityAdminBase.html.twig:60</note>
        <note priority="1">templates\AdminPages\EntityAdminBase.html.twig:42</note>
      </notes>
      <segment>
        <source>standard.label</source>
        <target>Properties</target>
      </segment>
    </unit>
    <unit id="Fe5ax26" name="infos.label">
      <notes>
        <note category="file-source" priority="1">Part-DB1\templates\AdminPages\EntityAdminBase.html.twig:61</note>
        <note priority="1">Part-DB1\templates\AdminPages\EntityAdminBase.html.twig:61</note>
        <note priority="1">templates\AdminPages\EntityAdminBase.html.twig:43</note>
      </notes>
      <segment>
        <source>infos.label</source>
        <target>Infos</target>
      </segment>
    </unit>
    <unit id="PNqzf_X" name="history.label">
      <notes>
        <note category="file-source" priority="1">Part-DB1\templates\AdminPages\EntityAdminBase.html.twig:63</note>
        <note priority="1">Part-DB1\templates\AdminPages\EntityAdminBase.html.twig:63</note>
        <note priority="1">new</note>
      </notes>
      <segment>
        <source>history.label</source>
        <target>History</target>
      </segment>
    </unit>
    <unit id="Y2QKWU9" name="export.label">
      <notes>
        <note category="file-source" priority="1">Part-DB1\templates\AdminPages\EntityAdminBase.html.twig:66</note>
        <note priority="1">Part-DB1\templates\AdminPages\EntityAdminBase.html.twig:66</note>
        <note priority="1">templates\AdminPages\EntityAdminBase.html.twig:45</note>
      </notes>
      <segment>
        <source>export.label</source>
        <target>Export</target>
      </segment>
    </unit>
    <unit id="k5fWSN4" name="import_export.label">
      <notes>
        <note category="file-source" priority="1">Part-DB1\templates\AdminPages\EntityAdminBase.html.twig:68</note>
        <note priority="1">Part-DB1\templates\AdminPages\EntityAdminBase.html.twig:68</note>
        <note priority="1">templates\AdminPages\EntityAdminBase.html.twig:47</note>
      </notes>
      <segment>
        <source>import_export.label</source>
        <target>Import / Export</target>
      </segment>
    </unit>
    <unit id="sOYxh4M" name="mass_creation.label">
      <notes>
        <note category="file-source" priority="1">Part-DB1\templates\AdminPages\EntityAdminBase.html.twig:69</note>
        <note priority="1">Part-DB1\templates\AdminPages\EntityAdminBase.html.twig:69</note>
      </notes>
      <segment>
        <source>mass_creation.label</source>
        <target>Mass creation</target>
      </segment>
    </unit>
    <unit id="wTQX7oE" name="admin.common">
      <notes>
        <note category="file-source" priority="1">Part-DB1\templates\AdminPages\EntityAdminBase.html.twig:82</note>
        <note priority="1">Part-DB1\templates\AdminPages\EntityAdminBase.html.twig:82</note>
        <note priority="1">templates\AdminPages\EntityAdminBase.html.twig:59</note>
      </notes>
      <segment>
        <source>admin.common</source>
        <target>Common</target>
      </segment>
    </unit>
    <unit id="NmnCJhH" name="admin.attachments">
      <notes>
        <note category="file-source" priority="1">Part-DB1\templates\AdminPages\EntityAdminBase.html.twig:86</note>
        <note priority="1">Part-DB1\templates\AdminPages\EntityAdminBase.html.twig:86</note>
      </notes>
      <segment>
        <source>admin.attachments</source>
        <target>Attachments</target>
      </segment>
    </unit>
    <unit id="TA1hSYV" name="admin.parameters">
      <notes>
        <note category="file-source" priority="1">Part-DB1\templates\AdminPages\EntityAdminBase.html.twig:90</note>
      </notes>
      <segment>
        <source>admin.parameters</source>
        <target>Parameters</target>
      </segment>
    </unit>
    <unit id="R949JGz" name="export_all.label">
      <notes>
        <note category="file-source" priority="1">Part-DB1\templates\AdminPages\EntityAdminBase.html.twig:179</note>
        <note priority="1">Part-DB1\templates\AdminPages\EntityAdminBase.html.twig:167</note>
        <note priority="1">templates\AdminPages\EntityAdminBase.html.twig:142</note>
      </notes>
      <segment>
        <source>export_all.label</source>
        <target>Export all elements</target>
      </segment>
    </unit>
    <unit id="zPSdxU4" name="mass_creation.help">
      <notes>
        <note category="file-source" priority="1">Part-DB1\templates\AdminPages\EntityAdminBase.html.twig:185</note>
        <note priority="1">Part-DB1\templates\AdminPages\EntityAdminBase.html.twig:173</note>
      </notes>
      <segment>
        <source>mass_creation.help</source>
        <target>Each line will be interpreted as a name of a element, which will be created.</target>
      </segment>
    </unit>
    <unit id="a5.CFfq" name="edit.caption">
      <notes>
        <note category="file-source" priority="1">Part-DB1\templates\AdminPages\EntityAdminBase.html.twig:45</note>
        <note priority="1">Part-DB1\templates\AdminPages\EntityAdminBase.html.twig:45</note>
        <note priority="1">templates\AdminPages\EntityAdminBase.html.twig:35</note>
      </notes>
      <segment>
        <source>edit.caption</source>
        <target>Edit element "%name"</target>
      </segment>
    </unit>
    <unit id="bblk5.r" name="new.caption">
      <notes>
        <note category="file-source" priority="1">Part-DB1\templates\AdminPages\EntityAdminBase.html.twig:50</note>
        <note priority="1">Part-DB1\templates\AdminPages\EntityAdminBase.html.twig:50</note>
        <note priority="1">templates\AdminPages\EntityAdminBase.html.twig:37</note>
      </notes>
      <segment>
        <source>new.caption</source>
        <target>New element</target>
      </segment>
    </unit>
    <unit id="ZJ9SPOS" name="footprint.labelp">
      <notes>
        <note category="file-source" priority="1">Part-DB1\templates\AdminPages\FootprintAdmin.html.twig:4</note>
        <note category="file-source" priority="1">Part-DB1\templates\_sidebar.html.twig:9</note>
        <note priority="1">Part-DB1\templates\AdminPages\FootprintAdmin.html.twig:4</note>
        <note priority="1">Part-DB1\templates\_sidebar.html.twig:9</note>
        <note priority="1">templates\base.html.twig:172</note>
        <note priority="1">templates\base.html.twig:199</note>
        <note priority="1">templates\base.html.twig:227</note>
      </notes>
      <segment>
        <source>footprint.labelp</source>
        <target>Footprints</target>
      </segment>
    </unit>
    <unit id="U4500WS" name="footprint.edit">
      <notes>
        <note category="file-source" priority="1">Part-DB1\templates\AdminPages\FootprintAdmin.html.twig:13</note>
        <note category="state" priority="1">new</note>
      </notes>
      <segment>
        <source>footprint.edit</source>
        <target>Edit footprint</target>
      </segment>
    </unit>
    <unit id="O3SliSK" name="footprint.new">
      <notes>
        <note category="file-source" priority="1">Part-DB1\templates\AdminPages\FootprintAdmin.html.twig:17</note>
        <note category="state" priority="1">new</note>
      </notes>
      <segment>
        <source>footprint.new</source>
        <target>New footprint</target>
      </segment>
    </unit>
    <unit id="ZOZqHeB" name="group.edit.caption">
      <notes>
        <note category="file-source" priority="1">Part-DB1\templates\AdminPages\GroupAdmin.html.twig:4</note>
        <note priority="1">Part-DB1\templates\AdminPages\GroupAdmin.html.twig:4</note>
      </notes>
      <segment>
        <source>group.edit.caption</source>
        <target>Groups</target>
      </segment>
    </unit>
    <unit id="iK5P0V5" name="user.edit.permissions">
      <notes>
        <note category="file-source" priority="1">Part-DB1\templates\AdminPages\GroupAdmin.html.twig:9</note>
        <note category="file-source" priority="1">Part-DB1\templates\AdminPages\UserAdmin.html.twig:16</note>
        <note priority="1">Part-DB1\templates\AdminPages\GroupAdmin.html.twig:9</note>
        <note priority="1">Part-DB1\templates\AdminPages\UserAdmin.html.twig:16</note>
      </notes>
      <segment>
        <source>user.edit.permissions</source>
        <target>Permissions</target>
      </segment>
    </unit>
    <unit id="BaTTHkG" name="group.edit">
      <notes>
        <note category="file-source" priority="1">Part-DB1\templates\AdminPages\GroupAdmin.html.twig:24</note>
        <note category="state" priority="1">new</note>
      </notes>
      <segment>
        <source>group.edit</source>
        <target>Edit group</target>
      </segment>
    </unit>
    <unit id="vdjTPNv" name="group.new">
      <notes>
        <note category="file-source" priority="1">Part-DB1\templates\AdminPages\GroupAdmin.html.twig:28</note>
        <note category="state" priority="1">new</note>
      </notes>
      <segment>
        <source>group.new</source>
        <target>New group</target>
      </segment>
    </unit>
    <unit id="Rr_.JrB" name="label_profile.caption">
      <notes>
        <note category="file-source" priority="1">Part-DB1\templates\AdminPages\LabelProfileAdmin.html.twig:4</note>
      </notes>
      <segment>
        <source>label_profile.caption</source>
        <target>Label profiles</target>
      </segment>
    </unit>
    <unit id="QPqYdRg" name="label_profile.advanced">
      <notes>
        <note category="file-source" priority="1">Part-DB1\templates\AdminPages\LabelProfileAdmin.html.twig:8</note>
      </notes>
      <segment>
        <source>label_profile.advanced</source>
        <target>Advanced</target>
      </segment>
    </unit>
    <unit id="Pi_q_nj" name="label_profile.comment">
      <notes>
        <note category="file-source" priority="1">Part-DB1\templates\AdminPages\LabelProfileAdmin.html.twig:9</note>
      </notes>
      <segment>
        <source>label_profile.comment</source>
        <target>Comment</target>
      </segment>
    </unit>
    <unit id="VwVLyJA" name="label_profile.edit">
      <notes>
        <note category="file-source" priority="1">Part-DB1\templates\AdminPages\LabelProfileAdmin.html.twig:55</note>
        <note category="state" priority="1">new</note>
      </notes>
      <segment>
        <source>label_profile.edit</source>
        <target>Edit label profile</target>
      </segment>
    </unit>
    <unit id="lObewxU" name="label_profile.new">
      <notes>
        <note category="file-source" priority="1">Part-DB1\templates\AdminPages\LabelProfileAdmin.html.twig:59</note>
        <note category="state" priority="1">new</note>
      </notes>
      <segment>
        <source>label_profile.new</source>
        <target>New label profile</target>
      </segment>
    </unit>
    <unit id="Fum_mCX" name="manufacturer.caption">
      <notes>
        <note category="file-source" priority="1">Part-DB1\templates\AdminPages\ManufacturerAdmin.html.twig:4</note>
        <note priority="1">Part-DB1\templates\AdminPages\ManufacturerAdmin.html.twig:4</note>
        <note priority="1">templates\AdminPages\ManufacturerAdmin.html.twig:4</note>
      </notes>
      <segment>
        <source>manufacturer.caption</source>
        <target>Manufacturers</target>
      </segment>
    </unit>
    <unit id="e41FWWa" name="manufacturer.edit">
      <notes>
        <note category="file-source" priority="1">Part-DB1\templates\AdminPages\ManufacturerAdmin.html.twig:8</note>
        <note category="state" priority="1">new</note>
      </notes>
      <segment>
        <source>manufacturer.edit</source>
        <target>Edit manufacturer</target>
      </segment>
    </unit>
    <unit id="g4gO3Qs" name="manufacturer.new">
      <notes>
        <note category="file-source" priority="1">Part-DB1\templates\AdminPages\ManufacturerAdmin.html.twig:12</note>
        <note category="state" priority="1">new</note>
      </notes>
      <segment>
        <source>manufacturer.new</source>
        <target>New manufacturer</target>
      </segment>
    </unit>
    <unit id="6tFKnGD" name="measurement_unit.caption">
      <notes>
        <note category="file-source" priority="1">Part-DB1\templates\AdminPages\MeasurementUnitAdmin.html.twig:4</note>
        <note priority="1">Part-DB1\templates\AdminPages\MeasurementUnitAdmin.html.twig:4</note>
      </notes>
      <segment>
        <source>measurement_unit.caption</source>
        <target>Measurement Unit</target>
      </segment>
    </unit>
    <unit id="vZGwiMS" name="storelocation.labelp">
      <notes>
        <note category="file-source" priority="1">Part-DB1\templates\AdminPages\StorelocationAdmin.html.twig:5</note>
        <note category="file-source" priority="1">Part-DB1\templates\_sidebar.html.twig:8</note>
        <note priority="1">Part-DB1\templates\AdminPages\StorelocationAdmin.html.twig:4</note>
        <note priority="1">Part-DB1\templates\_sidebar.html.twig:8</note>
        <note priority="1">templates\base.html.twig:171</note>
        <note priority="1">templates\base.html.twig:198</note>
        <note priority="1">templates\base.html.twig:226</note>
      </notes>
      <segment>
        <source>storelocation.labelp</source>
        <target>Storelocations</target>
      </segment>
    </unit>
    <unit id="eSA7p5N" name="storelocation.edit">
      <notes>
        <note category="file-source" priority="1">Part-DB1\templates\AdminPages\StorelocationAdmin.html.twig:32</note>
        <note category="state" priority="1">new</note>
      </notes>
      <segment>
        <source>storelocation.edit</source>
        <target>Edit store location</target>
      </segment>
    </unit>
    <unit id="eIvG1.A" name="storelocation.new">
      <notes>
        <note category="file-source" priority="1">Part-DB1\templates\AdminPages\StorelocationAdmin.html.twig:36</note>
        <note category="state" priority="1">new</note>
      </notes>
      <segment>
        <source>storelocation.new</source>
        <target>New store location</target>
      </segment>
    </unit>
    <unit id="ykqfBBp" name="supplier.caption">
      <notes>
        <note category="file-source" priority="1">Part-DB1\templates\AdminPages\SupplierAdmin.html.twig:4</note>
        <note priority="1">Part-DB1\templates\AdminPages\SupplierAdmin.html.twig:4</note>
        <note priority="1">templates\AdminPages\SupplierAdmin.html.twig:4</note>
      </notes>
      <segment>
        <source>supplier.caption</source>
        <target>Suppliers</target>
      </segment>
    </unit>
    <unit id="DpVIJeK" name="supplier.edit">
      <notes>
        <note category="file-source" priority="1">Part-DB1\templates\AdminPages\SupplierAdmin.html.twig:16</note>
        <note category="state" priority="1">new</note>
      </notes>
      <segment>
        <source>supplier.edit</source>
        <target>Edit supplier</target>
      </segment>
    </unit>
    <unit id="AcG6iT_" name="supplier.new">
      <notes>
        <note category="file-source" priority="1">Part-DB1\templates\AdminPages\SupplierAdmin.html.twig:20</note>
        <note category="state" priority="1">new</note>
      </notes>
      <segment>
        <source>supplier.new</source>
        <target>New supplier</target>
      </segment>
    </unit>
    <unit id=".YoS4pi" name="user.edit.caption">
      <notes>
        <note category="file-source" priority="1">Part-DB1\templates\AdminPages\UserAdmin.html.twig:8</note>
        <note priority="1">Part-DB1\templates\AdminPages\UserAdmin.html.twig:8</note>
      </notes>
      <segment>
        <source>user.edit.caption</source>
        <target>Users</target>
      </segment>
    </unit>
    <unit id="eDE4Z9X" name="user.edit.configuration">
      <notes>
        <note category="file-source" priority="1">Part-DB1\templates\AdminPages\UserAdmin.html.twig:14</note>
        <note priority="1">Part-DB1\templates\AdminPages\UserAdmin.html.twig:14</note>
      </notes>
      <segment>
        <source>user.edit.configuration</source>
        <target>Configuration</target>
      </segment>
    </unit>
    <unit id="3HIFZxy" name="user.edit.password">
      <notes>
        <note category="file-source" priority="1">Part-DB1\templates\AdminPages\UserAdmin.html.twig:15</note>
        <note priority="1">Part-DB1\templates\AdminPages\UserAdmin.html.twig:15</note>
      </notes>
      <segment>
        <source>user.edit.password</source>
        <target>Password</target>
      </segment>
    </unit>
    <unit id="CpSdWDM" name="user.edit.tfa.caption">
      <notes>
        <note category="file-source" priority="1">Part-DB1\templates\AdminPages\UserAdmin.html.twig:45</note>
        <note priority="1">Part-DB1\templates\AdminPages\UserAdmin.html.twig:45</note>
      </notes>
      <segment>
        <source>user.edit.tfa.caption</source>
        <target>Two-factor authentication</target>
      </segment>
    </unit>
    <unit id="QAuf3JI" name="user.edit.tfa.google_active">
      <notes>
        <note category="file-source" priority="1">Part-DB1\templates\AdminPages\UserAdmin.html.twig:47</note>
        <note priority="1">Part-DB1\templates\AdminPages\UserAdmin.html.twig:47</note>
      </notes>
      <segment>
        <source>user.edit.tfa.google_active</source>
        <target>Authenticator app active</target>
      </segment>
    </unit>
    <unit id="7v_PSOf" name="tfa_backup.remaining_tokens">
      <notes>
        <note category="file-source" priority="1">Part-DB1\templates\AdminPages\UserAdmin.html.twig:48</note>
        <note category="file-source" priority="1">Part-DB1\templates\Users\backup_codes.html.twig:15</note>
        <note category="file-source" priority="1">Part-DB1\templates\Users\_2fa_settings.html.twig:95</note>
        <note priority="1">Part-DB1\templates\AdminPages\UserAdmin.html.twig:48</note>
        <note priority="1">Part-DB1\templates\Users\backup_codes.html.twig:15</note>
        <note priority="1">Part-DB1\templates\Users\_2fa_settings.html.twig:95</note>
      </notes>
      <segment>
        <source>tfa_backup.remaining_tokens</source>
        <target>Remaining backup codes count</target>
      </segment>
    </unit>
    <unit id="xhNIm7L" name="tfa_backup.generation_date">
      <notes>
        <note category="file-source" priority="1">Part-DB1\templates\AdminPages\UserAdmin.html.twig:49</note>
        <note category="file-source" priority="1">Part-DB1\templates\Users\backup_codes.html.twig:17</note>
        <note category="file-source" priority="1">Part-DB1\templates\Users\_2fa_settings.html.twig:96</note>
        <note priority="1">Part-DB1\templates\AdminPages\UserAdmin.html.twig:49</note>
        <note priority="1">Part-DB1\templates\Users\backup_codes.html.twig:17</note>
        <note priority="1">Part-DB1\templates\Users\_2fa_settings.html.twig:96</note>
      </notes>
      <segment>
        <source>tfa_backup.generation_date</source>
        <target>Generation date of the backup codes</target>
      </segment>
    </unit>
    <unit id="_m6S_4Y" name="user.edit.tfa.disabled">
      <notes>
        <note category="file-source" priority="1">Part-DB1\templates\AdminPages\UserAdmin.html.twig:53</note>
        <note category="file-source" priority="1">Part-DB1\templates\AdminPages\UserAdmin.html.twig:60</note>
        <note priority="1">Part-DB1\templates\AdminPages\UserAdmin.html.twig:53</note>
        <note priority="1">Part-DB1\templates\AdminPages\UserAdmin.html.twig:60</note>
      </notes>
      <segment>
        <source>user.edit.tfa.disabled</source>
        <target>Method not enabled</target>
      </segment>
    </unit>
    <unit id="TagZ6I5" name="user.edit.tfa.u2f_keys_count">
      <notes>
        <note category="file-source" priority="1">Part-DB1\templates\AdminPages\UserAdmin.html.twig:56</note>
        <note priority="1">Part-DB1\templates\AdminPages\UserAdmin.html.twig:56</note>
      </notes>
      <segment>
        <source>user.edit.tfa.u2f_keys_count</source>
        <target>Active security keys</target>
      </segment>
    </unit>
    <unit id=".K9hu_c" name="user.edit.tfa.disable_tfa_title">
      <notes>
        <note category="file-source" priority="1">Part-DB1\templates\AdminPages\UserAdmin.html.twig:72</note>
        <note priority="1">Part-DB1\templates\AdminPages\UserAdmin.html.twig:72</note>
      </notes>
      <segment>
        <source>user.edit.tfa.disable_tfa_title</source>
        <target>Do you really want to proceed?</target>
      </segment>
    </unit>
    <unit id="xORuIU4" name="user.edit.tfa.disable_tfa_message">
      <notes>
        <note category="file-source" priority="1">Part-DB1\templates\AdminPages\UserAdmin.html.twig:72</note>
        <note priority="1">Part-DB1\templates\AdminPages\UserAdmin.html.twig:72</note>
      </notes>
      <segment>
        <source>user.edit.tfa.disable_tfa_message</source>
        <target><![CDATA[This will disable <b>all active two-factor authentication methods of the user</b> and delete the <b>backup codes</b>! 
<br>
The user will have to set up all two-factor authentication methods again and print new backup codes! <br><br>
<b>Only do this if you are absolutely sure about the identity of the user (seeking help), otherwise the account could be compromised by an attacker!</b>]]></target>
      </segment>
    </unit>
    <unit id="02HvwiS" name="user.edit.tfa.disable_tfa.btn">
      <notes>
        <note category="file-source" priority="1">Part-DB1\templates\AdminPages\UserAdmin.html.twig:73</note>
        <note priority="1">Part-DB1\templates\AdminPages\UserAdmin.html.twig:73</note>
      </notes>
      <segment>
        <source>user.edit.tfa.disable_tfa.btn</source>
        <target>Disable all two-factor authentication methods</target>
      </segment>
    </unit>
    <unit id="vQxH4zm" name="user.edit">
      <notes>
        <note category="file-source" priority="1">Part-DB1\templates\AdminPages\UserAdmin.html.twig:85</note>
        <note category="state" priority="1">new</note>
      </notes>
      <segment>
        <source>user.edit</source>
        <target>Edit user</target>
      </segment>
    </unit>
    <unit id="TvuuOMC" name="user.new">
      <notes>
        <note category="file-source" priority="1">Part-DB1\templates\AdminPages\UserAdmin.html.twig:89</note>
        <note category="state" priority="1">new</note>
      </notes>
      <segment>
        <source>user.new</source>
        <target>New user</target>
      </segment>
    </unit>
    <unit id="0EjI8FY" name="attachment.delete">
      <notes>
        <note category="file-source" priority="1">Part-DB1\templates\AdminPages\_attachments.html.twig:4</note>
        <note category="file-source" priority="1">Part-DB1\templates\Parts\edit\_attachments.html.twig:4</note>
        <note priority="1">Part-DB1\templates\AdminPages\_attachments.html.twig:4</note>
        <note priority="1">Part-DB1\templates\Parts\edit\_attachments.html.twig:4</note>
        <note priority="1">Part-DB1\templates\Parts\info\_attachments_info.html.twig:63</note>
      </notes>
      <segment>
        <source>attachment.delete</source>
        <target>Delete</target>
      </segment>
    </unit>
    <unit id="ffvhms1" name="attachment.external">
      <notes>
        <note category="file-source" priority="1">Part-DB1\templates\AdminPages\_attachments.html.twig:41</note>
        <note category="file-source" priority="1">Part-DB1\templates\Parts\edit\_attachments.html.twig:38</note>
        <note category="file-source" priority="1">Part-DB1\templates\Parts\info\_attachments_info.html.twig:35</note>
        <note category="file-source" priority="1">Part-DB1\src\DataTables\AttachmentDataTable.php:159</note>
        <note priority="1">Part-DB1\templates\Parts\edit\_attachments.html.twig:38</note>
        <note priority="1">Part-DB1\src\DataTables\AttachmentDataTable.php:159</note>
      </notes>
      <segment>
        <source>attachment.external</source>
        <target>External</target>
      </segment>
    </unit>
    <unit id="vTU.j2g" name="attachment.preview.alt">
      <notes>
        <note category="file-source" priority="1">Part-DB1\templates\AdminPages\_attachments.html.twig:49</note>
        <note category="file-source" priority="1">Part-DB1\templates\Parts\edit\_attachments.html.twig:47</note>
        <note priority="1">Part-DB1\templates\AdminPages\_attachments.html.twig:47</note>
        <note priority="1">Part-DB1\templates\Parts\edit\_attachments.html.twig:45</note>
      </notes>
      <segment>
        <source>attachment.preview.alt</source>
        <target>Attachment thumbnail</target>
      </segment>
    </unit>
    <unit id="CNqXx.c" name="attachment.view">
      <notes>
        <note category="file-source" priority="1">Part-DB1\templates\AdminPages\_attachments.html.twig:52</note>
        <note category="file-source" priority="1">Part-DB1\templates\Parts\edit\_attachments.html.twig:50</note>
        <note category="file-source" priority="1">Part-DB1\templates\Parts\info\_attachments_info.html.twig:62</note>
        <note priority="1">Part-DB1\templates\AdminPages\_attachments.html.twig:50</note>
        <note priority="1">Part-DB1\templates\Parts\edit\_attachments.html.twig:48</note>
        <note priority="1">Part-DB1\templates\Parts\info\_attachments_info.html.twig:45</note>
      </notes>
      <segment>
        <source>attachment.view</source>
        <target>View</target>
      </segment>
    </unit>
    <unit id="HnHc.HV" name="attachment.file_not_found">
      <notes>
        <note category="file-source" priority="1">Part-DB1\templates\AdminPages\_attachments.html.twig:58</note>
        <note category="file-source" priority="1">Part-DB1\templates\Parts\edit\_attachments.html.twig:56</note>
        <note category="file-source" priority="1">Part-DB1\templates\Parts\info\_attachments_info.html.twig:43</note>
        <note category="file-source" priority="1">Part-DB1\src\DataTables\AttachmentDataTable.php:166</note>
        <note priority="1">Part-DB1\templates\AdminPages\_attachments.html.twig:56</note>
        <note priority="1">Part-DB1\templates\Parts\edit\_attachments.html.twig:54</note>
        <note priority="1">Part-DB1\templates\Parts\info\_attachments_info.html.twig:38</note>
        <note priority="1">Part-DB1\src\DataTables\AttachmentDataTable.php:166</note>
      </notes>
      <segment>
        <source>attachment.file_not_found</source>
        <target>File not found</target>
      </segment>
    </unit>
    <unit id="vnfQKjk" name="attachment.secure">
      <notes>
        <note category="file-source" priority="1">Part-DB1\templates\AdminPages\_attachments.html.twig:66</note>
        <note category="file-source" priority="1">Part-DB1\templates\Parts\edit\_attachments.html.twig:64</note>
        <note category="file-source" priority="1">Part-DB1\templates\Parts\info\_attachments_info.html.twig:48</note>
        <note priority="1">Part-DB1\templates\Parts\edit\_attachments.html.twig:62</note>
      </notes>
      <segment>
        <source>attachment.secure</source>
        <target>Private attachment</target>
      </segment>
    </unit>
    <unit id="NCjSwVs" name="attachment.create">
      <notes>
        <note category="file-source" priority="1">Part-DB1\templates\AdminPages\_attachments.html.twig:79</note>
        <note category="file-source" priority="1">Part-DB1\templates\Parts\edit\_attachments.html.twig:77</note>
        <note priority="1">Part-DB1\templates\AdminPages\_attachments.html.twig:77</note>
        <note priority="1">Part-DB1\templates\Parts\edit\_attachments.html.twig:75</note>
      </notes>
      <segment>
        <source>attachment.create</source>
        <target>Add attachment</target>
      </segment>
    </unit>
    <unit id="kxhr8KP" name="part_lot.edit.delete.confirm">
      <notes>
        <note category="file-source" priority="1">Part-DB1\templates\AdminPages\_attachments.html.twig:84</note>
        <note category="file-source" priority="1">Part-DB1\templates\Parts\edit\_attachments.html.twig:82</note>
        <note category="file-source" priority="1">Part-DB1\templates\Parts\edit\_lots.html.twig:33</note>
        <note priority="1">Part-DB1\templates\AdminPages\_attachments.html.twig:82</note>
        <note priority="1">Part-DB1\templates\Parts\edit\_attachments.html.twig:80</note>
        <note priority="1">Part-DB1\templates\Parts\edit\_lots.html.twig:33</note>
      </notes>
      <segment>
        <source>part_lot.edit.delete.confirm</source>
        <target>Do you really want to delete this stock? This can not be undone!</target>
      </segment>
    </unit>
    <unit id="RqM7iAG" name="entity.delete.confirm_title">
      <notes>
        <note category="file-source" priority="1">Part-DB1\templates\AdminPages\_delete_form.html.twig:2</note>
        <note priority="1">Part-DB1\templates\AdminPages\_delete_form.html.twig:2</note>
        <note priority="1">templates\AdminPages\_delete_form.html.twig:2</note>
      </notes>
      <segment>
        <source>entity.delete.confirm_title</source>
        <target>You really want to delete %name%?</target>
      </segment>
    </unit>
    <unit id="0B3xeO2" name="entity.delete.message">
      <notes>
        <note category="file-source" priority="1">Part-DB1\templates\AdminPages\_delete_form.html.twig:3</note>
        <note priority="1">Part-DB1\templates\AdminPages\_delete_form.html.twig:3</note>
        <note priority="1">templates\AdminPages\_delete_form.html.twig:3</note>
      </notes>
      <segment>
        <source>entity.delete.message</source>
        <target><![CDATA[This can not be undone!
<br>
Subelements will be moved upwards.]]></target>
      </segment>
    </unit>
    <unit id="eyyICVM" name="entity.delete">
      <notes>
        <note category="file-source" priority="1">Part-DB1\templates\AdminPages\_delete_form.html.twig:11</note>
        <note priority="1">Part-DB1\templates\AdminPages\_delete_form.html.twig:11</note>
        <note priority="1">templates\AdminPages\_delete_form.html.twig:9</note>
      </notes>
      <segment>
        <source>entity.delete</source>
        <target>Delete element</target>
      </segment>
    </unit>
    <unit id="jix.mo1" name="edit.log_comment">
      <notes>
        <note category="file-source" priority="1">Part-DB1\templates\AdminPages\_delete_form.html.twig:16</note>
        <note category="file-source" priority="1">Part-DB1\templates\Parts\info\_tools.html.twig:45</note>
        <note category="file-source" priority="1">Part-DB1\src\Form\Part\PartBaseType.php:286</note>
        <note priority="1">Part-DB1\templates\AdminPages\_delete_form.html.twig:16</note>
        <note priority="1">Part-DB1\templates\Parts\info\_tools.html.twig:43</note>
        <note priority="1">Part-DB1\src\Form\Part\PartBaseType.php:267</note>
        <note priority="1">new</note>
      </notes>
      <segment>
        <source>edit.log_comment</source>
        <target>Change comment</target>
      </segment>
    </unit>
    <unit id="A15hzUY" name="entity.delete.recursive">
      <notes>
        <note category="file-source" priority="1">Part-DB1\templates\AdminPages\_delete_form.html.twig:24</note>
        <note priority="1">Part-DB1\templates\AdminPages\_delete_form.html.twig:24</note>
        <note priority="1">templates\AdminPages\_delete_form.html.twig:12</note>
      </notes>
      <segment>
        <source>entity.delete.recursive</source>
        <target>Delete recursive (all subelements)</target>
      </segment>
    </unit>
    <unit id="vlslklu" name="entity.duplicate">
      <notes>
        <note category="file-source" priority="1">Part-DB1\templates\AdminPages\_duplicate.html.twig:3</note>
      </notes>
      <segment>
        <source>entity.duplicate</source>
        <target>Duplicate element</target>
      </segment>
    </unit>
    <unit id="4_pqNGT" name="export.format">
      <notes>
        <note category="file-source" priority="1">Part-DB1\templates\AdminPages\_export_form.html.twig:4</note>
        <note category="file-source" priority="1">Part-DB1\src\Form\AdminPages\ImportType.php:76</note>
        <note priority="1">Part-DB1\templates\AdminPages\_export_form.html.twig:4</note>
        <note priority="1">Part-DB1\src\Form\AdminPages\ImportType.php:76</note>
        <note priority="1">templates\AdminPages\_export_form.html.twig:4</note>
        <note priority="1">src\Form\ImportType.php:67</note>
      </notes>
      <segment>
        <source>export.format</source>
        <target>File format</target>
      </segment>
    </unit>
    <unit id="FlGXF7u" name="export.level">
      <notes>
        <note category="file-source" priority="1">Part-DB1\templates\AdminPages\_export_form.html.twig:16</note>
        <note priority="1">Part-DB1\templates\AdminPages\_export_form.html.twig:16</note>
        <note priority="1">templates\AdminPages\_export_form.html.twig:16</note>
      </notes>
      <segment>
        <source>export.level</source>
        <target>Verbosity level</target>
      </segment>
    </unit>
    <unit id="dA2Gh6w" name="export.level.simple">
      <notes>
        <note category="file-source" priority="1">Part-DB1\templates\AdminPages\_export_form.html.twig:19</note>
        <note priority="1">Part-DB1\templates\AdminPages\_export_form.html.twig:19</note>
        <note priority="1">templates\AdminPages\_export_form.html.twig:19</note>
      </notes>
      <segment>
        <source>export.level.simple</source>
        <target>Simple</target>
      </segment>
    </unit>
    <unit id="0UfNFxx" name="export.level.extended">
      <notes>
        <note category="file-source" priority="1">Part-DB1\templates\AdminPages\_export_form.html.twig:20</note>
        <note priority="1">Part-DB1\templates\AdminPages\_export_form.html.twig:20</note>
        <note priority="1">templates\AdminPages\_export_form.html.twig:20</note>
      </notes>
      <segment>
        <source>export.level.extended</source>
        <target>Extended</target>
      </segment>
    </unit>
    <unit id="dLPhjKy" name="export.level.full">
      <notes>
        <note category="file-source" priority="1">Part-DB1\templates\AdminPages\_export_form.html.twig:21</note>
        <note priority="1">Part-DB1\templates\AdminPages\_export_form.html.twig:21</note>
        <note priority="1">templates\AdminPages\_export_form.html.twig:21</note>
      </notes>
      <segment>
        <source>export.level.full</source>
        <target>Full</target>
      </segment>
    </unit>
    <unit id="5c8F8f2" name="export.include_children">
      <notes>
        <note category="file-source" priority="1">Part-DB1\templates\AdminPages\_export_form.html.twig:31</note>
        <note priority="1">Part-DB1\templates\AdminPages\_export_form.html.twig:31</note>
        <note priority="1">templates\AdminPages\_export_form.html.twig:31</note>
      </notes>
      <segment>
        <source>export.include_children</source>
        <target>Include children elements in export</target>
      </segment>
    </unit>
    <unit id="G8WtNph" name="export.btn">
      <notes>
        <note category="file-source" priority="1">Part-DB1\templates\AdminPages\_export_form.html.twig:39</note>
        <note priority="1">Part-DB1\templates\AdminPages\_export_form.html.twig:39</note>
        <note priority="1">templates\AdminPages\_export_form.html.twig:39</note>
      </notes>
      <segment>
        <source>export.btn</source>
        <target>Export</target>
      </segment>
    </unit>
    <unit id="2y0kouO" name="id.label">
      <notes>
        <note category="file-source" priority="1">Part-DB1\templates\AdminPages\_info.html.twig:4</note>
        <note category="file-source" priority="1">Part-DB1\templates\Parts\edit\edit_part_info.html.twig:12</note>
        <note category="file-source" priority="1">Part-DB1\templates\Parts\info\show_part_info.html.twig:24</note>
        <note category="file-source" priority="1">Part-DB1\templates\Parts\info\_extended_infos.html.twig:36</note>
        <note priority="1">Part-DB1\templates\AdminPages\_info.html.twig:4</note>
        <note priority="1">Part-DB1\templates\Parts\edit\edit_part_info.html.twig:12</note>
        <note priority="1">Part-DB1\templates\Parts\info\show_part_info.html.twig:24</note>
        <note priority="1">Part-DB1\templates\Parts\info\_extended_infos.html.twig:36</note>
        <note priority="1">templates\AdminPages\EntityAdminBase.html.twig:94</note>
        <note priority="1">templates\Parts\edit_part_info.html.twig:12</note>
        <note priority="1">templates\Parts\show_part_info.html.twig:11</note>
      </notes>
      <segment>
        <source>id.label</source>
        <target>ID</target>
      </segment>
    </unit>
    <unit id="cMLFYZw" name="createdAt">
      <notes>
        <note category="file-source" priority="1">Part-DB1\templates\AdminPages\_info.html.twig:11</note>
        <note category="file-source" priority="1">Part-DB1\templates\Parts\info\_attachments_info.html.twig:76</note>
        <note category="file-source" priority="1">Part-DB1\templates\Parts\info\_attachments_info.html.twig:77</note>
        <note category="file-source" priority="1">Part-DB1\templates\Parts\info\_extended_infos.html.twig:6</note>
        <note category="file-source" priority="1">Part-DB1\templates\Parts\info\_order_infos.html.twig:69</note>
        <note category="file-source" priority="1">Part-DB1\templates\Parts\info\_sidebar.html.twig:12</note>
        <note category="file-source" priority="1">Part-DB1\templates\Parts\lists\_info_card.html.twig:77</note>
        <note priority="1">Part-DB1\templates\AdminPages\_info.html.twig:11</note>
        <note priority="1">Part-DB1\templates\Parts\info\_attachments_info.html.twig:59</note>
        <note priority="1">Part-DB1\templates\Parts\info\_attachments_info.html.twig:60</note>
        <note priority="1">Part-DB1\templates\Parts\info\_extended_infos.html.twig:6</note>
        <note priority="1">Part-DB1\templates\Parts\info\_order_infos.html.twig:69</note>
        <note priority="1">Part-DB1\templates\Parts\info\_sidebar.html.twig:12</note>
        <note priority="1">Part-DB1\templates\Parts\lists\_info_card.html.twig:53</note>
        <note priority="1">templates\AdminPages\EntityAdminBase.html.twig:101</note>
        <note priority="1">templates\Parts\show_part_info.html.twig:248</note>
      </notes>
      <segment>
        <source>createdAt</source>
        <target>Created At</target>
      </segment>
    </unit>
    <unit id="ZcUFNEJ" name="lastModified">
      <notes>
        <note category="file-source" priority="1">Part-DB1\templates\AdminPages\_info.html.twig:25</note>
        <note category="file-source" priority="1">Part-DB1\templates\Parts\info\_extended_infos.html.twig:21</note>
        <note category="file-source" priority="1">Part-DB1\templates\Parts\info\_sidebar.html.twig:8</note>
        <note category="file-source" priority="1">Part-DB1\templates\Parts\lists\_info_card.html.twig:73</note>
        <note priority="1">Part-DB1\templates\AdminPages\_info.html.twig:25</note>
        <note priority="1">Part-DB1\templates\Parts\info\_extended_infos.html.twig:21</note>
        <note priority="1">Part-DB1\templates\Parts\info\_sidebar.html.twig:8</note>
        <note priority="1">Part-DB1\templates\Parts\lists\_info_card.html.twig:49</note>
        <note priority="1">templates\AdminPages\EntityAdminBase.html.twig:114</note>
        <note priority="1">templates\Parts\show_part_info.html.twig:263</note>
      </notes>
      <segment>
        <source>lastModified</source>
        <target>Last modified</target>
      </segment>
    </unit>
    <unit id="noZi5aQ" name="entity.info.parts_count">
      <notes>
        <note category="file-source" priority="1">Part-DB1\templates\AdminPages\_info.html.twig:38</note>
        <note priority="1">Part-DB1\templates\AdminPages\_info.html.twig:38</note>
      </notes>
      <segment>
        <source>entity.info.parts_count</source>
        <target>Count of parts with this element</target>
      </segment>
    </unit>
    <unit id="4FQqOUW" name="specifications.property">
      <notes>
        <note category="file-source" priority="1">Part-DB1\templates\AdminPages\_parameters.html.twig:6</note>
        <note category="file-source" priority="1">Part-DB1\templates\helper.twig:125</note>
        <note category="file-source" priority="1">Part-DB1\templates\Parts\edit\_specifications.html.twig:6</note>
      </notes>
      <segment>
        <source>specifications.property</source>
        <target>Parameter</target>
      </segment>
    </unit>
    <unit id="N4F6wz5" name="specifications.symbol">
      <notes>
        <note category="file-source" priority="1">Part-DB1\templates\AdminPages\_parameters.html.twig:7</note>
        <note category="file-source" priority="1">Part-DB1\templates\Parts\edit\_specifications.html.twig:7</note>
      </notes>
      <segment>
        <source>specifications.symbol</source>
        <target>Symbol</target>
      </segment>
    </unit>
    <unit id="ManEcyM" name="specifications.value_min">
      <notes>
        <note category="file-source" priority="1">Part-DB1\templates\AdminPages\_parameters.html.twig:8</note>
        <note category="file-source" priority="1">Part-DB1\templates\Parts\edit\_specifications.html.twig:8</note>
      </notes>
      <segment>
        <source>specifications.value_min</source>
        <target>Min.</target>
      </segment>
    </unit>
    <unit id="BzRKVPC" name="specifications.value_typ">
      <notes>
        <note category="file-source" priority="1">Part-DB1\templates\AdminPages\_parameters.html.twig:9</note>
        <note category="file-source" priority="1">Part-DB1\templates\Parts\edit\_specifications.html.twig:9</note>
      </notes>
      <segment>
        <source>specifications.value_typ</source>
        <target>Typ.</target>
      </segment>
    </unit>
    <unit id="WLVXsOF" name="specifications.value_max">
      <notes>
        <note category="file-source" priority="1">Part-DB1\templates\AdminPages\_parameters.html.twig:10</note>
        <note category="file-source" priority="1">Part-DB1\templates\Parts\edit\_specifications.html.twig:10</note>
      </notes>
      <segment>
        <source>specifications.value_max</source>
        <target>Max.</target>
      </segment>
    </unit>
    <unit id="mRpl2vJ" name="specifications.unit">
      <notes>
        <note category="file-source" priority="1">Part-DB1\templates\AdminPages\_parameters.html.twig:11</note>
        <note category="file-source" priority="1">Part-DB1\templates\Parts\edit\_specifications.html.twig:11</note>
      </notes>
      <segment>
        <source>specifications.unit</source>
        <target>Unit</target>
      </segment>
    </unit>
    <unit id="05vM0Vp" name="specifications.text">
      <notes>
        <note category="file-source" priority="1">Part-DB1\templates\AdminPages\_parameters.html.twig:12</note>
        <note category="file-source" priority="1">Part-DB1\templates\Parts\edit\_specifications.html.twig:12</note>
      </notes>
      <segment>
        <source>specifications.text</source>
        <target>Text</target>
      </segment>
    </unit>
    <unit id="t9lgp3U" name="specifications.group">
      <notes>
        <note category="file-source" priority="1">Part-DB1\templates\AdminPages\_parameters.html.twig:13</note>
        <note category="file-source" priority="1">Part-DB1\templates\Parts\edit\_specifications.html.twig:13</note>
      </notes>
      <segment>
        <source>specifications.group</source>
        <target>Group</target>
      </segment>
    </unit>
    <unit id="MZTH_sJ" name="specification.create">
      <notes>
        <note category="file-source" priority="1">Part-DB1\templates\AdminPages\_parameters.html.twig:26</note>
        <note category="file-source" priority="1">Part-DB1\templates\Parts\edit\_specifications.html.twig:26</note>
      </notes>
      <segment>
        <source>specification.create</source>
        <target>New Parameter</target>
      </segment>
    </unit>
    <unit id="eEuzINH" name="parameter.delete.confirm">
      <notes>
        <note category="file-source" priority="1">Part-DB1\templates\AdminPages\_parameters.html.twig:31</note>
        <note category="file-source" priority="1">Part-DB1\templates\Parts\edit\_specifications.html.twig:31</note>
      </notes>
      <segment>
        <source>parameter.delete.confirm</source>
        <target>Do you really want to delete this parameter?</target>
      </segment>
    </unit>
    <unit id="rpzRyMx" name="attachment.list.title">
      <notes>
        <note category="file-source" priority="1">Part-DB1\templates\attachment_list.html.twig:3</note>
        <note priority="1">Part-DB1\templates\attachment_list.html.twig:3</note>
      </notes>
      <segment>
        <source>attachment.list.title</source>
        <target>Attachments list</target>
      </segment>
    </unit>
    <unit id="79bMpjW" name="part_list.loading.caption">
      <notes>
        <note category="file-source" priority="1">Part-DB1\templates\attachment_list.html.twig:10</note>
        <note category="file-source" priority="1">Part-DB1\templates\LogSystem\_log_table.html.twig:8</note>
        <note category="file-source" priority="1">Part-DB1\templates\Parts\lists\_parts_list.html.twig:6</note>
        <note priority="1">Part-DB1\templates\attachment_list.html.twig:10</note>
        <note priority="1">Part-DB1\templates\LogSystem\_log_table.html.twig:8</note>
        <note priority="1">Part-DB1\templates\Parts\lists\_parts_list.html.twig:6</note>
      </notes>
      <segment>
        <source>part_list.loading.caption</source>
        <target>Loading</target>
      </segment>
    </unit>
    <unit id="dJ3yFo4" name="part_list.loading.message">
      <notes>
        <note category="file-source" priority="1">Part-DB1\templates\attachment_list.html.twig:11</note>
        <note category="file-source" priority="1">Part-DB1\templates\LogSystem\_log_table.html.twig:9</note>
        <note category="file-source" priority="1">Part-DB1\templates\Parts\lists\_parts_list.html.twig:7</note>
        <note priority="1">Part-DB1\templates\attachment_list.html.twig:11</note>
        <note priority="1">Part-DB1\templates\LogSystem\_log_table.html.twig:9</note>
        <note priority="1">Part-DB1\templates\Parts\lists\_parts_list.html.twig:7</note>
      </notes>
      <segment>
        <source>part_list.loading.message</source>
        <target>This can take a moment. If this message do not disappear, try to reload the page.</target>
      </segment>
    </unit>
    <unit id="ZQMol4U" name="vendor.base.javascript_hint">
      <notes>
        <note category="file-source" priority="1">Part-DB1\templates\base.html.twig:68</note>
        <note priority="1">Part-DB1\templates\base.html.twig:68</note>
        <note priority="1">templates\base.html.twig:246</note>
      </notes>
      <segment>
        <source>vendor.base.javascript_hint</source>
        <target>Please activate Javascript to use all features!</target>
      </segment>
    </unit>
    <unit id="0rLRD9e" name="sidebar.big.toggle">
      <notes>
        <note category="file-source" priority="1">Part-DB1\templates\base.html.twig:73</note>
        <note priority="1">Part-DB1\templates\base.html.twig:73</note>
      </notes>
      <segment>
        <source>sidebar.big.toggle</source>
        <target>Show/Hide sidebar</target>
      </segment>
    </unit>
    <unit id="jgfKRbc" name="loading.caption">
      <notes>
        <note category="file-source" priority="1">Part-DB1\templates\base.html.twig:95</note>
        <note priority="1">Part-DB1\templates\base.html.twig:95</note>
        <note priority="1">templates\base.html.twig:271</note>
      </notes>
      <segment>
        <source>loading.caption</source>
        <target>Loading:</target>
      </segment>
    </unit>
    <unit id="PbxPO3f" name="loading.message">
      <notes>
        <note category="file-source" priority="1">Part-DB1\templates\base.html.twig:96</note>
        <note priority="1">Part-DB1\templates\base.html.twig:96</note>
        <note priority="1">templates\base.html.twig:272</note>
      </notes>
      <segment>
        <source>loading.message</source>
        <target>This can take a while. If this messages stays for a long time, try to reload the page.</target>
      </segment>
    </unit>
    <unit id="g3Hp.cE" name="loading.bar">
      <notes>
        <note category="file-source" priority="1">Part-DB1\templates\base.html.twig:101</note>
        <note priority="1">Part-DB1\templates\base.html.twig:101</note>
        <note priority="1">templates\base.html.twig:277</note>
      </notes>
      <segment>
        <source>loading.bar</source>
        <target>Loading...</target>
      </segment>
    </unit>
    <unit id="rIod4Xs" name="back_to_top">
      <notes>
        <note category="file-source" priority="1">Part-DB1\templates\base.html.twig:112</note>
        <note priority="1">Part-DB1\templates\base.html.twig:112</note>
        <note priority="1">templates\base.html.twig:288</note>
      </notes>
      <segment>
        <source>back_to_top</source>
        <target>Back to page's top</target>
      </segment>
    </unit>
    <unit id="yXZ1kdn" name="permission.edit.permission">
      <notes>
        <note category="file-source" priority="1">Part-DB1\templates\Form\permissionLayout.html.twig:35</note>
        <note priority="1">Part-DB1\templates\Form\permissionLayout.html.twig:35</note>
      </notes>
      <segment>
        <source>permission.edit.permission</source>
        <target>Permissions</target>
      </segment>
    </unit>
    <unit id="tFYZZcS" name="permission.edit.value">
      <notes>
        <note category="file-source" priority="1">Part-DB1\templates\Form\permissionLayout.html.twig:36</note>
        <note priority="1">Part-DB1\templates\Form\permissionLayout.html.twig:36</note>
      </notes>
      <segment>
        <source>permission.edit.value</source>
        <target>Value</target>
      </segment>
    </unit>
    <unit id="KzyDL60" name="permission.legend.title">
      <notes>
        <note category="file-source" priority="1">Part-DB1\templates\Form\permissionLayout.html.twig:53</note>
        <note priority="1">Part-DB1\templates\Form\permissionLayout.html.twig:53</note>
      </notes>
      <segment>
        <source>permission.legend.title</source>
        <target>Explanation of the states:</target>
      </segment>
    </unit>
    <unit id="owrJ0Qw" name="permission.legend.disallow">
      <notes>
        <note category="file-source" priority="1">Part-DB1\templates\Form\permissionLayout.html.twig:57</note>
        <note priority="1">Part-DB1\templates\Form\permissionLayout.html.twig:57</note>
      </notes>
      <segment>
        <source>permission.legend.disallow</source>
        <target>Forbidden</target>
      </segment>
    </unit>
    <unit id="1nY8d_O" name="permission.legend.allow">
      <notes>
        <note category="file-source" priority="1">Part-DB1\templates\Form\permissionLayout.html.twig:61</note>
        <note priority="1">Part-DB1\templates\Form\permissionLayout.html.twig:61</note>
      </notes>
      <segment>
        <source>permission.legend.allow</source>
        <target>Allowed</target>
      </segment>
    </unit>
    <unit id="uNMtwn9" name="permission.legend.inherit">
      <notes>
        <note category="file-source" priority="1">Part-DB1\templates\Form\permissionLayout.html.twig:65</note>
        <note priority="1">Part-DB1\templates\Form\permissionLayout.html.twig:65</note>
      </notes>
      <segment>
        <source>permission.legend.inherit</source>
        <target>Inherit from (parent) group</target>
      </segment>
    </unit>
    <unit id="QSE9MT9" name="bool.true">
      <notes>
        <note category="file-source" priority="1">Part-DB1\templates\helper.twig:3</note>
        <note priority="1">Part-DB1\templates\helper.twig:3</note>
      </notes>
      <segment>
        <source>bool.true</source>
        <target>True</target>
      </segment>
    </unit>
    <unit id="UlrxUmI" name="bool.false">
      <notes>
        <note category="file-source" priority="1">Part-DB1\templates\helper.twig:5</note>
        <note priority="1">Part-DB1\templates\helper.twig:5</note>
      </notes>
      <segment>
        <source>bool.false</source>
        <target>False</target>
      </segment>
    </unit>
    <unit id="haOas0X" name="Yes">
      <notes>
        <note category="file-source" priority="1">Part-DB1\templates\helper.twig:92</note>
        <note priority="1">Part-DB1\templates\helper.twig:87</note>
      </notes>
      <segment>
        <source>Yes</source>
        <target>Yes</target>
      </segment>
    </unit>
    <unit id="HqRCoTS" name="No">
      <notes>
        <note category="file-source" priority="1">Part-DB1\templates\helper.twig:94</note>
        <note priority="1">Part-DB1\templates\helper.twig:89</note>
      </notes>
      <segment>
        <source>No</source>
        <target>No</target>
      </segment>
    </unit>
    <unit id="PbJl5cf" name="specifications.value">
      <notes>
        <note category="file-source" priority="1">Part-DB1\templates\helper.twig:126</note>
      </notes>
      <segment>
        <source>specifications.value</source>
        <target>Value</target>
      </segment>
    </unit>
    <unit id="Qj.Hpb." name="version.caption">
      <notes>
        <note category="file-source" priority="1">Part-DB1\templates\homepage.html.twig:7</note>
        <note priority="1">Part-DB1\templates\homepage.html.twig:7</note>
        <note priority="1">templates\homepage.html.twig:7</note>
      </notes>
      <segment>
        <source>version.caption</source>
        <target>Version</target>
      </segment>
    </unit>
    <unit id="GDYG7.b" name="homepage.license">
      <notes>
        <note category="file-source" priority="1">Part-DB1\templates\homepage.html.twig:22</note>
        <note priority="1">Part-DB1\templates\homepage.html.twig:22</note>
        <note priority="1">templates\homepage.html.twig:19</note>
      </notes>
      <segment>
        <source>homepage.license</source>
        <target>License information</target>
      </segment>
    </unit>
    <unit id="5nDb2pj" name="homepage.github.caption">
      <notes>
        <note category="file-source" priority="1">Part-DB1\templates\homepage.html.twig:31</note>
        <note priority="1">Part-DB1\templates\homepage.html.twig:31</note>
        <note priority="1">templates\homepage.html.twig:28</note>
      </notes>
      <segment>
        <source>homepage.github.caption</source>
        <target>Project page</target>
      </segment>
    </unit>
    <unit id="7nCeHg7" name="homepage.github.text">
      <notes>
        <note category="file-source" priority="1">Part-DB1\templates\homepage.html.twig:31</note>
        <note priority="1">Part-DB1\templates\homepage.html.twig:31</note>
        <note priority="1">templates\homepage.html.twig:28</note>
      </notes>
      <segment>
        <source>homepage.github.text</source>
        <target><![CDATA[Source, downloads, bug reports, to-do-list etc. can be found on <a href="%href%" class="link-external" target="_blank">GitHub project page</a>]]></target>
      </segment>
    </unit>
    <unit id="9pp.6vF" name="homepage.help.caption">
      <notes>
        <note category="file-source" priority="1">Part-DB1\templates\homepage.html.twig:32</note>
        <note priority="1">Part-DB1\templates\homepage.html.twig:32</note>
        <note priority="1">templates\homepage.html.twig:29</note>
      </notes>
      <segment>
        <source>homepage.help.caption</source>
        <target>Help</target>
      </segment>
    </unit>
    <unit id="exp3iqv" name="homepage.help.text">
      <notes>
        <note category="file-source" priority="1">Part-DB1\templates\homepage.html.twig:32</note>
        <note priority="1">Part-DB1\templates\homepage.html.twig:32</note>
        <note priority="1">templates\homepage.html.twig:29</note>
      </notes>
      <segment>
        <source>homepage.help.text</source>
        <target><![CDATA[Help and tips can be found in Wiki the <a href="%href%" class="link-external" target="_blank">GitHub page</a>]]></target>
      </segment>
    </unit>
    <unit id="R2g.45a" name="homepage.forum.caption">
      <notes>
        <note category="file-source" priority="1">Part-DB1\templates\homepage.html.twig:33</note>
        <note priority="1">Part-DB1\templates\homepage.html.twig:33</note>
        <note priority="1">templates\homepage.html.twig:30</note>
      </notes>
      <segment>
        <source>homepage.forum.caption</source>
        <target>Forum</target>
      </segment>
    </unit>
    <unit id="nfBdkzp" name="homepage.forum.text">
      <notes>
        <note category="file-source" priority="1">Part-DB1\templates\homepage.html.twig:33</note>
        <note priority="1">Part-DB1\templates\homepage.html.twig:33</note>
        <note priority="1">templates\homepage.html.twig:30</note>
      </notes>
      <segment>
        <source>homepage.forum.text</source>
        <target><![CDATA[For questions about the Part-DB there is a thread on <a href="%href%" class="link-external" target="_blank">mikrocontroller.net</a>]]></target>
      </segment>
    </unit>
    <unit id="exDsVQ3" name="homepage.wiki.caption">
      <notes>
        <note category="file-source" priority="1">Part-DB1\templates\homepage.html.twig:34</note>
        <note priority="1">Part-DB1\templates\homepage.html.twig:34</note>
        <note priority="1">templates\homepage.html.twig:31</note>
      </notes>
      <segment>
        <source>homepage.wiki.caption</source>
        <target>Wiki</target>
      </segment>
    </unit>
    <unit id="tdI0IlW" name="homepage.wiki.text">
      <notes>
        <note category="file-source" priority="1">Part-DB1\templates\homepage.html.twig:34</note>
        <note priority="1">Part-DB1\templates\homepage.html.twig:34</note>
        <note priority="1">templates\homepage.html.twig:31</note>
      </notes>
      <segment>
        <source>homepage.wiki.text</source>
        <target><![CDATA[Further information is available in <a href="%href%" class="link-external" target="_blank">mikrocontroller.net Article</a>]]></target>
      </segment>
    </unit>
    <unit id="SV0IxK0" name=" homepage.basedOn ">
      <notes>
        <note category="file-source" priority="1">Part-DB1\templates\homepage.html.twig:36</note>
        <note priority="1">Part-DB1\templates\homepage.html.twig:36</note>
        <note priority="1">templates\homepage.html.twig:33</note>
      </notes>
      <segment>
        <source> homepage.basedOn </source>
        <target> Based on the original Part-DB by </target>
      </segment>
    </unit>
    <unit id="Qw1sChr" name=" homepage.others ">
      <notes>
        <note category="file-source" priority="1">Part-DB1\templates\homepage.html.twig:39</note>
        <note priority="1">Part-DB1\templates\homepage.html.twig:39</note>
        <note priority="1">templates\homepage.html.twig:36</note>
      </notes>
      <segment>
        <source> homepage.others </source>
        <target> and others </target>
      </segment>
    </unit>
    <unit id="jOOAjnK" name="homepage.last_activity">
      <notes>
        <note category="file-source" priority="1">Part-DB1\templates\homepage.html.twig:45</note>
        <note priority="1">Part-DB1\templates\homepage.html.twig:45</note>
        <note priority="1">new</note>
      </notes>
      <segment>
        <source>homepage.last_activity</source>
        <target>Last activity</target>
      </segment>
    </unit>
    <unit id="bqeaYn7" name="label_generator.title">
      <notes>
        <note category="file-source" priority="1">Part-DB1\templates\LabelSystem\dialog.html.twig:3</note>
        <note category="file-source" priority="1">Part-DB1\templates\LabelSystem\dialog.html.twig:6</note>
      </notes>
      <segment>
        <source>label_generator.title</source>
        <target>Label generator</target>
      </segment>
    </unit>
    <unit id="qHJOVv6" name="label_generator.common">
      <notes>
        <note category="file-source" priority="1">Part-DB1\templates\LabelSystem\dialog.html.twig:16</note>
      </notes>
      <segment>
        <source>label_generator.common</source>
        <target>Common</target>
      </segment>
    </unit>
    <unit id="WLpYniK" name="label_generator.advanced">
      <notes>
        <note category="file-source" priority="1">Part-DB1\templates\LabelSystem\dialog.html.twig:20</note>
      </notes>
      <segment>
        <source>label_generator.advanced</source>
        <target>Advanced</target>
      </segment>
    </unit>
    <unit id="wNFVz._" name="label_generator.profiles">
      <notes>
        <note category="file-source" priority="1">Part-DB1\templates\LabelSystem\dialog.html.twig:24</note>
      </notes>
      <segment>
        <source>label_generator.profiles</source>
        <target>Profiles</target>
      </segment>
    </unit>
    <unit id="CjbZJ5j" name="label_generator.selected_profile">
      <notes>
        <note category="file-source" priority="1">Part-DB1\templates\LabelSystem\dialog.html.twig:58</note>
      </notes>
      <segment>
        <source>label_generator.selected_profile</source>
        <target>Currently selected profile</target>
      </segment>
    </unit>
    <unit id="HqINOSK" name="label_generator.edit_profile">
      <notes>
        <note category="file-source" priority="1">Part-DB1\templates\LabelSystem\dialog.html.twig:62</note>
      </notes>
      <segment>
        <source>label_generator.edit_profile</source>
        <target>Edit profile</target>
      </segment>
    </unit>
    <unit id="fZChaHF" name="label_generator.load_profile">
      <notes>
        <note category="file-source" priority="1">Part-DB1\templates\LabelSystem\dialog.html.twig:75</note>
      </notes>
      <segment>
        <source>label_generator.load_profile</source>
        <target>Load profile</target>
      </segment>
    </unit>
    <unit id="UFelt6r" name="label_generator.download">
      <notes>
        <note category="file-source" priority="1">Part-DB1\templates\LabelSystem\dialog.html.twig:102</note>
      </notes>
      <segment>
        <source>label_generator.download</source>
        <target>Download</target>
      </segment>
    </unit>
    <unit id="fkESKHW" name="label_generator.label_btn">
      <notes>
        <note category="file-source" priority="1">Part-DB1\templates\LabelSystem\dropdown_macro.html.twig:3</note>
        <note category="file-source" priority="1">Part-DB1\templates\LabelSystem\dropdown_macro.html.twig:5</note>
      </notes>
      <segment>
        <source>label_generator.label_btn</source>
        <target>Generate label</target>
      </segment>
    </unit>
    <unit id="xXkObqX" name="label_generator.label_empty">
      <notes>
        <note category="file-source" priority="1">Part-DB1\templates\LabelSystem\dropdown_macro.html.twig:20</note>
      </notes>
      <segment>
        <source>label_generator.label_empty</source>
        <target>New empty label</target>
      </segment>
    </unit>
    <unit id="0qyoOfw" name="label_scanner.title">
      <notes>
        <note category="file-source" priority="1">Part-DB1\templates\LabelSystem\Scanner\dialog.html.twig:3</note>
      </notes>
      <segment>
        <source>label_scanner.title</source>
        <target>Label scanner</target>
      </segment>
    </unit>
    <unit id="Z0zU4lk" name="label_scanner.no_cam_found.title">
      <notes>
        <note category="file-source" priority="1">Part-DB1\templates\LabelSystem\Scanner\dialog.html.twig:7</note>
      </notes>
      <segment>
        <source>label_scanner.no_cam_found.title</source>
        <target>No webcam found</target>
      </segment>
    </unit>
    <unit id="2Jk59Ug" name="label_scanner.no_cam_found.text">
      <notes>
        <note category="file-source" priority="1">Part-DB1\templates\LabelSystem\Scanner\dialog.html.twig:7</note>
      </notes>
      <segment>
        <source>label_scanner.no_cam_found.text</source>
        <target>You need a webcam and give permission to use the scanner function. You can input the barcode code manually below.</target>
      </segment>
    </unit>
    <unit id="6qQTB7S" name="label_scanner.source_select">
      <notes>
        <note category="file-source" priority="1">Part-DB1\templates\LabelSystem\Scanner\dialog.html.twig:27</note>
      </notes>
      <segment>
        <source>label_scanner.source_select</source>
        <target>Select source</target>
      </segment>
    </unit>
    <unit id="uKTMZBs" name="log.list.title">
      <notes>
        <note category="file-source" priority="1">Part-DB1\templates\LogSystem\log_list.html.twig:3</note>
        <note priority="1">Part-DB1\templates\LogSystem\log_list.html.twig:3</note>
      </notes>
      <segment>
        <source>log.list.title</source>
        <target>System log</target>
      </segment>
    </unit>
    <unit id="_1bnAgm" name="log.undo.confirm_title">
      <notes>
        <note category="file-source" priority="1">Part-DB1\templates\LogSystem\_log_table.html.twig:1</note>
        <note priority="1">Part-DB1\templates\LogSystem\_log_table.html.twig:1</note>
        <note priority="1">new</note>
      </notes>
      <segment>
        <source>log.undo.confirm_title</source>
        <target>Really undo change / revert to timestamp?</target>
      </segment>
    </unit>
    <unit id="ATlnZ1T" name="log.undo.confirm_message">
      <notes>
        <note category="file-source" priority="1">Part-DB1\templates\LogSystem\_log_table.html.twig:2</note>
        <note priority="1">Part-DB1\templates\LogSystem\_log_table.html.twig:2</note>
        <note priority="1">new</note>
      </notes>
      <segment>
        <source>log.undo.confirm_message</source>
        <target>Do you really want to undo the given change / reset the element to the given timestamp?</target>
      </segment>
    </unit>
    <unit id="Rc1M3PN" name="mail.footer.email_sent_by">
      <notes>
        <note category="file-source" priority="1">Part-DB1\templates\mail\base.html.twig:24</note>
        <note priority="1">Part-DB1\templates\mail\base.html.twig:24</note>
      </notes>
      <segment>
        <source>mail.footer.email_sent_by</source>
        <target>This email was sent automatically by</target>
      </segment>
    </unit>
    <unit id="AchaWxK" name="mail.footer.dont_reply">
      <notes>
        <note category="file-source" priority="1">Part-DB1\templates\mail\base.html.twig:24</note>
        <note priority="1">Part-DB1\templates\mail\base.html.twig:24</note>
      </notes>
      <segment>
        <source>mail.footer.dont_reply</source>
        <target>Do not answer to this email.</target>
      </segment>
    </unit>
    <unit id="S6Fot75" name="email.hi %name%">
      <notes>
        <note category="file-source" priority="1">Part-DB1\templates\mail\pw_reset.html.twig:6</note>
        <note priority="1">Part-DB1\templates\mail\pw_reset.html.twig:6</note>
      </notes>
      <segment>
        <source>email.hi %name%</source>
        <target>Hi %name%</target>
      </segment>
    </unit>
    <unit id="VKSPbrb" name="email.pw_reset.message">
      <notes>
        <note category="file-source" priority="1">Part-DB1\templates\mail\pw_reset.html.twig:7</note>
        <note priority="1">Part-DB1\templates\mail\pw_reset.html.twig:7</note>
      </notes>
      <segment>
        <source>email.pw_reset.message</source>
        <target>somebody (hopefully you) requested a reset of your password. If this request was not made by you, ignore this mail.</target>
      </segment>
    </unit>
    <unit id="lu8bcCN" name="email.pw_reset.button">
      <notes>
        <note category="file-source" priority="1">Part-DB1\templates\mail\pw_reset.html.twig:9</note>
        <note priority="1">Part-DB1\templates\mail\pw_reset.html.twig:9</note>
      </notes>
      <segment>
        <source>email.pw_reset.button</source>
        <target>Click here to reset password</target>
      </segment>
    </unit>
    <unit id="tS_htiy" name="email.pw_reset.fallback">
      <notes>
        <note category="file-source" priority="1">Part-DB1\templates\mail\pw_reset.html.twig:11</note>
        <note priority="1">Part-DB1\templates\mail\pw_reset.html.twig:11</note>
      </notes>
      <segment>
        <source>email.pw_reset.fallback</source>
        <target><![CDATA[If this does not work for you, go to <a href="%url%">%url%</a> and enter the following info]]></target>
      </segment>
    </unit>
    <unit id="QBTV5KP" name="email.pw_reset.username">
      <notes>
        <note category="file-source" priority="1">Part-DB1\templates\mail\pw_reset.html.twig:16</note>
        <note priority="1">Part-DB1\templates\mail\pw_reset.html.twig:16</note>
      </notes>
      <segment>
        <source>email.pw_reset.username</source>
        <target>Username</target>
      </segment>
    </unit>
    <unit id="6UyKd6G" name="email.pw_reset.token">
      <notes>
        <note category="file-source" priority="1">Part-DB1\templates\mail\pw_reset.html.twig:19</note>
        <note priority="1">Part-DB1\templates\mail\pw_reset.html.twig:19</note>
      </notes>
      <segment>
        <source>email.pw_reset.token</source>
        <target>Token</target>
      </segment>
    </unit>
    <unit id="3Rl4ELy" name="email.pw_reset.valid_unit %date%">
      <notes>
        <note category="file-source" priority="1">Part-DB1\templates\mail\pw_reset.html.twig:24</note>
        <note priority="1">Part-DB1\templates\mail\pw_reset.html.twig:24</note>
      </notes>
      <segment>
        <source>email.pw_reset.valid_unit %date%</source>
        <target><![CDATA[The reset token will be valid until <i>%date%</i>.]]></target>
      </segment>
    </unit>
    <unit id="ItQbhLs" name="orderdetail.delete">
      <notes>
        <note category="file-source" priority="1">Part-DB1\templates\Parts\edit\edit_form_styles.html.twig:18</note>
        <note category="file-source" priority="1">Part-DB1\templates\Parts\edit\edit_form_styles.html.twig:58</note>
        <note category="file-source" priority="1">Part-DB1\templates\Parts\edit\edit_form_styles.html.twig:78</note>
        <note priority="1">Part-DB1\templates\Parts\edit\edit_form_styles.html.twig:58</note>
      </notes>
      <segment>
        <source>orderdetail.delete</source>
        <target>Delete</target>
      </segment>
    </unit>
    <unit id="uUvRF8P" name="pricedetails.edit.min_qty">
      <notes>
        <note category="file-source" priority="1">Part-DB1\templates\Parts\edit\edit_form_styles.html.twig:39</note>
        <note priority="1">Part-DB1\templates\Parts\edit\edit_form_styles.html.twig:39</note>
      </notes>
      <segment>
        <source>pricedetails.edit.min_qty</source>
        <target>Minimum discount quantity</target>
      </segment>
    </unit>
    <unit id="3meOpdA" name="pricedetails.edit.price">
      <notes>
        <note category="file-source" priority="1">Part-DB1\templates\Parts\edit\edit_form_styles.html.twig:40</note>
        <note priority="1">Part-DB1\templates\Parts\edit\edit_form_styles.html.twig:40</note>
      </notes>
      <segment>
        <source>pricedetails.edit.price</source>
        <target>Price</target>
      </segment>
    </unit>
    <unit id="1gzHhnJ" name="pricedetails.edit.price_qty">
      <notes>
        <note category="file-source" priority="1">Part-DB1\templates\Parts\edit\edit_form_styles.html.twig:41</note>
        <note priority="1">Part-DB1\templates\Parts\edit\edit_form_styles.html.twig:41</note>
      </notes>
      <segment>
        <source>pricedetails.edit.price_qty</source>
        <target>for amount</target>
      </segment>
    </unit>
    <unit id="8BF.OZR" name="pricedetail.create">
      <notes>
        <note category="file-source" priority="1">Part-DB1\templates\Parts\edit\edit_form_styles.html.twig:54</note>
        <note priority="1">Part-DB1\templates\Parts\edit\edit_form_styles.html.twig:54</note>
      </notes>
      <segment>
        <source>pricedetail.create</source>
        <target>Add price</target>
      </segment>
    </unit>
    <unit id="nS44Iqv" name="part.edit.title">
      <notes>
        <note category="file-source" priority="1">Part-DB1\templates\Parts\edit\edit_part_info.html.twig:4</note>
        <note priority="1">Part-DB1\templates\Parts\edit\edit_part_info.html.twig:4</note>
        <note priority="1">templates\Parts\edit_part_info.html.twig:4</note>
      </notes>
      <segment>
        <source>part.edit.title</source>
        <target>Edit part</target>
      </segment>
    </unit>
    <unit id="Ko2G29K" name="part.edit.card_title">
      <notes>
        <note category="file-source" priority="1">Part-DB1\templates\Parts\edit\edit_part_info.html.twig:9</note>
        <note priority="1">Part-DB1\templates\Parts\edit\edit_part_info.html.twig:9</note>
        <note priority="1">templates\Parts\edit_part_info.html.twig:9</note>
      </notes>
      <segment>
        <source>part.edit.card_title</source>
        <target>Edit part</target>
      </segment>
    </unit>
    <unit id="MvJvWIA" name="part.edit.tab.common">
      <notes>
        <note category="file-source" priority="1">Part-DB1\templates\Parts\edit\edit_part_info.html.twig:22</note>
        <note priority="1">Part-DB1\templates\Parts\edit\edit_part_info.html.twig:22</note>
      </notes>
      <segment>
        <source>part.edit.tab.common</source>
        <target>Common</target>
      </segment>
    </unit>
    <unit id="RjPp2bd" name="part.edit.tab.manufacturer">
      <notes>
        <note category="file-source" priority="1">Part-DB1\templates\Parts\edit\edit_part_info.html.twig:28</note>
        <note priority="1">Part-DB1\templates\Parts\edit\edit_part_info.html.twig:28</note>
      </notes>
      <segment>
        <source>part.edit.tab.manufacturer</source>
        <target>Manufacturer</target>
      </segment>
    </unit>
    <unit id="e9FzmOU" name="part.edit.tab.advanced">
      <notes>
        <note category="file-source" priority="1">Part-DB1\templates\Parts\edit\edit_part_info.html.twig:34</note>
        <note priority="1">Part-DB1\templates\Parts\edit\edit_part_info.html.twig:34</note>
      </notes>
      <segment>
        <source>part.edit.tab.advanced</source>
        <target>Advanced</target>
      </segment>
    </unit>
    <unit id="uc9NwcF" name="part.edit.tab.part_lots">
      <notes>
        <note category="file-source" priority="1">Part-DB1\templates\Parts\edit\edit_part_info.html.twig:40</note>
        <note priority="1">Part-DB1\templates\Parts\edit\edit_part_info.html.twig:40</note>
      </notes>
      <segment>
        <source>part.edit.tab.part_lots</source>
        <target>Stocks</target>
      </segment>
    </unit>
    <unit id="9HrMrf1" name="part.edit.tab.attachments">
      <notes>
        <note category="file-source" priority="1">Part-DB1\templates\Parts\edit\edit_part_info.html.twig:46</note>
        <note priority="1">Part-DB1\templates\Parts\edit\edit_part_info.html.twig:46</note>
      </notes>
      <segment>
        <source>part.edit.tab.attachments</source>
        <target>Attachments</target>
      </segment>
    </unit>
    <unit id="tkdBTwZ" name="part.edit.tab.orderdetails">
      <notes>
        <note category="file-source" priority="1">Part-DB1\templates\Parts\edit\edit_part_info.html.twig:52</note>
        <note priority="1">Part-DB1\templates\Parts\edit\edit_part_info.html.twig:52</note>
      </notes>
      <segment>
        <source>part.edit.tab.orderdetails</source>
        <target>Purchase informations</target>
      </segment>
    </unit>
    <unit id="fLuFk_2" name="part.edit.tab.specifications">
      <notes>
        <note category="file-source" priority="1">Part-DB1\templates\Parts\edit\edit_part_info.html.twig:58</note>
      </notes>
      <segment>
        <source>part.edit.tab.specifications</source>
        <target>Parameters</target>
      </segment>
    </unit>
    <unit id="LgSgFFj" name="part.edit.tab.comment">
      <notes>
        <note category="file-source" priority="1">Part-DB1\templates\Parts\edit\edit_part_info.html.twig:64</note>
        <note priority="1">Part-DB1\templates\Parts\edit\edit_part_info.html.twig:58</note>
      </notes>
      <segment>
        <source>part.edit.tab.comment</source>
        <target>Comment</target>
      </segment>
    </unit>
    <unit id="h0g53U_" name="part.new.card_title">
      <notes>
        <note category="file-source" priority="1">Part-DB1\templates\Parts\edit\new_part.html.twig:8</note>
        <note priority="1">Part-DB1\templates\Parts\edit\new_part.html.twig:8</note>
        <note priority="1">templates\Parts\new_part.html.twig:8</note>
      </notes>
      <segment>
        <source>part.new.card_title</source>
        <target>Create new part</target>
      </segment>
    </unit>
    <unit id="X.m4tR7" name="part_lot.delete">
      <notes>
        <note category="file-source" priority="1">Part-DB1\templates\Parts\edit\_lots.html.twig:5</note>
        <note priority="1">Part-DB1\templates\Parts\edit\_lots.html.twig:5</note>
      </notes>
      <segment>
        <source>part_lot.delete</source>
        <target>Delete</target>
      </segment>
    </unit>
    <unit id="Ey2BEY6" name="part_lot.create">
      <notes>
        <note category="file-source" priority="1">Part-DB1\templates\Parts\edit\_lots.html.twig:28</note>
        <note priority="1">Part-DB1\templates\Parts\edit\_lots.html.twig:28</note>
      </notes>
      <segment>
        <source>part_lot.create</source>
        <target>Add stock</target>
      </segment>
    </unit>
    <unit id="D7h1rMv" name="orderdetail.create">
      <notes>
        <note category="file-source" priority="1">Part-DB1\templates\Parts\edit\_orderdetails.html.twig:13</note>
        <note priority="1">Part-DB1\templates\Parts\edit\_orderdetails.html.twig:13</note>
      </notes>
      <segment>
        <source>orderdetail.create</source>
        <target>Add distributor</target>
      </segment>
    </unit>
    <unit id="uKZiiFJ" name="pricedetails.edit.delete.confirm">
      <notes>
        <note category="file-source" priority="1">Part-DB1\templates\Parts\edit\_orderdetails.html.twig:18</note>
        <note priority="1">Part-DB1\templates\Parts\edit\_orderdetails.html.twig:18</note>
      </notes>
      <segment>
        <source>pricedetails.edit.delete.confirm</source>
        <target>Do you really want to delete this price? This can not be undone.</target>
      </segment>
    </unit>
    <unit id="FIw9JVr" name="orderdetails.edit.delete.confirm">
      <notes>
        <note category="file-source" priority="1">Part-DB1\templates\Parts\edit\_orderdetails.html.twig:62</note>
        <note priority="1">Part-DB1\templates\Parts\edit\_orderdetails.html.twig:61</note>
      </notes>
      <segment>
        <source>orderdetails.edit.delete.confirm</source>
        <target>Do you really want to delete this distributor info? This can not be undone!</target>
      </segment>
    </unit>
    <unit id="UoflU8w" name="part.info.title">
      <notes>
        <note category="file-source" priority="1">Part-DB1\templates\Parts\info\show_part_info.html.twig:4</note>
        <note category="file-source" priority="1">Part-DB1\templates\Parts\info\show_part_info.html.twig:19</note>
        <note priority="1">Part-DB1\templates\Parts\info\show_part_info.html.twig:4</note>
        <note priority="1">Part-DB1\templates\Parts\info\show_part_info.html.twig:19</note>
        <note priority="1">templates\Parts\show_part_info.html.twig:4</note>
        <note priority="1">templates\Parts\show_part_info.html.twig:9</note>
      </notes>
      <segment>
        <source>part.info.title</source>
        <target>Detail info for part</target>
      </segment>
    </unit>
    <unit id="ZrzEsc_" name="part.part_lots.label">
      <notes>
        <note category="file-source" priority="1">Part-DB1\templates\Parts\info\show_part_info.html.twig:47</note>
        <note priority="1">Part-DB1\templates\Parts\info\show_part_info.html.twig:47</note>
      </notes>
      <segment>
        <source>part.part_lots.label</source>
        <target>Stocks</target>
      </segment>
    </unit>
    <unit id="BWS7Lck" name="comment.label">
      <notes>
        <note category="file-source" priority="1">Part-DB1\templates\Parts\info\show_part_info.html.twig:56</note>
        <note category="file-source" priority="1">Part-DB1\templates\Parts\lists\_info_card.html.twig:43</note>
        <note category="file-source" priority="1">Part-DB1\templates\_navbar_search.html.twig:31</note>
        <note priority="1">Part-DB1\templates\_navbar_search.html.twig:26</note>
        <note priority="1">templates\base.html.twig:62</note>
        <note priority="1">templates\Parts\show_part_info.html.twig:74</note>
        <note priority="1">src\Form\PartType.php:86</note>
      </notes>
      <segment>
        <source>comment.label</source>
        <target>Comment</target>
      </segment>
    </unit>
    <unit id="Y2.Edoh" name="part.info.specifications">
      <notes>
        <note category="file-source" priority="1">Part-DB1\templates\Parts\info\show_part_info.html.twig:64</note>
      </notes>
      <segment>
        <source>part.info.specifications</source>
        <target>Parameters</target>
      </segment>
    </unit>
    <unit id="MZz0rtU" name="attachment.labelp">
      <notes>
        <note category="file-source" priority="1">Part-DB1\templates\Parts\info\show_part_info.html.twig:74</note>
        <note priority="1">Part-DB1\templates\Parts\info\show_part_info.html.twig:64</note>
        <note priority="1">templates\Parts\show_part_info.html.twig:82</note>
      </notes>
      <segment>
        <source>attachment.labelp</source>
        <target>Attachments</target>
      </segment>
    </unit>
    <unit id="b5.SSzx" name="vendor.partinfo.shopping_infos">
      <notes>
        <note category="file-source" priority="1">Part-DB1\templates\Parts\info\show_part_info.html.twig:83</note>
        <note priority="1">Part-DB1\templates\Parts\info\show_part_info.html.twig:71</note>
        <note priority="1">templates\Parts\show_part_info.html.twig:88</note>
      </notes>
      <segment>
        <source>vendor.partinfo.shopping_infos</source>
        <target>Shopping informations</target>
      </segment>
    </unit>
    <unit id="1Soir6U" name="vendor.partinfo.history">
      <notes>
        <note category="file-source" priority="1">Part-DB1\templates\Parts\info\show_part_info.html.twig:91</note>
        <note priority="1">Part-DB1\templates\Parts\info\show_part_info.html.twig:78</note>
        <note priority="1">templates\Parts\show_part_info.html.twig:94</note>
      </notes>
      <segment>
        <source>vendor.partinfo.history</source>
        <target>History</target>
      </segment>
    </unit>
    <unit id="__OuWRw" name="tools.label">
      <notes>
        <note category="file-source" priority="1">Part-DB1\templates\Parts\info\show_part_info.html.twig:97</note>
        <note category="file-source" priority="1">Part-DB1\templates\_sidebar.html.twig:54</note>
        <note category="file-source" priority="1">Part-DB1\templates\_sidebar.html.twig:13</note>
        <note priority="1">Part-DB1\templates\Parts\info\show_part_info.html.twig:84</note>
        <note priority="1">Part-DB1\templates\_sidebar.html.twig:54</note>
        <note priority="1">Part-DB1\templates\_sidebar.html.twig:13</note>
        <note priority="1">templates\base.html.twig:176</note>
        <note priority="1">templates\base.html.twig:203</note>
        <note priority="1">templates\base.html.twig:217</note>
        <note priority="1">templates\base.html.twig:231</note>
        <note priority="1">templates\Parts\show_part_info.html.twig:100</note>
      </notes>
      <segment>
        <source>tools.label</source>
        <target>Tools</target>
      </segment>
    </unit>
    <unit id="BnHnqwK" name="extended_info.label">
      <notes>
        <note category="file-source" priority="1">Part-DB1\templates\Parts\info\show_part_info.html.twig:103</note>
        <note priority="1">Part-DB1\templates\Parts\info\show_part_info.html.twig:90</note>
      </notes>
      <segment>
        <source>extended_info.label</source>
        <target>Extended infos</target>
      </segment>
    </unit>
    <unit id="vMya34Z" name="attachment.name">
      <notes>
        <note category="file-source" priority="1">Part-DB1\templates\Parts\info\_attachments_info.html.twig:7</note>
        <note priority="1">Part-DB1\templates\Parts\info\_attachments_info.html.twig:7</note>
      </notes>
      <segment>
        <source>attachment.name</source>
        <target>Name</target>
      </segment>
    </unit>
    <unit id="wFzihuM" name="attachment.attachment_type">
      <notes>
        <note category="file-source" priority="1">Part-DB1\templates\Parts\info\_attachments_info.html.twig:8</note>
        <note priority="1">Part-DB1\templates\Parts\info\_attachments_info.html.twig:8</note>
      </notes>
      <segment>
        <source>attachment.attachment_type</source>
        <target>Attachment Type</target>
      </segment>
    </unit>
    <unit id="qbywfNk" name="attachment.file_name">
      <notes>
        <note category="file-source" priority="1">Part-DB1\templates\Parts\info\_attachments_info.html.twig:9</note>
        <note priority="1">Part-DB1\templates\Parts\info\_attachments_info.html.twig:9</note>
      </notes>
      <segment>
        <source>attachment.file_name</source>
        <target>File name</target>
      </segment>
    </unit>
    <unit id="MUTx89j" name="attachment.file_size">
      <notes>
        <note category="file-source" priority="1">Part-DB1\templates\Parts\info\_attachments_info.html.twig:10</note>
        <note priority="1">Part-DB1\templates\Parts\info\_attachments_info.html.twig:10</note>
      </notes>
      <segment>
        <source>attachment.file_size</source>
        <target>File size</target>
      </segment>
    </unit>
    <unit id="gWj51jS" name="attachment.preview">
      <notes>
        <note category="file-source" priority="1">Part-DB1\templates\Parts\info\_attachments_info.html.twig:54</note>
      </notes>
      <segment>
        <source>attachment.preview</source>
        <target>Preview picture</target>
      </segment>
    </unit>
    <unit id="GSjs0LU" name="attachment.download">
      <notes>
        <note category="file-source" priority="1">Part-DB1\templates\Parts\info\_attachments_info.html.twig:67</note>
        <note priority="1">Part-DB1\templates\Parts\info\_attachments_info.html.twig:50</note>
      </notes>
      <segment>
        <source>attachment.download</source>
        <target>Download</target>
      </segment>
    </unit>
    <unit id="5PiNnoA" name="user.creating_user">
      <notes>
        <note category="file-source" priority="1">Part-DB1\templates\Parts\info\_extended_infos.html.twig:11</note>
        <note priority="1">Part-DB1\templates\Parts\info\_extended_infos.html.twig:11</note>
        <note priority="1">new</note>
      </notes>
      <segment>
        <source>user.creating_user</source>
        <target>User who created this part</target>
      </segment>
    </unit>
    <unit id="t2TNwOq" name="Unknown">
      <notes>
        <note category="file-source" priority="1">Part-DB1\templates\Parts\info\_extended_infos.html.twig:13</note>
        <note category="file-source" priority="1">Part-DB1\templates\Parts\info\_extended_infos.html.twig:28</note>
        <note category="file-source" priority="1">Part-DB1\templates\Parts\info\_extended_infos.html.twig:50</note>
        <note priority="1">Part-DB1\templates\Parts\info\_extended_infos.html.twig:13</note>
        <note priority="1">Part-DB1\templates\Parts\info\_extended_infos.html.twig:28</note>
        <note priority="1">Part-DB1\templates\Parts\info\_extended_infos.html.twig:50</note>
      </notes>
      <segment>
        <source>Unknown</source>
        <target>Unknown</target>
      </segment>
    </unit>
    <unit id="n4o6jKZ" name="accessDenied">
      <notes>
        <note category="file-source" priority="1">Part-DB1\templates\Parts\info\_extended_infos.html.twig:15</note>
        <note category="file-source" priority="1">Part-DB1\templates\Parts\info\_extended_infos.html.twig:30</note>
        <note priority="1">Part-DB1\templates\Parts\info\_extended_infos.html.twig:15</note>
        <note priority="1">Part-DB1\templates\Parts\info\_extended_infos.html.twig:30</note>
        <note priority="1">new</note>
      </notes>
      <segment>
        <source>accessDenied</source>
        <target>Access Denied</target>
      </segment>
    </unit>
    <unit id="uaxA.n." name="user.last_editing_user">
      <notes>
        <note category="file-source" priority="1">Part-DB1\templates\Parts\info\_extended_infos.html.twig:26</note>
        <note priority="1">Part-DB1\templates\Parts\info\_extended_infos.html.twig:26</note>
        <note priority="1">new</note>
      </notes>
      <segment>
        <source>user.last_editing_user</source>
        <target>User who edited this part last</target>
      </segment>
    </unit>
    <unit id="xQkqdM5" name="part.isFavorite">
      <notes>
        <note category="file-source" priority="1">Part-DB1\templates\Parts\info\_extended_infos.html.twig:41</note>
        <note priority="1">Part-DB1\templates\Parts\info\_extended_infos.html.twig:41</note>
      </notes>
      <segment>
        <source>part.isFavorite</source>
        <target>Favorite</target>
      </segment>
    </unit>
    <unit id="qwRgUmm" name="part.minOrderAmount">
      <notes>
        <note category="file-source" priority="1">Part-DB1\templates\Parts\info\_extended_infos.html.twig:46</note>
        <note priority="1">Part-DB1\templates\Parts\info\_extended_infos.html.twig:46</note>
      </notes>
      <segment>
        <source>part.minOrderAmount</source>
        <target>Minimum order amount</target>
      </segment>
    </unit>
    <unit id="WB3sH1G" name="manufacturer.label">
      <notes>
        <note category="file-source" priority="1">Part-DB1\templates\Parts\info\_main_infos.html.twig:8</note>
        <note category="file-source" priority="1">Part-DB1\templates\_navbar_search.html.twig:46</note>
        <note category="file-source" priority="1">Part-DB1\src\Services\ElementTypeNameGenerator.php:84</note>
        <note priority="1">Part-DB1\templates\Parts\info\_main_infos.html.twig:8</note>
        <note priority="1">Part-DB1\templates\_navbar_search.html.twig:41</note>
        <note priority="1">Part-DB1\src\Services\ElementTypeNameGenerator.php:84</note>
        <note priority="1">templates\base.html.twig:70</note>
        <note priority="1">templates\Parts\show_part_info.html.twig:24</note>
        <note priority="1">src\Form\PartType.php:80</note>
      </notes>
      <segment>
        <source>manufacturer.label</source>
        <target>Manufacturer</target>
      </segment>
    </unit>
    <unit id="kTRK6H_" name="name.label">
      <notes>
        <note category="file-source" priority="1">Part-DB1\templates\Parts\info\_main_infos.html.twig:24</note>
        <note category="file-source" priority="1">Part-DB1\templates\_navbar_search.html.twig:11</note>
        <note priority="1">templates\base.html.twig:54</note>
        <note priority="1">src\Form\PartType.php:62</note>
      </notes>
      <segment>
        <source>name.label</source>
        <target>Name</target>
      </segment>
    </unit>
    <unit id="xaKzTBt" name="part.back_to_info">
      <notes>
        <note category="file-source" priority="1">Part-DB1\templates\Parts\info\_main_infos.html.twig:27</note>
        <note priority="1">Part-DB1\templates\Parts\info\_main_infos.html.twig:27</note>
        <note priority="1">new</note>
      </notes>
      <segment>
        <source>part.back_to_info</source>
        <target>Back to current version</target>
      </segment>
    </unit>
    <unit id="LSnWIG7" name="description.label">
      <notes>
        <note category="file-source" priority="1">Part-DB1\templates\Parts\info\_main_infos.html.twig:32</note>
        <note category="file-source" priority="1">Part-DB1\templates\_navbar_search.html.twig:19</note>
        <note priority="1">Part-DB1\templates\Parts\info\_main_infos.html.twig:32</note>
        <note priority="1">Part-DB1\templates\_navbar_search.html.twig:18</note>
        <note priority="1">templates\base.html.twig:58</note>
        <note priority="1">templates\Parts\show_part_info.html.twig:31</note>
        <note priority="1">src\Form\PartType.php:65</note>
      </notes>
      <segment>
        <source>description.label</source>
        <target>Description</target>
      </segment>
    </unit>
    <unit id="ZY57BXc" name="category.label">
      <notes>
        <note category="file-source" priority="1">Part-DB1\templates\Parts\info\_main_infos.html.twig:34</note>
        <note category="file-source" priority="1">Part-DB1\templates\_navbar_search.html.twig:15</note>
        <note category="file-source" priority="1">Part-DB1\src\Services\ElementTypeNameGenerator.php:80</note>
        <note priority="1">Part-DB1\templates\Parts\info\_main_infos.html.twig:34</note>
        <note priority="1">Part-DB1\templates\_navbar_search.html.twig:14</note>
        <note priority="1">Part-DB1\src\Services\ElementTypeNameGenerator.php:80</note>
        <note priority="1">templates\base.html.twig:56</note>
        <note priority="1">templates\Parts\show_part_info.html.twig:32</note>
        <note priority="1">src\Form\PartType.php:74</note>
      </notes>
      <segment>
        <source>category.label</source>
        <target>Category</target>
      </segment>
    </unit>
    <unit id="J.AXbaM" name="instock.label">
      <notes>
        <note category="file-source" priority="1">Part-DB1\templates\Parts\info\_main_infos.html.twig:39</note>
        <note priority="1">Part-DB1\templates\Parts\info\_main_infos.html.twig:39</note>
        <note priority="1">templates\Parts\show_part_info.html.twig:42</note>
        <note priority="1">src\Form\PartType.php:69</note>
      </notes>
      <segment>
        <source>instock.label</source>
        <target>Instock</target>
      </segment>
    </unit>
    <unit id="VYcxdrz" name="mininstock.label">
      <notes>
        <note category="file-source" priority="1">Part-DB1\templates\Parts\info\_main_infos.html.twig:41</note>
        <note priority="1">Part-DB1\templates\Parts\info\_main_infos.html.twig:41</note>
        <note priority="1">templates\Parts\show_part_info.html.twig:44</note>
        <note priority="1">src\Form\PartType.php:72</note>
      </notes>
      <segment>
        <source>mininstock.label</source>
        <target>Minimum Instock</target>
      </segment>
    </unit>
    <unit id="griVyRf" name="footprint.label">
      <notes>
        <note category="file-source" priority="1">Part-DB1\templates\Parts\info\_main_infos.html.twig:45</note>
        <note category="file-source" priority="1">Part-DB1\templates\_navbar_search.html.twig:52</note>
        <note category="file-source" priority="1">Part-DB1\src\Services\ElementTypeNameGenerator.php:83</note>
        <note priority="1">Part-DB1\templates\Parts\info\_main_infos.html.twig:45</note>
        <note priority="1">Part-DB1\templates\_navbar_search.html.twig:47</note>
        <note priority="1">Part-DB1\src\Services\ElementTypeNameGenerator.php:83</note>
        <note priority="1">templates\base.html.twig:73</note>
        <note priority="1">templates\Parts\show_part_info.html.twig:47</note>
      </notes>
      <segment>
        <source>footprint.label</source>
        <target>Footprint</target>
      </segment>
    </unit>
    <unit id="LL2dt8U" name="part.avg_price.label">
      <notes>
        <note category="file-source" priority="1">Part-DB1\templates\Parts\info\_main_infos.html.twig:56</note>
        <note category="file-source" priority="1">Part-DB1\templates\Parts\info\_main_infos.html.twig:59</note>
        <note priority="1">Part-DB1\templates\Parts\info\_main_infos.html.twig:57</note>
        <note priority="1">Part-DB1\templates\Parts\info\_main_infos.html.twig:60</note>
        <note priority="1">templates\Parts\show_part_info.html.twig:51</note>
      </notes>
      <segment>
        <source>part.avg_price.label</source>
        <target>Average Price</target>
      </segment>
    </unit>
    <unit id="3tdTZVD" name="part.supplier.name">
      <notes>
        <note category="file-source" priority="1">Part-DB1\templates\Parts\info\_order_infos.html.twig:5</note>
        <note priority="1">Part-DB1\templates\Parts\info\_order_infos.html.twig:5</note>
      </notes>
      <segment>
        <source>part.supplier.name</source>
        <target>Name</target>
      </segment>
    </unit>
    <unit id="RiciNp5" name="part.supplier.partnr">
      <notes>
        <note category="file-source" priority="1">Part-DB1\templates\Parts\info\_order_infos.html.twig:6</note>
        <note priority="1">Part-DB1\templates\Parts\info\_order_infos.html.twig:6</note>
      </notes>
      <segment>
        <source>part.supplier.partnr</source>
        <target>Partnr.</target>
      </segment>
    </unit>
    <unit id="_SpdO.3" name="part.order.minamount">
      <notes>
        <note category="file-source" priority="1">Part-DB1\templates\Parts\info\_order_infos.html.twig:28</note>
        <note priority="1">Part-DB1\templates\Parts\info\_order_infos.html.twig:28</note>
      </notes>
      <segment>
        <source>part.order.minamount</source>
        <target>Minimum amount</target>
      </segment>
    </unit>
    <unit id="4RsODVR" name="part.order.price">
      <notes>
        <note category="file-source" priority="1">Part-DB1\templates\Parts\info\_order_infos.html.twig:29</note>
        <note priority="1">Part-DB1\templates\Parts\info\_order_infos.html.twig:29</note>
      </notes>
      <segment>
        <source>part.order.price</source>
        <target>Price</target>
      </segment>
    </unit>
    <unit id="Lr0c8K3" name="part.order.single_price">
      <notes>
        <note category="file-source" priority="1">Part-DB1\templates\Parts\info\_order_infos.html.twig:31</note>
        <note priority="1">Part-DB1\templates\Parts\info\_order_infos.html.twig:31</note>
      </notes>
      <segment>
        <source>part.order.single_price</source>
        <target>Unit Price</target>
      </segment>
    </unit>
    <unit id="EKnfKFl" name="edit.caption_short">
      <notes>
        <note category="file-source" priority="1">Part-DB1\templates\Parts\info\_order_infos.html.twig:71</note>
        <note priority="1">Part-DB1\templates\Parts\info\_order_infos.html.twig:71</note>
      </notes>
      <segment>
        <source>edit.caption_short</source>
        <target>Edit</target>
      </segment>
    </unit>
    <unit id="qNZM46r" name="delete.caption">
      <notes>
        <note category="file-source" priority="1">Part-DB1\templates\Parts\info\_order_infos.html.twig:72</note>
        <note priority="1">Part-DB1\templates\Parts\info\_order_infos.html.twig:72</note>
      </notes>
      <segment>
        <source>delete.caption</source>
        <target>Delete</target>
      </segment>
    </unit>
    <unit id="aUihK3c" name="part_lots.description">
      <notes>
        <note category="file-source" priority="1">Part-DB1\templates\Parts\info\_part_lots.html.twig:7</note>
        <note priority="1">Part-DB1\templates\Parts\info\_part_lots.html.twig:6</note>
      </notes>
      <segment>
        <source>part_lots.description</source>
        <target>Description</target>
      </segment>
    </unit>
    <unit id="SOcXkyd" name="part_lots.storage_location">
      <notes>
        <note category="file-source" priority="1">Part-DB1\templates\Parts\info\_part_lots.html.twig:8</note>
        <note priority="1">Part-DB1\templates\Parts\info\_part_lots.html.twig:7</note>
      </notes>
      <segment>
        <source>part_lots.storage_location</source>
        <target>Storage location</target>
      </segment>
    </unit>
    <unit id="jVYrm0U" name="part_lots.amount">
      <notes>
        <note category="file-source" priority="1">Part-DB1\templates\Parts\info\_part_lots.html.twig:9</note>
        <note priority="1">Part-DB1\templates\Parts\info\_part_lots.html.twig:8</note>
      </notes>
      <segment>
        <source>part_lots.amount</source>
        <target>Amount</target>
      </segment>
    </unit>
    <unit id="upshmqD" name="part_lots.location_unknown">
      <notes>
        <note category="file-source" priority="1">Part-DB1\templates\Parts\info\_part_lots.html.twig:24</note>
        <note priority="1">Part-DB1\templates\Parts\info\_part_lots.html.twig:22</note>
      </notes>
      <segment>
        <source>part_lots.location_unknown</source>
        <target>Storage location unknown</target>
      </segment>
    </unit>
    <unit id="BTUni9r" name="part_lots.instock_unknown">
      <notes>
        <note category="file-source" priority="1">Part-DB1\templates\Parts\info\_part_lots.html.twig:31</note>
        <note priority="1">Part-DB1\templates\Parts\info\_part_lots.html.twig:29</note>
      </notes>
      <segment>
        <source>part_lots.instock_unknown</source>
        <target>Amount unknown</target>
      </segment>
    </unit>
    <unit id="NFa2bFQ" name="part_lots.expiration_date">
      <notes>
        <note category="file-source" priority="1">Part-DB1\templates\Parts\info\_part_lots.html.twig:40</note>
        <note priority="1">Part-DB1\templates\Parts\info\_part_lots.html.twig:38</note>
      </notes>
      <segment>
        <source>part_lots.expiration_date</source>
        <target>Expiration date</target>
      </segment>
    </unit>
    <unit id="axp.g13" name="part_lots.is_expired">
      <notes>
        <note category="file-source" priority="1">Part-DB1\templates\Parts\info\_part_lots.html.twig:48</note>
        <note priority="1">Part-DB1\templates\Parts\info\_part_lots.html.twig:46</note>
      </notes>
      <segment>
        <source>part_lots.is_expired</source>
        <target>Expired</target>
      </segment>
    </unit>
    <unit id="EWX1Sti" name="part_lots.need_refill">
      <notes>
        <note category="file-source" priority="1">Part-DB1\templates\Parts\info\_part_lots.html.twig:55</note>
        <note priority="1">Part-DB1\templates\Parts\info\_part_lots.html.twig:53</note>
      </notes>
      <segment>
        <source>part_lots.need_refill</source>
        <target>Needs refill</target>
      </segment>
    </unit>
    <unit id="E4S6Pvg" name="part.info.prev_picture">
      <notes>
        <note category="file-source" priority="1">Part-DB1\templates\Parts\info\_picture.html.twig:15</note>
        <note priority="1">Part-DB1\templates\Parts\info\_picture.html.twig:15</note>
      </notes>
      <segment>
        <source>part.info.prev_picture</source>
        <target>Previous picture</target>
      </segment>
    </unit>
    <unit id="2PpQKL9" name="part.info.next_picture">
      <notes>
        <note category="file-source" priority="1">Part-DB1\templates\Parts\info\_picture.html.twig:19</note>
        <note priority="1">Part-DB1\templates\Parts\info\_picture.html.twig:19</note>
      </notes>
      <segment>
        <source>part.info.next_picture</source>
        <target>Next picture</target>
      </segment>
    </unit>
    <unit id="8zIQiUL" name="part.mass.tooltip">
      <notes>
        <note category="file-source" priority="1">Part-DB1\templates\Parts\info\_sidebar.html.twig:21</note>
        <note priority="1">Part-DB1\templates\Parts\info\_sidebar.html.twig:21</note>
      </notes>
      <segment>
        <source>part.mass.tooltip</source>
        <target>Mass</target>
      </segment>
    </unit>
    <unit id="9o2FQD1" name="part.needs_review.badge">
      <notes>
        <note category="file-source" priority="1">Part-DB1\templates\Parts\info\_sidebar.html.twig:30</note>
        <note priority="1">Part-DB1\templates\Parts\info\_sidebar.html.twig:30</note>
      </notes>
      <segment>
        <source>part.needs_review.badge</source>
        <target>Needs review</target>
      </segment>
    </unit>
    <unit id="dF6ZXKR" name="part.favorite.badge">
      <notes>
        <note category="file-source" priority="1">Part-DB1\templates\Parts\info\_sidebar.html.twig:39</note>
        <note priority="1">Part-DB1\templates\Parts\info\_sidebar.html.twig:39</note>
      </notes>
      <segment>
        <source>part.favorite.badge</source>
        <target>Favorite</target>
      </segment>
    </unit>
    <unit id="EgLR013" name="part.obsolete.badge">
      <notes>
        <note category="file-source" priority="1">Part-DB1\templates\Parts\info\_sidebar.html.twig:47</note>
        <note priority="1">Part-DB1\templates\Parts\info\_sidebar.html.twig:47</note>
      </notes>
      <segment>
        <source>part.obsolete.badge</source>
        <target>No longer available</target>
      </segment>
    </unit>
    <unit id="PYWb1Wy" name="parameters.extracted_from_description">
      <notes>
        <note category="file-source" priority="1">Part-DB1\templates\Parts\info\_specifications.html.twig:10</note>
      </notes>
      <segment>
        <source>parameters.extracted_from_description</source>
        <target>Automatically extracted from description</target>
      </segment>
    </unit>
    <unit id="xuDIeTd" name="parameters.auto_extracted_from_comment">
      <notes>
        <note category="file-source" priority="1">Part-DB1\templates\Parts\info\_specifications.html.twig:15</note>
      </notes>
      <segment>
        <source>parameters.auto_extracted_from_comment</source>
        <target>Automatically extracted from comment</target>
      </segment>
    </unit>
    <unit id="cTsojYo" name="part.edit.btn">
      <notes>
        <note category="file-source" priority="1">Part-DB1\templates\Parts\info\_tools.html.twig:6</note>
        <note priority="1">Part-DB1\templates\Parts\info\_tools.html.twig:4</note>
        <note priority="1">templates\Parts\show_part_info.html.twig:125</note>
      </notes>
      <segment>
        <source>part.edit.btn</source>
        <target>Edit part</target>
      </segment>
    </unit>
    <unit id="XGGYjnA" name="part.clone.btn">
      <notes>
        <note category="file-source" priority="1">Part-DB1\templates\Parts\info\_tools.html.twig:16</note>
        <note priority="1">Part-DB1\templates\Parts\info\_tools.html.twig:14</note>
        <note priority="1">templates\Parts\show_part_info.html.twig:135</note>
      </notes>
      <segment>
        <source>part.clone.btn</source>
        <target>Clone part</target>
      </segment>
    </unit>
    <unit id="WzQH7wQ" name="part.create.btn">
      <notes>
        <note category="file-source" priority="1">Part-DB1\templates\Parts\info\_tools.html.twig:24</note>
        <note category="file-source" priority="1">Part-DB1\templates\Parts\lists\_action_bar.html.twig:4</note>
        <note priority="1">templates\Parts\show_part_info.html.twig:143</note>
      </notes>
      <segment>
        <source>part.create.btn</source>
        <target>Create new part</target>
      </segment>
    </unit>
    <unit id="GayDkXI" name="part.delete.confirm_title">
      <notes>
        <note category="file-source" priority="1">Part-DB1\templates\Parts\info\_tools.html.twig:31</note>
        <note priority="1">Part-DB1\templates\Parts\info\_tools.html.twig:29</note>
      </notes>
      <segment>
        <source>part.delete.confirm_title</source>
        <target>Do you really want to delete this part?</target>
      </segment>
    </unit>
    <unit id="v4cgmfN" name="part.delete.message">
      <notes>
        <note category="file-source" priority="1">Part-DB1\templates\Parts\info\_tools.html.twig:32</note>
        <note priority="1">Part-DB1\templates\Parts\info\_tools.html.twig:30</note>
      </notes>
      <segment>
        <source>part.delete.message</source>
        <target>This part and any associated information (like attachments, price informations, etc.) will be deleted. This can not be undone!</target>
      </segment>
    </unit>
    <unit id="CJHxw_e" name="part.delete">
      <notes>
        <note category="file-source" priority="1">Part-DB1\templates\Parts\info\_tools.html.twig:39</note>
        <note priority="1">Part-DB1\templates\Parts\info\_tools.html.twig:37</note>
      </notes>
      <segment>
        <source>part.delete</source>
        <target>Delete part</target>
      </segment>
    </unit>
    <unit id="7BufWRt" name="parts_list.all.title">
      <notes>
        <note category="file-source" priority="1">Part-DB1\templates\Parts\lists\all_list.html.twig:4</note>
        <note priority="1">Part-DB1\templates\Parts\lists\all_list.html.twig:4</note>
      </notes>
      <segment>
        <source>parts_list.all.title</source>
        <target>All parts</target>
      </segment>
    </unit>
    <unit id="TOD4O3j" name="parts_list.category.title">
      <notes>
        <note category="file-source" priority="1">Part-DB1\templates\Parts\lists\category_list.html.twig:4</note>
        <note priority="1">Part-DB1\templates\Parts\lists\category_list.html.twig:4</note>
      </notes>
      <segment>
        <source>parts_list.category.title</source>
        <target>Parts with category</target>
      </segment>
    </unit>
    <unit id="yCsUZQZ" name="parts_list.footprint.title">
      <notes>
        <note category="file-source" priority="1">Part-DB1\templates\Parts\lists\footprint_list.html.twig:4</note>
        <note priority="1">Part-DB1\templates\Parts\lists\footprint_list.html.twig:4</note>
      </notes>
      <segment>
        <source>parts_list.footprint.title</source>
        <target>Parts with footprint</target>
      </segment>
    </unit>
    <unit id="j4vXh3o" name="parts_list.manufacturer.title">
      <notes>
        <note category="file-source" priority="1">Part-DB1\templates\Parts\lists\manufacturer_list.html.twig:4</note>
        <note priority="1">Part-DB1\templates\Parts\lists\manufacturer_list.html.twig:4</note>
      </notes>
      <segment>
        <source>parts_list.manufacturer.title</source>
        <target>Parts with manufacturer</target>
      </segment>
    </unit>
    <unit id="6uogzri" name="parts_list.search.title">
      <notes>
        <note category="file-source" priority="1">Part-DB1\templates\Parts\lists\search_list.html.twig:4</note>
        <note priority="1">Part-DB1\templates\Parts\lists\search_list.html.twig:4</note>
      </notes>
      <segment>
        <source>parts_list.search.title</source>
        <target>Search Parts</target>
      </segment>
    </unit>
    <unit id="gwE_D3w" name="parts_list.storelocation.title">
      <notes>
        <note category="file-source" priority="1">Part-DB1\templates\Parts\lists\store_location_list.html.twig:4</note>
        <note priority="1">Part-DB1\templates\Parts\lists\store_location_list.html.twig:4</note>
      </notes>
      <segment>
        <source>parts_list.storelocation.title</source>
        <target>Parts with store locations</target>
      </segment>
    </unit>
    <unit id="K3Nj1UQ" name="parts_list.supplier.title">
      <notes>
        <note category="file-source" priority="1">Part-DB1\templates\Parts\lists\supplier_list.html.twig:4</note>
        <note priority="1">Part-DB1\templates\Parts\lists\supplier_list.html.twig:4</note>
      </notes>
      <segment>
        <source>parts_list.supplier.title</source>
        <target>Parts with supplier</target>
      </segment>
    </unit>
    <unit id="DBlWwba" name="parts_list.tags.title">
      <notes>
        <note category="file-source" priority="1">Part-DB1\templates\Parts\lists\tags_list.html.twig:4</note>
        <note priority="1">Part-DB1\templates\Parts\lists\tags_list.html.twig:4</note>
      </notes>
      <segment>
        <source>parts_list.tags.title</source>
        <target>Parts with tag</target>
      </segment>
    </unit>
    <unit id="5tFcxpX" name="entity.info.common.tab">
      <notes>
        <note category="file-source" priority="1">Part-DB1\templates\Parts\lists\_info_card.html.twig:22</note>
        <note priority="1">Part-DB1\templates\Parts\lists\_info_card.html.twig:17</note>
      </notes>
      <segment>
        <source>entity.info.common.tab</source>
        <target>Common</target>
      </segment>
    </unit>
    <unit id="F0da8x0" name="entity.info.statistics.tab">
      <notes>
        <note category="file-source" priority="1">Part-DB1\templates\Parts\lists\_info_card.html.twig:26</note>
        <note priority="1">Part-DB1\templates\Parts\lists\_info_card.html.twig:20</note>
      </notes>
      <segment>
        <source>entity.info.statistics.tab</source>
        <target>Statistics</target>
      </segment>
    </unit>
    <unit id="Msykg.Z" name="entity.info.attachments.tab">
      <notes>
        <note category="file-source" priority="1">Part-DB1\templates\Parts\lists\_info_card.html.twig:31</note>
      </notes>
      <segment>
        <source>entity.info.attachments.tab</source>
        <target>Attachments</target>
      </segment>
    </unit>
    <unit id="8VfTCPf" name="entity.info.parameters.tab">
      <notes>
        <note category="file-source" priority="1">Part-DB1\templates\Parts\lists\_info_card.html.twig:37</note>
      </notes>
      <segment>
        <source>entity.info.parameters.tab</source>
        <target>Parameters</target>
      </segment>
    </unit>
    <unit id="a0Bt1My" name="entity.info.name">
      <notes>
        <note category="file-source" priority="1">Part-DB1\templates\Parts\lists\_info_card.html.twig:54</note>
        <note priority="1">Part-DB1\templates\Parts\lists\_info_card.html.twig:30</note>
      </notes>
      <segment>
        <source>entity.info.name</source>
        <target>Name</target>
      </segment>
    </unit>
    <unit id="pqMTPTv" name="entity.info.parent">
      <notes>
        <note category="file-source" priority="1">Part-DB1\templates\Parts\lists\_info_card.html.twig:58</note>
        <note category="file-source" priority="1">Part-DB1\templates\Parts\lists\_info_card.html.twig:96</note>
        <note priority="1">Part-DB1\templates\Parts\lists\_info_card.html.twig:34</note>
        <note priority="1">Part-DB1\templates\Parts\lists\_info_card.html.twig:67</note>
      </notes>
      <segment>
        <source>entity.info.parent</source>
        <target>Parent</target>
      </segment>
    </unit>
    <unit id="nDEGgY0" name="entity.edit.btn">
      <notes>
        <note category="file-source" priority="1">Part-DB1\templates\Parts\lists\_info_card.html.twig:70</note>
        <note priority="1">Part-DB1\templates\Parts\lists\_info_card.html.twig:46</note>
      </notes>
      <segment>
        <source>entity.edit.btn</source>
        <target>Edit</target>
      </segment>
    </unit>
    <unit id="Rsrawma" name="entity.info.children_count">
      <notes>
        <note category="file-source" priority="1">Part-DB1\templates\Parts\lists\_info_card.html.twig:92</note>
        <note priority="1">Part-DB1\templates\Parts\lists\_info_card.html.twig:63</note>
      </notes>
      <segment>
        <source>entity.info.children_count</source>
        <target>Count of children elements</target>
      </segment>
    </unit>
    <unit id="3WtQFdr" name="tfa.check.title">
      <notes>
        <note category="file-source" priority="1">Part-DB1\templates\security\2fa_base_form.html.twig:3</note>
        <note category="file-source" priority="1">Part-DB1\templates\security\2fa_base_form.html.twig:5</note>
        <note priority="1">Part-DB1\templates\security\2fa_base_form.html.twig:3</note>
        <note priority="1">Part-DB1\templates\security\2fa_base_form.html.twig:5</note>
      </notes>
      <segment>
        <source>tfa.check.title</source>
        <target>Two-factor authentication needed</target>
      </segment>
    </unit>
    <unit id="FPvJfPr" name="tfa.code.trusted_pc">
      <notes>
        <note category="file-source" priority="1">Part-DB1\templates\security\2fa_base_form.html.twig:39</note>
        <note priority="1">Part-DB1\templates\security\2fa_base_form.html.twig:39</note>
      </notes>
      <segment>
        <source>tfa.code.trusted_pc</source>
        <target>This is a trusted computer (if this is enabled, no further two-factor queries are performed on this computer)</target>
      </segment>
    </unit>
    <unit id="XtrGxkd" name="login.btn">
      <notes>
        <note category="file-source" priority="1">Part-DB1\templates\security\2fa_base_form.html.twig:52</note>
        <note category="file-source" priority="1">Part-DB1\templates\security\login.html.twig:58</note>
        <note priority="1">Part-DB1\templates\security\2fa_base_form.html.twig:52</note>
        <note priority="1">Part-DB1\templates\security\login.html.twig:58</note>
      </notes>
      <segment>
        <source>login.btn</source>
        <target>Login</target>
      </segment>
    </unit>
    <unit id="okzpfQC" name="user.logout">
      <notes>
        <note category="file-source" priority="1">Part-DB1\templates\security\2fa_base_form.html.twig:53</note>
        <note category="file-source" priority="1">Part-DB1\templates\security\U2F\u2f_login.html.twig:13</note>
        <note category="file-source" priority="1">Part-DB1\templates\_navbar.html.twig:42</note>
        <note priority="1">Part-DB1\templates\security\2fa_base_form.html.twig:53</note>
        <note priority="1">Part-DB1\templates\security\U2F\u2f_login.html.twig:13</note>
        <note priority="1">Part-DB1\templates\_navbar.html.twig:40</note>
      </notes>
      <segment>
        <source>user.logout</source>
        <target>Logout</target>
      </segment>
    </unit>
    <unit id="INlwXoR" name="tfa.check.code.label">
      <notes>
        <note category="file-source" priority="1">Part-DB1\templates\security\2fa_form.html.twig:6</note>
        <note priority="1">Part-DB1\templates\security\2fa_form.html.twig:6</note>
      </notes>
      <segment>
        <source>tfa.check.code.label</source>
        <target>Authenticator app code</target>
      </segment>
    </unit>
    <unit id="TUbr0_A" name="tfa.check.code.help">
      <notes>
        <note category="file-source" priority="1">Part-DB1\templates\security\2fa_form.html.twig:10</note>
        <note priority="1">Part-DB1\templates\security\2fa_form.html.twig:10</note>
      </notes>
      <segment>
        <source>tfa.check.code.help</source>
        <target>Enter the 6-digit code from your Authenticator App or one of your backup codes if the Authenticator is not available.</target>
      </segment>
    </unit>
    <unit id="Kd99AFq" name="login.title">
      <notes>
        <note category="file-source" priority="1">Part-DB1\templates\security\login.html.twig:3</note>
        <note priority="1">Part-DB1\templates\security\login.html.twig:3</note>
        <note priority="1">templates\security\login.html.twig:3</note>
      </notes>
      <segment>
        <source>login.title</source>
        <target>Login</target>
      </segment>
    </unit>
    <unit id="nDK0G.T" name="login.card_title">
      <notes>
        <note category="file-source" priority="1">Part-DB1\templates\security\login.html.twig:7</note>
        <note priority="1">Part-DB1\templates\security\login.html.twig:7</note>
        <note priority="1">templates\security\login.html.twig:7</note>
      </notes>
      <segment>
        <source>login.card_title</source>
        <target>Login</target>
      </segment>
    </unit>
    <unit id="6Ks0rFM" name="login.username.label">
      <notes>
        <note category="file-source" priority="1">Part-DB1\templates\security\login.html.twig:31</note>
        <note priority="1">Part-DB1\templates\security\login.html.twig:31</note>
        <note priority="1">templates\security\login.html.twig:31</note>
      </notes>
      <segment>
        <source>login.username.label</source>
        <target>Username</target>
      </segment>
    </unit>
    <unit id="JUuJUUV" name="login.username.placeholder">
      <notes>
        <note category="file-source" priority="1">Part-DB1\templates\security\login.html.twig:34</note>
        <note priority="1">Part-DB1\templates\security\login.html.twig:34</note>
        <note priority="1">templates\security\login.html.twig:34</note>
      </notes>
      <segment>
        <source>login.username.placeholder</source>
        <target>Username</target>
      </segment>
    </unit>
    <unit id="HJtrGOc" name="login.password.label">
      <notes>
        <note category="file-source" priority="1">Part-DB1\templates\security\login.html.twig:38</note>
        <note priority="1">Part-DB1\templates\security\login.html.twig:38</note>
        <note priority="1">templates\security\login.html.twig:38</note>
      </notes>
      <segment>
        <source>login.password.label</source>
        <target>Password</target>
      </segment>
    </unit>
    <unit id="8SD.6EK" name="login.password.placeholder">
      <notes>
        <note category="file-source" priority="1">Part-DB1\templates\security\login.html.twig:40</note>
        <note priority="1">Part-DB1\templates\security\login.html.twig:40</note>
        <note priority="1">templates\security\login.html.twig:40</note>
      </notes>
      <segment>
        <source>login.password.placeholder</source>
        <target>Password</target>
      </segment>
    </unit>
    <unit id="BSn76q_" name="login.rememberme">
      <notes>
        <note category="file-source" priority="1">Part-DB1\templates\security\login.html.twig:50</note>
        <note priority="1">Part-DB1\templates\security\login.html.twig:50</note>
        <note priority="1">templates\security\login.html.twig:50</note>
      </notes>
      <segment>
        <source>login.rememberme</source>
        <target>Remember me (should not be used on shared computers)</target>
      </segment>
    </unit>
    <unit id="GO.ZhTX" name="pw_reset.password_forget">
      <notes>
        <note category="file-source" priority="1">Part-DB1\templates\security\login.html.twig:64</note>
        <note priority="1">Part-DB1\templates\security\login.html.twig:64</note>
      </notes>
      <segment>
        <source>pw_reset.password_forget</source>
        <target>Forgot username/password?</target>
      </segment>
    </unit>
    <unit id="hbW2JJr" name="pw_reset.new_pw.header.title">
      <notes>
        <note category="file-source" priority="1">Part-DB1\templates\security\pw_reset_new_pw.html.twig:5</note>
        <note priority="1">Part-DB1\templates\security\pw_reset_new_pw.html.twig:5</note>
      </notes>
      <segment>
        <source>pw_reset.new_pw.header.title</source>
        <target>Set new password</target>
      </segment>
    </unit>
    <unit id="3Tgn6io" name="pw_reset.request.header.title">
      <notes>
        <note category="file-source" priority="1">Part-DB1\templates\security\pw_reset_request.html.twig:5</note>
        <note priority="1">Part-DB1\templates\security\pw_reset_request.html.twig:5</note>
      </notes>
      <segment>
        <source>pw_reset.request.header.title</source>
        <target>Request a new password</target>
      </segment>
    </unit>
    <unit id="J1aHED." name="tfa_u2f.http_warning">
      <notes>
        <note category="file-source" priority="1">Part-DB1\templates\security\U2F\u2f_login.html.twig:7</note>
        <note category="file-source" priority="1">Part-DB1\templates\security\U2F\u2f_register.html.twig:10</note>
        <note priority="1">Part-DB1\templates\security\U2F\u2f_login.html.twig:7</note>
        <note priority="1">Part-DB1\templates\security\U2F\u2f_register.html.twig:10</note>
      </notes>
      <segment>
        <source>tfa_u2f.http_warning</source>
        <target>You are accessing this page using the insecure HTTP method, so U2F will most likely not work (Bad Request error message). Ask an administrator to set up the secure HTTPS method if you want to use security keys.</target>
      </segment>
    </unit>
    <unit id="Do6QuMa" name="r_u2f_two_factor.pressbutton">
      <notes>
        <note category="file-source" priority="1">Part-DB1\templates\security\U2F\u2f_login.html.twig:10</note>
        <note category="file-source" priority="1">Part-DB1\templates\security\U2F\u2f_register.html.twig:22</note>
        <note priority="1">Part-DB1\templates\security\U2F\u2f_login.html.twig:10</note>
        <note priority="1">Part-DB1\templates\security\U2F\u2f_register.html.twig:22</note>
      </notes>
      <segment>
        <source>r_u2f_two_factor.pressbutton</source>
        <target>Please plug in your security key and press its button!</target>
      </segment>
    </unit>
    <unit id="T4i5SE4" name="tfa_u2f.add_key.title">
      <notes>
        <note category="file-source" priority="1">Part-DB1\templates\security\U2F\u2f_register.html.twig:3</note>
        <note priority="1">Part-DB1\templates\security\U2F\u2f_register.html.twig:3</note>
      </notes>
      <segment>
        <source>tfa_u2f.add_key.title</source>
        <target>Add security key</target>
      </segment>
    </unit>
    <unit id="rIJ.Flq" name="tfa_u2f.explanation">
      <notes>
        <note category="file-source" priority="1">Part-DB1\templates\security\U2F\u2f_register.html.twig:6</note>
        <note category="file-source" priority="1">Part-DB1\templates\Users\_2fa_settings.html.twig:111</note>
        <note priority="1">Part-DB1\templates\security\U2F\u2f_register.html.twig:6</note>
        <note priority="1">Part-DB1\templates\Users\_2fa_settings.html.twig:111</note>
      </notes>
      <segment>
        <source>tfa_u2f.explanation</source>
        <target>With the help of a U2F/FIDO compatible security key (e.g. YubiKey or NitroKey), user-friendly and secure two-factor authentication can be achieved. The security keys can be registered here, and if two-factor verification is required, the key only needs to be inserted via USB or typed against the device via NFC.</target>
      </segment>
    </unit>
    <unit id="DMC2yTT" name="tfa_u2f.add_key.backup_hint">
      <notes>
        <note category="file-source" priority="1">Part-DB1\templates\security\U2F\u2f_register.html.twig:7</note>
        <note priority="1">Part-DB1\templates\security\U2F\u2f_register.html.twig:7</note>
      </notes>
      <segment>
        <source>tfa_u2f.add_key.backup_hint</source>
        <target>To ensure access even if the key is lost, it is recommended to register a second key as backup and store it in a safe place!</target>
      </segment>
    </unit>
    <unit id="ktQ_kY9" name="r_u2f_two_factor.name">
      <notes>
        <note category="file-source" priority="1">Part-DB1\templates\security\U2F\u2f_register.html.twig:16</note>
        <note priority="1">Part-DB1\templates\security\U2F\u2f_register.html.twig:16</note>
      </notes>
      <segment>
        <source>r_u2f_two_factor.name</source>
        <target>Shown key name (e.g. Backup)</target>
      </segment>
    </unit>
    <unit id="HI4_6dF" name="tfa_u2f.add_key.add_button">
      <notes>
        <note category="file-source" priority="1">Part-DB1\templates\security\U2F\u2f_register.html.twig:19</note>
        <note priority="1">Part-DB1\templates\security\U2F\u2f_register.html.twig:19</note>
      </notes>
      <segment>
        <source>tfa_u2f.add_key.add_button</source>
        <target>Add security key</target>
      </segment>
    </unit>
    <unit id="JyEfylJ" name="tfa_u2f.add_key.back_to_settings">
      <notes>
        <note category="file-source" priority="1">Part-DB1\templates\security\U2F\u2f_register.html.twig:27</note>
        <note priority="1">Part-DB1\templates\security\U2F\u2f_register.html.twig:27</note>
      </notes>
      <segment>
        <source>tfa_u2f.add_key.back_to_settings</source>
        <target>Back to settings</target>
      </segment>
    </unit>
    <unit id="yD.UA07" name="statistics.title">
      <notes>
        <note category="file-source" priority="1">Part-DB1\templates\Statistics\statistics.html.twig:5</note>
        <note category="file-source" priority="1">Part-DB1\templates\Statistics\statistics.html.twig:8</note>
        <note priority="1">Part-DB1\templates\Statistics\statistics.html.twig:5</note>
        <note priority="1">Part-DB1\templates\Statistics\statistics.html.twig:8</note>
        <note priority="1">new</note>
      </notes>
      <segment>
        <source>statistics.title</source>
        <target>Statistics</target>
      </segment>
    </unit>
    <unit id="6l0Fwd2" name="statistics.parts">
      <notes>
        <note category="file-source" priority="1">Part-DB1\templates\Statistics\statistics.html.twig:14</note>
        <note priority="1">Part-DB1\templates\Statistics\statistics.html.twig:14</note>
        <note priority="1">new</note>
      </notes>
      <segment>
        <source>statistics.parts</source>
        <target>Parts</target>
      </segment>
    </unit>
    <unit id="QRdK9zd" name="statistics.data_structures">
      <notes>
        <note category="file-source" priority="1">Part-DB1\templates\Statistics\statistics.html.twig:19</note>
        <note priority="1">Part-DB1\templates\Statistics\statistics.html.twig:19</note>
        <note priority="1">new</note>
      </notes>
      <segment>
        <source>statistics.data_structures</source>
        <target>Data structures</target>
      </segment>
    </unit>
    <unit id="50kyfxA" name="statistics.attachments">
      <notes>
        <note category="file-source" priority="1">Part-DB1\templates\Statistics\statistics.html.twig:24</note>
        <note priority="1">Part-DB1\templates\Statistics\statistics.html.twig:24</note>
        <note priority="1">new</note>
      </notes>
      <segment>
        <source>statistics.attachments</source>
        <target>Attachments</target>
      </segment>
    </unit>
    <unit id="Op0xko9" name="statistics.property">
      <notes>
        <note category="file-source" priority="1">Part-DB1\templates\Statistics\statistics.html.twig:34</note>
        <note category="file-source" priority="1">Part-DB1\templates\Statistics\statistics.html.twig:59</note>
        <note category="file-source" priority="1">Part-DB1\templates\Statistics\statistics.html.twig:104</note>
        <note priority="1">Part-DB1\templates\Statistics\statistics.html.twig:34</note>
        <note priority="1">Part-DB1\templates\Statistics\statistics.html.twig:59</note>
        <note priority="1">Part-DB1\templates\Statistics\statistics.html.twig:104</note>
        <note priority="1">new</note>
      </notes>
      <segment>
        <source>statistics.property</source>
        <target>Property</target>
      </segment>
    </unit>
    <unit id="zn.PnJ2" name="statistics.value">
      <notes>
        <note category="file-source" priority="1">Part-DB1\templates\Statistics\statistics.html.twig:35</note>
        <note category="file-source" priority="1">Part-DB1\templates\Statistics\statistics.html.twig:60</note>
        <note category="file-source" priority="1">Part-DB1\templates\Statistics\statistics.html.twig:105</note>
        <note priority="1">Part-DB1\templates\Statistics\statistics.html.twig:35</note>
        <note priority="1">Part-DB1\templates\Statistics\statistics.html.twig:60</note>
        <note priority="1">Part-DB1\templates\Statistics\statistics.html.twig:105</note>
        <note priority="1">new</note>
      </notes>
      <segment>
        <source>statistics.value</source>
        <target>Value</target>
      </segment>
    </unit>
    <unit id=".lLfExB" name="statistics.distinct_parts_count">
      <notes>
        <note category="file-source" priority="1">Part-DB1\templates\Statistics\statistics.html.twig:40</note>
        <note priority="1">Part-DB1\templates\Statistics\statistics.html.twig:40</note>
        <note priority="1">new</note>
      </notes>
      <segment>
        <source>statistics.distinct_parts_count</source>
        <target>Number of distinct parts</target>
      </segment>
    </unit>
    <unit id="IjDWXUD" name="statistics.parts_instock_sum">
      <notes>
        <note category="file-source" priority="1">Part-DB1\templates\Statistics\statistics.html.twig:44</note>
        <note priority="1">Part-DB1\templates\Statistics\statistics.html.twig:44</note>
        <note priority="1">new</note>
      </notes>
      <segment>
        <source>statistics.parts_instock_sum</source>
        <target>Sum of all part instocks</target>
      </segment>
    </unit>
    <unit id="OUVlqDZ" name="statistics.parts_with_price">
      <notes>
        <note category="file-source" priority="1">Part-DB1\templates\Statistics\statistics.html.twig:48</note>
        <note priority="1">Part-DB1\templates\Statistics\statistics.html.twig:48</note>
        <note priority="1">new</note>
      </notes>
      <segment>
        <source>statistics.parts_with_price</source>
        <target>Number of parts with price information</target>
      </segment>
    </unit>
    <unit id="VX9aZ2j" name="statistics.categories_count">
      <notes>
        <note category="file-source" priority="1">Part-DB1\templates\Statistics\statistics.html.twig:65</note>
        <note priority="1">Part-DB1\templates\Statistics\statistics.html.twig:65</note>
        <note priority="1">new</note>
      </notes>
      <segment>
        <source>statistics.categories_count</source>
        <target>Number of categories</target>
      </segment>
    </unit>
    <unit id="Aks9a3Q" name="statistics.footprints_count">
      <notes>
        <note category="file-source" priority="1">Part-DB1\templates\Statistics\statistics.html.twig:69</note>
        <note priority="1">Part-DB1\templates\Statistics\statistics.html.twig:69</note>
        <note priority="1">new</note>
      </notes>
      <segment>
        <source>statistics.footprints_count</source>
        <target>Number of footprints</target>
      </segment>
    </unit>
    <unit id="wvwDajm" name="statistics.manufacturers_count">
      <notes>
        <note category="file-source" priority="1">Part-DB1\templates\Statistics\statistics.html.twig:73</note>
        <note priority="1">Part-DB1\templates\Statistics\statistics.html.twig:73</note>
        <note priority="1">new</note>
      </notes>
      <segment>
        <source>statistics.manufacturers_count</source>
        <target>Number of manufacturers</target>
      </segment>
    </unit>
    <unit id="MDdSIU0" name="statistics.storelocations_count">
      <notes>
        <note category="file-source" priority="1">Part-DB1\templates\Statistics\statistics.html.twig:77</note>
        <note priority="1">Part-DB1\templates\Statistics\statistics.html.twig:77</note>
        <note priority="1">new</note>
      </notes>
      <segment>
        <source>statistics.storelocations_count</source>
        <target>Number of storelocations</target>
      </segment>
    </unit>
    <unit id="q9tLL7." name="statistics.suppliers_count">
      <notes>
        <note category="file-source" priority="1">Part-DB1\templates\Statistics\statistics.html.twig:81</note>
        <note priority="1">Part-DB1\templates\Statistics\statistics.html.twig:81</note>
        <note priority="1">new</note>
      </notes>
      <segment>
        <source>statistics.suppliers_count</source>
        <target>Number of suppliers</target>
      </segment>
    </unit>
    <unit id="xzr9lD3" name="statistics.currencies_count">
      <notes>
        <note category="file-source" priority="1">Part-DB1\templates\Statistics\statistics.html.twig:85</note>
        <note priority="1">Part-DB1\templates\Statistics\statistics.html.twig:85</note>
        <note priority="1">new</note>
      </notes>
      <segment>
        <source>statistics.currencies_count</source>
        <target>Number of currencies</target>
      </segment>
    </unit>
    <unit id="AZ_PxJJ" name="statistics.measurement_units_count">
      <notes>
        <note category="file-source" priority="1">Part-DB1\templates\Statistics\statistics.html.twig:89</note>
        <note priority="1">Part-DB1\templates\Statistics\statistics.html.twig:89</note>
        <note priority="1">new</note>
      </notes>
      <segment>
        <source>statistics.measurement_units_count</source>
        <target>Number of measurement units</target>
      </segment>
    </unit>
    <unit id="T0BDQn_" name="statistics.devices_count">
      <notes>
        <note category="file-source" priority="1">Part-DB1\templates\Statistics\statistics.html.twig:93</note>
        <note priority="1">Part-DB1\templates\Statistics\statistics.html.twig:93</note>
        <note priority="1">new</note>
      </notes>
      <segment>
        <source>statistics.devices_count</source>
        <target>Number of devices</target>
      </segment>
    </unit>
    <unit id="8HKc.Yq" name="statistics.attachment_types_count">
      <notes>
        <note category="file-source" priority="1">Part-DB1\templates\Statistics\statistics.html.twig:110</note>
        <note priority="1">Part-DB1\templates\Statistics\statistics.html.twig:110</note>
        <note priority="1">new</note>
      </notes>
      <segment>
        <source>statistics.attachment_types_count</source>
        <target>Number of attachment types</target>
      </segment>
    </unit>
    <unit id="S1UPbY3" name="statistics.all_attachments_count">
      <notes>
        <note category="file-source" priority="1">Part-DB1\templates\Statistics\statistics.html.twig:114</note>
        <note priority="1">Part-DB1\templates\Statistics\statistics.html.twig:114</note>
        <note priority="1">new</note>
      </notes>
      <segment>
        <source>statistics.all_attachments_count</source>
        <target>Number of all attachments</target>
      </segment>
    </unit>
    <unit id="X68eHt0" name="statistics.user_uploaded_attachments_count">
      <notes>
        <note category="file-source" priority="1">Part-DB1\templates\Statistics\statistics.html.twig:118</note>
        <note priority="1">Part-DB1\templates\Statistics\statistics.html.twig:118</note>
        <note priority="1">new</note>
      </notes>
      <segment>
        <source>statistics.user_uploaded_attachments_count</source>
        <target>Number of user uploaded attachments</target>
      </segment>
    </unit>
    <unit id="PcACWnw" name="statistics.private_attachments_count">
      <notes>
        <note category="file-source" priority="1">Part-DB1\templates\Statistics\statistics.html.twig:122</note>
        <note priority="1">Part-DB1\templates\Statistics\statistics.html.twig:122</note>
        <note priority="1">new</note>
      </notes>
      <segment>
        <source>statistics.private_attachments_count</source>
        <target>Number of private attachments</target>
      </segment>
    </unit>
    <unit id="b2F2Gpk" name="statistics.external_attachments_count">
      <notes>
        <note category="file-source" priority="1">Part-DB1\templates\Statistics\statistics.html.twig:126</note>
        <note priority="1">Part-DB1\templates\Statistics\statistics.html.twig:126</note>
        <note priority="1">new</note>
      </notes>
      <segment>
        <source>statistics.external_attachments_count</source>
        <target>Number of external attachments (URL)</target>
      </segment>
    </unit>
    <unit id="xd6VhOm" name="tfa_backup.codes.title">
      <notes>
        <note category="file-source" priority="1">Part-DB1\templates\Users\backup_codes.html.twig:3</note>
        <note category="file-source" priority="1">Part-DB1\templates\Users\backup_codes.html.twig:9</note>
        <note priority="1">Part-DB1\templates\Users\backup_codes.html.twig:3</note>
        <note priority="1">Part-DB1\templates\Users\backup_codes.html.twig:9</note>
      </notes>
      <segment>
        <source>tfa_backup.codes.title</source>
        <target>Backup codes</target>
      </segment>
    </unit>
    <unit id="DE6_hcj" name="tfa_backup.codes.explanation">
      <notes>
        <note category="file-source" priority="1">Part-DB1\templates\Users\backup_codes.html.twig:12</note>
        <note priority="1">Part-DB1\templates\Users\backup_codes.html.twig:12</note>
      </notes>
      <segment>
        <source>tfa_backup.codes.explanation</source>
        <target>Print out these codes and keep them in a safe place!</target>
      </segment>
    </unit>
    <unit id="q3Apy0z" name="tfa_backup.codes.help">
      <notes>
        <note category="file-source" priority="1">Part-DB1\templates\Users\backup_codes.html.twig:13</note>
        <note priority="1">Part-DB1\templates\Users\backup_codes.html.twig:13</note>
      </notes>
      <segment>
        <source>tfa_backup.codes.help</source>
        <target>If you no longer have access to your device with the Authenticator App (lost smartphone, data loss, etc.) you can use one of these codes to access your account and possibly set up a new Authenticator App. Each of these codes can be used once, it is recommended to delete used codes. Anyone with access to these codes can potentially access your account, so keep them in a safe place.</target>
      </segment>
    </unit>
    <unit id="iPcPo4t" name="tfa_backup.username">
      <notes>
        <note category="file-source" priority="1">Part-DB1\templates\Users\backup_codes.html.twig:16</note>
        <note priority="1">Part-DB1\templates\Users\backup_codes.html.twig:16</note>
      </notes>
      <segment>
        <source>tfa_backup.username</source>
        <target>Username</target>
      </segment>
    </unit>
    <unit id="g7XKOBR" name="tfa_backup.codes.page_generated_on">
      <notes>
        <note category="file-source" priority="1">Part-DB1\templates\Users\backup_codes.html.twig:29</note>
        <note priority="1">Part-DB1\templates\Users\backup_codes.html.twig:29</note>
      </notes>
      <segment>
        <source>tfa_backup.codes.page_generated_on</source>
        <target>Page generated on %date%</target>
      </segment>
    </unit>
    <unit id="3Qg6WkA" name="tfa_backup.codes.print">
      <notes>
        <note category="file-source" priority="1">Part-DB1\templates\Users\backup_codes.html.twig:32</note>
        <note priority="1">Part-DB1\templates\Users\backup_codes.html.twig:32</note>
      </notes>
      <segment>
        <source>tfa_backup.codes.print</source>
        <target>Print</target>
      </segment>
    </unit>
    <unit id="CJiKz6Q" name="tfa_backup.codes.copy_clipboard">
      <notes>
        <note category="file-source" priority="1">Part-DB1\templates\Users\backup_codes.html.twig:35</note>
        <note priority="1">Part-DB1\templates\Users\backup_codes.html.twig:35</note>
      </notes>
      <segment>
        <source>tfa_backup.codes.copy_clipboard</source>
        <target>Copy to clipboard</target>
      </segment>
    </unit>
    <unit id="_M8LV3f" name="user.info.label">
      <notes>
        <note category="file-source" priority="1">Part-DB1\templates\Users\user_info.html.twig:3</note>
        <note category="file-source" priority="1">Part-DB1\templates\Users\user_info.html.twig:6</note>
        <note category="file-source" priority="1">Part-DB1\templates\_navbar.html.twig:40</note>
        <note priority="1">Part-DB1\templates\Users\user_info.html.twig:3</note>
        <note priority="1">Part-DB1\templates\Users\user_info.html.twig:6</note>
        <note priority="1">Part-DB1\templates\_navbar.html.twig:38</note>
        <note priority="1">templates\base.html.twig:99</note>
        <note priority="1">templates\Users\user_info.html.twig:3</note>
        <note priority="1">templates\Users\user_info.html.twig:6</note>
      </notes>
      <segment>
        <source>user.info.label</source>
        <target>User informations</target>
      </segment>
    </unit>
    <unit id="PwI64fM" name="user.firstName.label">
      <notes>
        <note category="file-source" priority="1">Part-DB1\templates\Users\user_info.html.twig:18</note>
        <note category="file-source" priority="1">Part-DB1\src\Form\UserSettingsType.php:77</note>
        <note priority="1">Part-DB1\templates\Users\user_info.html.twig:18</note>
        <note priority="1">Part-DB1\src\Form\UserSettingsType.php:77</note>
        <note priority="1">templates\Users\user_info.html.twig:18</note>
        <note priority="1">src\Form\UserSettingsType.php:32</note>
      </notes>
      <segment>
        <source>user.firstName.label</source>
        <target>First name</target>
      </segment>
    </unit>
    <unit id="u2ayBIA" name="user.lastName.label">
      <notes>
        <note category="file-source" priority="1">Part-DB1\templates\Users\user_info.html.twig:24</note>
        <note category="file-source" priority="1">Part-DB1\src\Form\UserSettingsType.php:82</note>
        <note priority="1">Part-DB1\templates\Users\user_info.html.twig:24</note>
        <note priority="1">Part-DB1\src\Form\UserSettingsType.php:82</note>
        <note priority="1">templates\Users\user_info.html.twig:24</note>
        <note priority="1">src\Form\UserSettingsType.php:35</note>
      </notes>
      <segment>
        <source>user.lastName.label</source>
        <target>Last name</target>
      </segment>
    </unit>
    <unit id="cDu6Rok" name="user.email.label">
      <notes>
        <note category="file-source" priority="1">Part-DB1\templates\Users\user_info.html.twig:30</note>
        <note category="file-source" priority="1">Part-DB1\src\Form\UserSettingsType.php:92</note>
        <note priority="1">Part-DB1\templates\Users\user_info.html.twig:30</note>
        <note priority="1">Part-DB1\src\Form\UserSettingsType.php:92</note>
        <note priority="1">templates\Users\user_info.html.twig:30</note>
        <note priority="1">src\Form\UserSettingsType.php:41</note>
      </notes>
      <segment>
        <source>user.email.label</source>
        <target>Email</target>
      </segment>
    </unit>
    <unit id="8GGUFm1" name="user.department.label">
      <notes>
        <note category="file-source" priority="1">Part-DB1\templates\Users\user_info.html.twig:37</note>
        <note category="file-source" priority="1">Part-DB1\src\Form\UserSettingsType.php:87</note>
        <note priority="1">Part-DB1\templates\Users\user_info.html.twig:37</note>
        <note priority="1">Part-DB1\src\Form\UserSettingsType.php:87</note>
        <note priority="1">templates\Users\user_info.html.twig:37</note>
        <note priority="1">src\Form\UserSettingsType.php:38</note>
      </notes>
      <segment>
        <source>user.department.label</source>
        <target>Department</target>
      </segment>
    </unit>
    <unit id="oX4P2rM" name="user.username.label">
      <notes>
        <note category="file-source" priority="1">Part-DB1\templates\Users\user_info.html.twig:47</note>
        <note category="file-source" priority="1">Part-DB1\src\Form\UserSettingsType.php:73</note>
        <note priority="1">Part-DB1\templates\Users\user_info.html.twig:47</note>
        <note priority="1">Part-DB1\src\Form\UserSettingsType.php:73</note>
        <note priority="1">templates\Users\user_info.html.twig:47</note>
        <note priority="1">src\Form\UserSettingsType.php:30</note>
      </notes>
      <segment>
        <source>user.username.label</source>
        <target>User name</target>
      </segment>
    </unit>
    <unit id="QK5x4IY" name="group.label">
      <notes>
        <note category="file-source" priority="1">Part-DB1\templates\Users\user_info.html.twig:53</note>
        <note category="file-source" priority="1">Part-DB1\src\Services\ElementTypeNameGenerator.php:93</note>
        <note priority="1">Part-DB1\templates\Users\user_info.html.twig:53</note>
        <note priority="1">Part-DB1\src\Services\ElementTypeNameGenerator.php:93</note>
        <note priority="1">templates\Users\user_info.html.twig:53</note>
      </notes>
      <segment>
        <source>group.label</source>
        <target>Gruppe:</target>
      </segment>
    </unit>
    <unit id="A7LFSdc" name="user.permissions">
      <notes>
        <note category="file-source" priority="1">Part-DB1\templates\Users\user_info.html.twig:67</note>
        <note priority="1">Part-DB1\templates\Users\user_info.html.twig:67</note>
      </notes>
      <segment>
        <source>user.permissions</source>
        <target>Permissions</target>
      </segment>
    </unit>
    <unit id="4fEJHYJ" name="user.settings.label">
      <notes>
        <note category="file-source" priority="1">Part-DB1\templates\Users\user_settings.html.twig:3</note>
        <note category="file-source" priority="1">Part-DB1\templates\Users\user_settings.html.twig:6</note>
        <note category="file-source" priority="1">Part-DB1\templates\_navbar.html.twig:39</note>
        <note priority="1">Part-DB1\templates\Users\user_settings.html.twig:3</note>
        <note priority="1">Part-DB1\templates\Users\user_settings.html.twig:6</note>
        <note priority="1">Part-DB1\templates\_navbar.html.twig:37</note>
        <note priority="1">templates\base.html.twig:98</note>
        <note priority="1">templates\Users\user_settings.html.twig:3</note>
        <note priority="1">templates\Users\user_settings.html.twig:6</note>
      </notes>
      <segment>
        <source>user.settings.label</source>
        <target>User settings</target>
      </segment>
    </unit>
    <unit id="zqcVMWA" name="user_settings.data.label">
      <notes>
        <note category="file-source" priority="1">Part-DB1\templates\Users\user_settings.html.twig:18</note>
        <note priority="1">Part-DB1\templates\Users\user_settings.html.twig:18</note>
        <note priority="1">templates\Users\user_settings.html.twig:14</note>
      </notes>
      <segment>
        <source>user_settings.data.label</source>
        <target>Personal data</target>
      </segment>
    </unit>
    <unit id="Dh.DwVa" name="user_settings.configuration.label">
      <notes>
        <note category="file-source" priority="1">Part-DB1\templates\Users\user_settings.html.twig:22</note>
        <note priority="1">Part-DB1\templates\Users\user_settings.html.twig:22</note>
        <note priority="1">templates\Users\user_settings.html.twig:18</note>
      </notes>
      <segment>
        <source>user_settings.configuration.label</source>
        <target>Configuration</target>
      </segment>
    </unit>
    <unit id="v3ayVni" name="user.settings.change_pw">
      <notes>
        <note category="file-source" priority="1">Part-DB1\templates\Users\user_settings.html.twig:55</note>
        <note priority="1">Part-DB1\templates\Users\user_settings.html.twig:55</note>
        <note priority="1">templates\Users\user_settings.html.twig:48</note>
      </notes>
      <segment>
        <source>user.settings.change_pw</source>
        <target>Change password</target>
      </segment>
    </unit>
    <unit id="2g9WpFv" name="user.settings.2fa_settings">
      <notes>
        <note category="file-source" priority="1">Part-DB1\templates\Users\_2fa_settings.html.twig:6</note>
        <note priority="1">Part-DB1\templates\Users\_2fa_settings.html.twig:6</note>
      </notes>
      <segment>
        <source>user.settings.2fa_settings</source>
        <target>Two-Factor Authentication</target>
      </segment>
    </unit>
    <unit id="4Ubnv0V" name="tfa.settings.google.tab">
      <notes>
        <note category="file-source" priority="1">Part-DB1\templates\Users\_2fa_settings.html.twig:13</note>
        <note priority="1">Part-DB1\templates\Users\_2fa_settings.html.twig:13</note>
      </notes>
      <segment>
        <source>tfa.settings.google.tab</source>
        <target>Authenticator app</target>
      </segment>
    </unit>
    <unit id="A0dMe4r" name="tfa.settings.bakup.tab">
      <notes>
        <note category="file-source" priority="1">Part-DB1\templates\Users\_2fa_settings.html.twig:17</note>
        <note priority="1">Part-DB1\templates\Users\_2fa_settings.html.twig:17</note>
      </notes>
      <segment>
        <source>tfa.settings.bakup.tab</source>
        <target>Backup codes</target>
      </segment>
    </unit>
    <unit id="dxSnk50" name="tfa.settings.u2f.tab">
      <notes>
        <note category="file-source" priority="1">Part-DB1\templates\Users\_2fa_settings.html.twig:21</note>
        <note priority="1">Part-DB1\templates\Users\_2fa_settings.html.twig:21</note>
      </notes>
      <segment>
        <source>tfa.settings.u2f.tab</source>
        <target>Security keys (U2F)</target>
      </segment>
    </unit>
    <unit id="6nafcsi" name="tfa.settings.trustedDevices.tab">
      <notes>
        <note category="file-source" priority="1">Part-DB1\templates\Users\_2fa_settings.html.twig:25</note>
        <note priority="1">Part-DB1\templates\Users\_2fa_settings.html.twig:25</note>
      </notes>
      <segment>
        <source>tfa.settings.trustedDevices.tab</source>
        <target>Trusted devices</target>
      </segment>
    </unit>
    <unit id="AYt4Z2k" name="tfa_google.disable.confirm_title">
      <notes>
        <note category="file-source" priority="1">Part-DB1\templates\Users\_2fa_settings.html.twig:33</note>
        <note priority="1">Part-DB1\templates\Users\_2fa_settings.html.twig:33</note>
      </notes>
      <segment>
        <source>tfa_google.disable.confirm_title</source>
        <target>Do you really want to disable the Authenticator App?</target>
      </segment>
    </unit>
    <unit id="lTwm.J0" name="tfa_google.disable.confirm_message">
      <notes>
        <note category="file-source" priority="1">Part-DB1\templates\Users\_2fa_settings.html.twig:33</note>
        <note priority="1">Part-DB1\templates\Users\_2fa_settings.html.twig:33</note>
      </notes>
      <segment>
        <source>tfa_google.disable.confirm_message</source>
        <target><![CDATA[If you disable the Authenticator App, all backup codes will be deleted, so you may need to reprint them.<br>
Also note that without two-factor authentication your account is not as well protected against attackers!]]></target>
      </segment>
    </unit>
    <unit id="VYOAO2c" name="tfa_google.disabled_message">
      <notes>
        <note category="file-source" priority="1">Part-DB1\templates\Users\_2fa_settings.html.twig:39</note>
        <note priority="1">Part-DB1\templates\Users\_2fa_settings.html.twig:39</note>
      </notes>
      <segment>
        <source>tfa_google.disabled_message</source>
        <target>Authenticator app deactivated!</target>
      </segment>
    </unit>
    <unit id="cW3GnIC" name="tfa_google.step.download">
      <notes>
        <note category="file-source" priority="1">Part-DB1\templates\Users\_2fa_settings.html.twig:48</note>
        <note priority="1">Part-DB1\templates\Users\_2fa_settings.html.twig:48</note>
      </notes>
      <segment>
        <source>tfa_google.step.download</source>
        <target><![CDATA[Download an authenticator app (e.g. <a class="link-external" target="_blank" href="https://play.google.com/store/apps/details?id=com.google.android.apps.authenticator2">Google Authenticator</a> oder <a class="link-external" target="_blank" href="https://play.google.com/store/apps/details?id=org.fedorahosted.freeotp">FreeOTP Authenticator</a>)]]></target>
      </segment>
    </unit>
    <unit id="TXv.pXw" name="tfa_google.step.scan">
      <notes>
        <note category="file-source" priority="1">Part-DB1\templates\Users\_2fa_settings.html.twig:49</note>
        <note priority="1">Part-DB1\templates\Users\_2fa_settings.html.twig:49</note>
      </notes>
      <segment>
        <source>tfa_google.step.scan</source>
        <target>Scan the adjoining QR Code with the app or enter the data manually</target>
      </segment>
    </unit>
    <unit id="A9Ex8CO" name="tfa_google.step.input_code">
      <notes>
        <note category="file-source" priority="1">Part-DB1\templates\Users\_2fa_settings.html.twig:50</note>
        <note priority="1">Part-DB1\templates\Users\_2fa_settings.html.twig:50</note>
      </notes>
      <segment>
        <source>tfa_google.step.input_code</source>
        <target>Enter the generated code in the field below and confirm</target>
      </segment>
    </unit>
    <unit id="RqoGsnx" name="tfa_google.step.download_backup">
      <notes>
        <note category="file-source" priority="1">Part-DB1\templates\Users\_2fa_settings.html.twig:51</note>
        <note priority="1">Part-DB1\templates\Users\_2fa_settings.html.twig:51</note>
      </notes>
      <segment>
        <source>tfa_google.step.download_backup</source>
        <target>Print out your backup codes and store them in a safe place</target>
      </segment>
    </unit>
    <unit id="EygadTb" name="tfa_google.manual_setup">
      <notes>
        <note category="file-source" priority="1">Part-DB1\templates\Users\_2fa_settings.html.twig:58</note>
        <note priority="1">Part-DB1\templates\Users\_2fa_settings.html.twig:58</note>
      </notes>
      <segment>
        <source>tfa_google.manual_setup</source>
        <target>Manual setup</target>
      </segment>
    </unit>
    <unit id="4jE4fvm" name="tfa_google.manual_setup.type">
      <notes>
        <note category="file-source" priority="1">Part-DB1\templates\Users\_2fa_settings.html.twig:62</note>
        <note priority="1">Part-DB1\templates\Users\_2fa_settings.html.twig:62</note>
      </notes>
      <segment>
        <source>tfa_google.manual_setup.type</source>
        <target>Type</target>
      </segment>
    </unit>
    <unit id="NqQTgh6" name="tfa_google.manual_setup.username">
      <notes>
        <note category="file-source" priority="1">Part-DB1\templates\Users\_2fa_settings.html.twig:63</note>
        <note priority="1">Part-DB1\templates\Users\_2fa_settings.html.twig:63</note>
      </notes>
      <segment>
        <source>tfa_google.manual_setup.username</source>
        <target>Username</target>
      </segment>
    </unit>
    <unit id="pkupOqy" name="tfa_google.manual_setup.secret">
      <notes>
        <note category="file-source" priority="1">Part-DB1\templates\Users\_2fa_settings.html.twig:64</note>
        <note priority="1">Part-DB1\templates\Users\_2fa_settings.html.twig:64</note>
      </notes>
      <segment>
        <source>tfa_google.manual_setup.secret</source>
        <target>Secret</target>
      </segment>
    </unit>
    <unit id="zabzs3X" name="tfa_google.manual_setup.digit_count">
      <notes>
        <note category="file-source" priority="1">Part-DB1\templates\Users\_2fa_settings.html.twig:65</note>
        <note priority="1">Part-DB1\templates\Users\_2fa_settings.html.twig:65</note>
      </notes>
      <segment>
        <source>tfa_google.manual_setup.digit_count</source>
        <target>Digit count</target>
      </segment>
    </unit>
    <unit id="FvB0dIm" name="tfa_google.enabled_message">
      <notes>
        <note category="file-source" priority="1">Part-DB1\templates\Users\_2fa_settings.html.twig:74</note>
        <note priority="1">Part-DB1\templates\Users\_2fa_settings.html.twig:74</note>
      </notes>
      <segment>
        <source>tfa_google.enabled_message</source>
        <target>Authenticator App enabled</target>
      </segment>
    </unit>
    <unit id="atzHEe7" name="tfa_backup.disabled">
      <notes>
        <note category="file-source" priority="1">Part-DB1\templates\Users\_2fa_settings.html.twig:83</note>
        <note priority="1">Part-DB1\templates\Users\_2fa_settings.html.twig:83</note>
      </notes>
      <segment>
        <source>tfa_backup.disabled</source>
        <target>Backup codes disabled. Setup authenticator app to enable backup codes.</target>
      </segment>
    </unit>
    <unit id=".T4.dPM" name="tfa_backup.explanation">
      <notes>
        <note category="file-source" priority="1">Part-DB1\templates\Users\_2fa_settings.html.twig:84</note>
        <note category="file-source" priority="1">Part-DB1\templates\Users\_2fa_settings.html.twig:92</note>
        <note priority="1">Part-DB1\templates\Users\_2fa_settings.html.twig:84</note>
        <note priority="1">Part-DB1\templates\Users\_2fa_settings.html.twig:92</note>
      </notes>
      <segment>
        <source>tfa_backup.explanation</source>
        <target>You can use these backup codes to access your account even if you lose the device with the Authenticator App. Print out the codes and keep them in a safe place.</target>
      </segment>
    </unit>
    <unit id="H10CC4E" name="tfa_backup.reset_codes.confirm_title">
      <notes>
        <note category="file-source" priority="1">Part-DB1\templates\Users\_2fa_settings.html.twig:88</note>
        <note priority="1">Part-DB1\templates\Users\_2fa_settings.html.twig:88</note>
      </notes>
      <segment>
        <source>tfa_backup.reset_codes.confirm_title</source>
        <target>Really reset codes?</target>
      </segment>
    </unit>
    <unit id="5Fu2DpJ" name="tfa_backup.reset_codes.confirm_message">
      <notes>
        <note category="file-source" priority="1">Part-DB1\templates\Users\_2fa_settings.html.twig:88</note>
        <note priority="1">Part-DB1\templates\Users\_2fa_settings.html.twig:88</note>
      </notes>
      <segment>
        <source>tfa_backup.reset_codes.confirm_message</source>
        <target>This will delete all previous codes and generate a set of new codes. This cannot be undone. Remember to print out the new codes and store them in a safe place!</target>
      </segment>
    </unit>
    <unit id="o5LtJ9_" name="tfa_backup.enabled">
      <notes>
        <note category="file-source" priority="1">Part-DB1\templates\Users\_2fa_settings.html.twig:91</note>
        <note priority="1">Part-DB1\templates\Users\_2fa_settings.html.twig:91</note>
      </notes>
      <segment>
        <source>tfa_backup.enabled</source>
        <target>Backup codes enabled</target>
      </segment>
    </unit>
    <unit id="kqmz5H_" name="tfa_backup.show_codes">
      <notes>
        <note category="file-source" priority="1">Part-DB1\templates\Users\_2fa_settings.html.twig:99</note>
        <note priority="1">Part-DB1\templates\Users\_2fa_settings.html.twig:99</note>
      </notes>
      <segment>
        <source>tfa_backup.show_codes</source>
        <target>Show backup codes</target>
      </segment>
    </unit>
    <unit id="7g11_KD" name="tfa_u2f.table_caption">
      <notes>
        <note category="file-source" priority="1">Part-DB1\templates\Users\_2fa_settings.html.twig:114</note>
        <note priority="1">Part-DB1\templates\Users\_2fa_settings.html.twig:114</note>
      </notes>
      <segment>
        <source>tfa_u2f.table_caption</source>
        <target>Registered security keys</target>
      </segment>
    </unit>
    <unit id="UUr4y_o" name="tfa_u2f.delete_u2f.confirm_title">
      <notes>
        <note category="file-source" priority="1">Part-DB1\templates\Users\_2fa_settings.html.twig:115</note>
        <note priority="1">Part-DB1\templates\Users\_2fa_settings.html.twig:115</note>
      </notes>
      <segment>
        <source>tfa_u2f.delete_u2f.confirm_title</source>
        <target>Really remove this security key?</target>
      </segment>
    </unit>
    <unit id="5ggwjiF" name="tfa_u2f.delete_u2f.confirm_message">
      <notes>
        <note category="file-source" priority="1">Part-DB1\templates\Users\_2fa_settings.html.twig:116</note>
        <note priority="1">Part-DB1\templates\Users\_2fa_settings.html.twig:116</note>
      </notes>
      <segment>
        <source>tfa_u2f.delete_u2f.confirm_message</source>
        <target>If you remove this key, then no more login with this key will be possible. If no security keys remain, two-factor authentication will be disabled.</target>
      </segment>
    </unit>
    <unit id="QS7fv4V" name="tfa_u2f.keys.name">
      <notes>
        <note category="file-source" priority="1">Part-DB1\templates\Users\_2fa_settings.html.twig:123</note>
        <note priority="1">Part-DB1\templates\Users\_2fa_settings.html.twig:123</note>
      </notes>
      <segment>
        <source>tfa_u2f.keys.name</source>
        <target>Key name</target>
      </segment>
    </unit>
    <unit id="4qB9rjg" name="tfa_u2f.keys.added_date">
      <notes>
        <note category="file-source" priority="1">Part-DB1\templates\Users\_2fa_settings.html.twig:124</note>
        <note priority="1">Part-DB1\templates\Users\_2fa_settings.html.twig:124</note>
      </notes>
      <segment>
        <source>tfa_u2f.keys.added_date</source>
        <target>Registration date</target>
      </segment>
    </unit>
    <unit id="EDTcMLO" name="tfa_u2f.key_delete">
      <notes>
        <note category="file-source" priority="1">Part-DB1\templates\Users\_2fa_settings.html.twig:134</note>
        <note priority="1">Part-DB1\templates\Users\_2fa_settings.html.twig:134</note>
      </notes>
      <segment>
        <source>tfa_u2f.key_delete</source>
        <target>Delete key</target>
      </segment>
    </unit>
    <unit id="h0wV1h2" name="tfa_u2f.no_keys_registered">
      <notes>
        <note category="file-source" priority="1">Part-DB1\templates\Users\_2fa_settings.html.twig:141</note>
        <note priority="1">Part-DB1\templates\Users\_2fa_settings.html.twig:141</note>
      </notes>
      <segment>
        <source>tfa_u2f.no_keys_registered</source>
        <target>No keys registered yet.</target>
      </segment>
    </unit>
    <unit id="HuO06yQ" name="tfa_u2f.add_new_key">
      <notes>
        <note category="file-source" priority="1">Part-DB1\templates\Users\_2fa_settings.html.twig:144</note>
        <note priority="1">Part-DB1\templates\Users\_2fa_settings.html.twig:144</note>
      </notes>
      <segment>
        <source>tfa_u2f.add_new_key</source>
        <target>Register new security key</target>
      </segment>
    </unit>
    <unit id="JNqROE2" name="tfa_trustedDevices.explanation">
      <notes>
        <note category="file-source" priority="1">Part-DB1\templates\Users\_2fa_settings.html.twig:148</note>
        <note priority="1">Part-DB1\templates\Users\_2fa_settings.html.twig:148</note>
      </notes>
      <segment>
        <source>tfa_trustedDevices.explanation</source>
        <target><![CDATA[When checking the second factor, the current computer can be marked as trustworthy, so no more two-factor checks on this computer are needed.
If you have done this incorrectly or if a computer is no longer trusted, you can reset the status of <i>all </i>computers here.]]></target>
      </segment>
    </unit>
    <unit id="xRB9q2I" name="tfa_trustedDevices.invalidate.confirm_title">
      <notes>
        <note category="file-source" priority="1">Part-DB1\templates\Users\_2fa_settings.html.twig:149</note>
        <note priority="1">Part-DB1\templates\Users\_2fa_settings.html.twig:149</note>
      </notes>
      <segment>
        <source>tfa_trustedDevices.invalidate.confirm_title</source>
        <target>Really remove all trusted computers?</target>
      </segment>
    </unit>
    <unit id="r7Z3.L4" name="tfa_trustedDevices.invalidate.confirm_message">
      <notes>
        <note category="file-source" priority="1">Part-DB1\templates\Users\_2fa_settings.html.twig:150</note>
        <note priority="1">Part-DB1\templates\Users\_2fa_settings.html.twig:150</note>
      </notes>
      <segment>
        <source>tfa_trustedDevices.invalidate.confirm_message</source>
        <target>You will have to perform two-factor authentication again on all computers. Make sure you have your two-factor device at hand.</target>
      </segment>
    </unit>
    <unit id="jiNvzqA" name="tfa_trustedDevices.invalidate.btn">
      <notes>
        <note category="file-source" priority="1">Part-DB1\templates\Users\_2fa_settings.html.twig:154</note>
        <note priority="1">Part-DB1\templates\Users\_2fa_settings.html.twig:154</note>
      </notes>
      <segment>
        <source>tfa_trustedDevices.invalidate.btn</source>
        <target>Reset trusted devices</target>
      </segment>
    </unit>
    <unit id="cElTSD4" name="sidebar.toggle">
      <notes>
        <note category="file-source" priority="1">Part-DB1\templates\_navbar.html.twig:4</note>
        <note priority="1">Part-DB1\templates\_navbar.html.twig:4</note>
        <note priority="1">templates\base.html.twig:29</note>
      </notes>
      <segment>
        <source>sidebar.toggle</source>
        <target>Toggle Sidebar</target>
      </segment>
    </unit>
    <unit id="iCTvpEA" name="navbar.scanner.link">
      <notes>
        <note category="file-source" priority="1">Part-DB1\templates\_navbar.html.twig:22</note>
      </notes>
      <segment>
        <source>navbar.scanner.link</source>
        <target>Scanner</target>
      </segment>
    </unit>
    <unit id="PRvW.EI" name="user.loggedin.label">
      <notes>
        <note category="file-source" priority="1">Part-DB1\templates\_navbar.html.twig:38</note>
        <note priority="1">Part-DB1\templates\_navbar.html.twig:36</note>
        <note priority="1">templates\base.html.twig:97</note>
      </notes>
      <segment>
        <source>user.loggedin.label</source>
        <target>Logged in as</target>
      </segment>
    </unit>
    <unit id="rruB2OR" name="user.login">
      <notes>
        <note category="file-source" priority="1">Part-DB1\templates\_navbar.html.twig:44</note>
        <note priority="1">Part-DB1\templates\_navbar.html.twig:42</note>
        <note priority="1">templates\base.html.twig:103</note>
      </notes>
      <segment>
        <source>user.login</source>
        <target>Login</target>
      </segment>
    </unit>
    <unit id="Eorzg9b" name="ui.toggle_darkmode">
      <notes>
        <note category="file-source" priority="1">Part-DB1\templates\_navbar.html.twig:50</note>
        <note priority="1">Part-DB1\templates\_navbar.html.twig:48</note>
      </notes>
      <segment>
        <source>ui.toggle_darkmode</source>
        <target>Darkmode</target>
      </segment>
    </unit>
    <unit id="oabvQfM" name="user.language_select">
      <notes>
        <note category="file-source" priority="1">Part-DB1\templates\_navbar.html.twig:54</note>
        <note category="file-source" priority="1">Part-DB1\src\Form\UserSettingsType.php:97</note>
        <note priority="1">Part-DB1\templates\_navbar.html.twig:52</note>
        <note priority="1">Part-DB1\src\Form\UserSettingsType.php:97</note>
        <note priority="1">templates\base.html.twig:106</note>
        <note priority="1">src\Form\UserSettingsType.php:44</note>
      </notes>
      <segment>
        <source>user.language_select</source>
        <target>Switch Language</target>
      </segment>
    </unit>
    <unit id="el2uFyW" name="search.options.label">
      <notes>
        <note category="file-source" priority="1">Part-DB1\templates\_navbar_search.html.twig:4</note>
        <note priority="1">Part-DB1\templates\_navbar_search.html.twig:4</note>
        <note priority="1">templates\base.html.twig:49</note>
      </notes>
      <segment>
        <source>search.options.label</source>
        <target>Search options</target>
      </segment>
    </unit>
    <unit id="V2u6xXi" name="tags.label">
      <notes>
        <note category="file-source" priority="1">Part-DB1\templates\_navbar_search.html.twig:23</note>
      </notes>
      <segment>
        <source>tags.label</source>
        <target>Tags</target>
      </segment>
    </unit>
    <unit id="RezjOdV" name="storelocation.label">
      <notes>
        <note category="file-source" priority="1">Part-DB1\templates\_navbar_search.html.twig:27</note>
        <note category="file-source" priority="1">Part-DB1\src\Form\LabelOptionsType.php:68</note>
        <note category="file-source" priority="1">Part-DB1\src\Services\ElementTypeNameGenerator.php:88</note>
        <note priority="1">Part-DB1\src\Services\ElementTypeNameGenerator.php:88</note>
        <note priority="1">templates\base.html.twig:60</note>
        <note priority="1">templates\Parts\show_part_info.html.twig:36</note>
        <note priority="1">src\Form\PartType.php:77</note>
      </notes>
      <segment>
        <source>storelocation.label</source>
        <target>Store location</target>
      </segment>
    </unit>
    <unit id="z1DQ7QF" name="ordernumber.label.short">
      <notes>
        <note category="file-source" priority="1">Part-DB1\templates\_navbar_search.html.twig:36</note>
        <note priority="1">Part-DB1\templates\_navbar_search.html.twig:31</note>
        <note priority="1">templates\base.html.twig:65</note>
      </notes>
      <segment>
        <source>ordernumber.label.short</source>
        <target>Ordernr.</target>
      </segment>
    </unit>
    <unit id="zT4k8ZJ" name="supplier.label">
      <notes>
        <note category="file-source" priority="1">Part-DB1\templates\_navbar_search.html.twig:40</note>
        <note category="file-source" priority="1">Part-DB1\src\Services\ElementTypeNameGenerator.php:89</note>
        <note priority="1">Part-DB1\templates\_navbar_search.html.twig:35</note>
        <note priority="1">Part-DB1\src\Services\ElementTypeNameGenerator.php:89</note>
        <note priority="1">templates\base.html.twig:67</note>
      </notes>
      <segment>
        <source>supplier.label</source>
        <target>Supplier</target>
      </segment>
    </unit>
    <unit id="Bs5QvO0" name="search.deactivateBarcode">
      <notes>
        <note category="file-source" priority="1">Part-DB1\templates\_navbar_search.html.twig:57</note>
        <note priority="1">Part-DB1\templates\_navbar_search.html.twig:52</note>
        <note priority="1">templates\base.html.twig:75</note>
      </notes>
      <segment>
        <source>search.deactivateBarcode</source>
        <target>Deact. Barcode</target>
      </segment>
    </unit>
    <unit id="biFM.cv" name="search.regexmatching">
      <notes>
        <note category="file-source" priority="1">Part-DB1\templates\_navbar_search.html.twig:61</note>
        <note priority="1">Part-DB1\templates\_navbar_search.html.twig:56</note>
        <note priority="1">templates\base.html.twig:77</note>
      </notes>
      <segment>
        <source>search.regexmatching</source>
        <target>Reg.Ex. Matching</target>
      </segment>
    </unit>
    <unit id="N66qZeD" name="search.submit">
      <notes>
        <note category="file-source" priority="1">Part-DB1\templates\_navbar_search.html.twig:68</note>
        <note priority="1">Part-DB1\templates\_navbar_search.html.twig:62</note>
      </notes>
      <segment>
        <source>search.submit</source>
        <target>Go!</target>
      </segment>
    </unit>
    <unit id="g6tt4u1" name="device.labelp">
      <notes>
        <note category="file-source" priority="1">Part-DB1\templates\_sidebar.html.twig:37</note>
        <note category="file-source" priority="1">Part-DB1\templates\_sidebar.html.twig:12</note>
        <note priority="1">Part-DB1\templates\_sidebar.html.twig:37</note>
        <note priority="1">Part-DB1\templates\_sidebar.html.twig:12</note>
        <note priority="1">templates\base.html.twig:175</note>
        <note priority="1">templates\base.html.twig:189</note>
        <note priority="1">templates\base.html.twig:202</note>
        <note priority="1">templates\base.html.twig:230</note>
      </notes>
      <segment>
        <source>device.labelp</source>
        <target>Devices</target>
      </segment>
    </unit>
    <unit id="Kw3N1AA" name="actions">
      <notes>
        <note category="file-source" priority="1">Part-DB1\templates\_sidebar.html.twig:2</note>
        <note priority="1">Part-DB1\templates\_sidebar.html.twig:2</note>
        <note priority="1">templates\base.html.twig:165</note>
        <note priority="1">templates\base.html.twig:192</note>
        <note priority="1">templates\base.html.twig:220</note>
      </notes>
      <segment>
        <source>actions</source>
        <target>Actions</target>
      </segment>
    </unit>
    <unit id=".x0rFcf" name="datasource">
      <notes>
        <note category="file-source" priority="1">Part-DB1\templates\_sidebar.html.twig:6</note>
        <note priority="1">Part-DB1\templates\_sidebar.html.twig:6</note>
        <note priority="1">templates\base.html.twig:169</note>
        <note priority="1">templates\base.html.twig:196</note>
        <note priority="1">templates\base.html.twig:224</note>
      </notes>
      <segment>
        <source>datasource</source>
        <target>Datasource</target>
      </segment>
    </unit>
    <unit id="NSnSQf4" name="manufacturer.labelp">
      <notes>
        <note category="file-source" priority="1">Part-DB1\templates\_sidebar.html.twig:10</note>
        <note priority="1">Part-DB1\templates\_sidebar.html.twig:10</note>
        <note priority="1">templates\base.html.twig:173</note>
        <note priority="1">templates\base.html.twig:200</note>
        <note priority="1">templates\base.html.twig:228</note>
      </notes>
      <segment>
        <source>manufacturer.labelp</source>
        <target>Manufacturers</target>
      </segment>
    </unit>
    <unit id="DQQjhS_" name="supplier.labelp">
      <notes>
        <note category="file-source" priority="1">Part-DB1\templates\_sidebar.html.twig:11</note>
        <note priority="1">Part-DB1\templates\_sidebar.html.twig:11</note>
        <note priority="1">templates\base.html.twig:174</note>
        <note priority="1">templates\base.html.twig:201</note>
        <note priority="1">templates\base.html.twig:229</note>
      </notes>
      <segment>
        <source>supplier.labelp</source>
        <target>Suppliers</target>
      </segment>
    </unit>
    <unit id="V1QubEL" name="attachment.download_failed">
      <notes>
        <note category="file-source" priority="1">Part-DB1\src\Controller\AdminPages\BaseAdminController.php:213</note>
        <note category="file-source" priority="1">Part-DB1\src\Controller\AdminPages\BaseAdminController.php:293</note>
        <note category="file-source" priority="1">Part-DB1\src\Controller\PartController.php:173</note>
        <note category="file-source" priority="1">Part-DB1\src\Controller\PartController.php:293</note>
        <note priority="1">Part-DB1\src\Controller\AdminPages\BaseAdminController.php:181</note>
        <note priority="1">Part-DB1\src\Controller\AdminPages\BaseAdminController.php:243</note>
        <note priority="1">Part-DB1\src\Controller\PartController.php:173</note>
        <note priority="1">Part-DB1\src\Controller\PartController.php:268</note>
      </notes>
      <segment>
        <source>attachment.download_failed</source>
        <target>Download of the external attachment failed.</target>
      </segment>
    </unit>
    <unit id="A7i8za4" name="entity.edit_flash">
      <notes>
        <note category="file-source" priority="1">Part-DB1\src\Controller\AdminPages\BaseAdminController.php:222</note>
        <note priority="1">Part-DB1\src\Controller\AdminPages\BaseAdminController.php:190</note>
      </notes>
      <segment>
        <source>entity.edit_flash</source>
        <target>Changes saved successful.</target>
      </segment>
    </unit>
    <unit id="AoZHore" name="entity.edit_flash.invalid">
      <notes>
        <note category="file-source" priority="1">Part-DB1\src\Controller\AdminPages\BaseAdminController.php:231</note>
        <note priority="1">Part-DB1\src\Controller\AdminPages\BaseAdminController.php:196</note>
      </notes>
      <segment>
        <source>entity.edit_flash.invalid</source>
        <target>Can not save changed. Please check your input!</target>
      </segment>
    </unit>
    <unit id="8MJvWmd" name="entity.created_flash">
      <notes>
        <note category="file-source" priority="1">Part-DB1\src\Controller\AdminPages\BaseAdminController.php:302</note>
        <note priority="1">Part-DB1\src\Controller\AdminPages\BaseAdminController.php:252</note>
      </notes>
      <segment>
        <source>entity.created_flash</source>
        <target>Element created.</target>
      </segment>
    </unit>
    <unit id="zZdZuYS" name="entity.created_flash.invalid">
      <notes>
        <note category="file-source" priority="1">Part-DB1\src\Controller\AdminPages\BaseAdminController.php:308</note>
        <note priority="1">Part-DB1\src\Controller\AdminPages\BaseAdminController.php:258</note>
      </notes>
      <segment>
        <source>entity.created_flash.invalid</source>
        <target>Could not create element. Please check your input!</target>
      </segment>
    </unit>
    <unit id="lSfR7sD" name="attachment_type.deleted">
      <notes>
        <note category="file-source" priority="1">Part-DB1\src\Controller\AdminPages\BaseAdminController.php:399</note>
        <note priority="1">Part-DB1\src\Controller\AdminPages\BaseAdminController.php:352</note>
        <note priority="1">src\Controller\BaseAdminController.php:154</note>
      </notes>
      <segment>
        <source>attachment_type.deleted</source>
        <target>Element deleted!</target>
      </segment>
    </unit>
    <unit id="2bvWUoo" name="csfr_invalid">
      <notes>
        <note category="file-source" priority="1">Part-DB1\src\Controller\AdminPages\BaseAdminController.php:401</note>
        <note category="file-source" priority="1">Part-DB1\src\Controller\UserController.php:109</note>
        <note category="file-source" priority="1">Part-DB1\src\Controller\UserSettingsController.php:159</note>
        <note category="file-source" priority="1">Part-DB1\src\Controller\UserSettingsController.php:193</note>
        <note priority="1">Part-DB1\src\Controller\AdminPages\BaseAdminController.php:354</note>
        <note priority="1">Part-DB1\src\Controller\UserController.php:101</note>
        <note priority="1">Part-DB1\src\Controller\UserSettingsController.php:150</note>
        <note priority="1">Part-DB1\src\Controller\UserSettingsController.php:182</note>
      </notes>
      <segment>
        <source>csfr_invalid</source>
        <target>CSFR Token invalid. Please reload this page or contact an administrator if this message stays.</target>
      </segment>
    </unit>
    <unit id="7ynbNyD" name="label_generator.no_entities_found">
      <notes>
        <note category="file-source" priority="1">Part-DB1\src\Controller\LabelController.php:125</note>
      </notes>
      <segment>
        <source>label_generator.no_entities_found</source>
        <target>No entities matching the range found.</target>
      </segment>
    </unit>
    <unit id="BeMACpw" name="log.undo.target_not_found">
      <notes>
        <note category="file-source" priority="1">Part-DB1\src\Controller\LogController.php:149</note>
        <note priority="1">Part-DB1\src\Controller\LogController.php:154</note>
        <note priority="1">new</note>
      </notes>
      <segment>
        <source>log.undo.target_not_found</source>
        <target>Target element could not be found in DB!</target>
      </segment>
    </unit>
    <unit id="sG2PEwi" name="log.undo.revert_success">
      <notes>
        <note category="file-source" priority="1">Part-DB1\src\Controller\LogController.php:156</note>
        <note priority="1">Part-DB1\src\Controller\LogController.php:160</note>
        <note priority="1">new</note>
      </notes>
      <segment>
        <source>log.undo.revert_success</source>
        <target>Reverted to timestamp successfully.</target>
      </segment>
    </unit>
    <unit id="GMilP1t" name="log.undo.element_undelete_success">
      <notes>
        <note category="file-source" priority="1">Part-DB1\src\Controller\LogController.php:176</note>
        <note priority="1">Part-DB1\src\Controller\LogController.php:180</note>
        <note priority="1">new</note>
      </notes>
      <segment>
        <source>log.undo.element_undelete_success</source>
        <target>Undeleted element successfully.</target>
      </segment>
    </unit>
    <unit id="YJB8YZ6" name="log.undo.element_element_already_undeleted">
      <notes>
        <note category="file-source" priority="1">Part-DB1\src\Controller\LogController.php:178</note>
        <note priority="1">Part-DB1\src\Controller\LogController.php:182</note>
        <note priority="1">new</note>
      </notes>
      <segment>
        <source>log.undo.element_element_already_undeleted</source>
        <target>Element was already undeleted!</target>
      </segment>
    </unit>
    <unit id="NI2CbLV" name="log.undo.element_delete_success">
      <notes>
        <note category="file-source" priority="1">Part-DB1\src\Controller\LogController.php:185</note>
        <note priority="1">Part-DB1\src\Controller\LogController.php:189</note>
        <note priority="1">new</note>
      </notes>
      <segment>
        <source>log.undo.element_delete_success</source>
        <target>Element deleted successfully.</target>
      </segment>
    </unit>
    <unit id=".D_N333" name="log.undo.element.element_already_delted">
      <notes>
        <note category="file-source" priority="1">Part-DB1\src\Controller\LogController.php:187</note>
        <note priority="1">Part-DB1\src\Controller\LogController.php:191</note>
        <note priority="1">new</note>
      </notes>
      <segment>
        <source>log.undo.element.element_already_delted</source>
        <target>Element was already deleted!</target>
      </segment>
    </unit>
    <unit id="Bz3n92Q" name="log.undo.element_change_undone">
      <notes>
        <note category="file-source" priority="1">Part-DB1\src\Controller\LogController.php:194</note>
        <note priority="1">Part-DB1\src\Controller\LogController.php:198</note>
        <note priority="1">new</note>
      </notes>
      <segment>
        <source>log.undo.element_change_undone</source>
        <target>Change undone successfully!</target>
      </segment>
    </unit>
    <unit id="Ne_xS01" name="log.undo.do_undelete_before">
      <notes>
        <note category="file-source" priority="1">Part-DB1\src\Controller\LogController.php:196</note>
        <note priority="1">Part-DB1\src\Controller\LogController.php:200</note>
        <note priority="1">new</note>
      </notes>
      <segment>
        <source>log.undo.do_undelete_before</source>
        <target>You have to undelete the element before you can undo this change!</target>
      </segment>
    </unit>
    <unit id="GswNRna" name="log.undo.log_type_invalid">
      <notes>
        <note category="file-source" priority="1">Part-DB1\src\Controller\LogController.php:199</note>
        <note priority="1">Part-DB1\src\Controller\LogController.php:203</note>
        <note priority="1">new</note>
      </notes>
      <segment>
        <source>log.undo.log_type_invalid</source>
        <target>This log entry can not be undone!</target>
      </segment>
    </unit>
    <unit id="6xOvKkk" name="part.edited_flash">
      <notes>
        <note category="file-source" priority="1">Part-DB1\src\Controller\PartController.php:182</note>
        <note priority="1">Part-DB1\src\Controller\PartController.php:182</note>
        <note priority="1">src\Controller\PartController.php:80</note>
      </notes>
      <segment>
        <source>part.edited_flash</source>
        <target>Saved changes!</target>
      </segment>
    </unit>
    <unit id="w57VDWn" name="part.edited_flash.invalid">
      <notes>
        <note category="file-source" priority="1">Part-DB1\src\Controller\PartController.php:186</note>
        <note priority="1">Part-DB1\src\Controller\PartController.php:186</note>
      </notes>
      <segment>
        <source>part.edited_flash.invalid</source>
        <target>Error during saving: Please check your inputs!</target>
      </segment>
    </unit>
    <unit id="suYw2UL" name="part.deleted">
      <notes>
        <note category="file-source" priority="1">Part-DB1\src\Controller\PartController.php:216</note>
        <note priority="1">Part-DB1\src\Controller\PartController.php:219</note>
      </notes>
      <segment>
        <source>part.deleted</source>
        <target>Part deleted successful.</target>
      </segment>
    </unit>
    <unit id="tG.Jfwp" name="part.created_flash">
      <notes>
        <note category="file-source" priority="1">Part-DB1\src\Controller\PartController.php:302</note>
        <note priority="1">Part-DB1\src\Controller\PartController.php:277</note>
        <note priority="1">Part-DB1\src\Controller\PartController.php:317</note>
        <note priority="1">src\Controller\PartController.php:113</note>
        <note priority="1">src\Controller\PartController.php:142</note>
      </notes>
      <segment>
        <source>part.created_flash</source>
        <target>Part created!</target>
      </segment>
    </unit>
    <unit id="LOw_XJ." name="part.created_flash.invalid">
      <notes>
        <note category="file-source" priority="1">Part-DB1\src\Controller\PartController.php:308</note>
        <note priority="1">Part-DB1\src\Controller\PartController.php:283</note>
      </notes>
      <segment>
        <source>part.created_flash.invalid</source>
        <target>Error during creation: Please check your inputs!</target>
      </segment>
    </unit>
    <unit id="6T8GmmR" name="scan.qr_not_found">
      <notes>
        <note category="file-source" priority="1">Part-DB1\src\Controller\ScanController.php:68</note>
        <note category="file-source" priority="1">Part-DB1\src\Controller\ScanController.php:90</note>
      </notes>
      <segment>
        <source>scan.qr_not_found</source>
        <target>No element found for the given barcode.</target>
      </segment>
    </unit>
    <unit id="vXTqaTo" name="scan.format_unknown">
      <notes>
        <note category="file-source" priority="1">Part-DB1\src\Controller\ScanController.php:71</note>
      </notes>
      <segment>
        <source>scan.format_unknown</source>
        <target>Format unknown!</target>
      </segment>
    </unit>
    <unit id="8CJPuTZ" name="scan.qr_success">
      <notes>
        <note category="file-source" priority="1">Part-DB1\src\Controller\ScanController.php:86</note>
      </notes>
      <segment>
        <source>scan.qr_success</source>
        <target>Element found.</target>
      </segment>
    </unit>
    <unit id="B1T9Kt6" name="pw_reset.user_or_email">
      <notes>
        <note category="file-source" priority="1">Part-DB1\src\Controller\SecurityController.php:114</note>
        <note priority="1">Part-DB1\src\Controller\SecurityController.php:109</note>
      </notes>
      <segment>
        <source>pw_reset.user_or_email</source>
        <target>Username / Email</target>
      </segment>
    </unit>
    <unit id="C_43E5l" name="pw_reset.request.success">
      <notes>
        <note category="file-source" priority="1">Part-DB1\src\Controller\SecurityController.php:131</note>
        <note priority="1">Part-DB1\src\Controller\SecurityController.php:126</note>
      </notes>
      <segment>
        <source>pw_reset.request.success</source>
        <target>Reset request was successful! Please check your emails for further instructions.</target>
      </segment>
    </unit>
    <unit id="Ytlen4L" name="pw_reset.username">
      <notes>
        <note category="file-source" priority="1">Part-DB1\src\Controller\SecurityController.php:162</note>
        <note priority="1">Part-DB1\src\Controller\SecurityController.php:160</note>
      </notes>
      <segment>
        <source>pw_reset.username</source>
        <target>Username</target>
      </segment>
    </unit>
    <unit id="kCND5gR" name="pw_reset.token">
      <notes>
        <note category="file-source" priority="1">Part-DB1\src\Controller\SecurityController.php:165</note>
        <note priority="1">Part-DB1\src\Controller\SecurityController.php:163</note>
      </notes>
      <segment>
        <source>pw_reset.token</source>
        <target>Token</target>
      </segment>
    </unit>
    <unit id="Kz.sA0j" name="pw_reset.new_pw.error">
      <notes>
        <note category="file-source" priority="1">Part-DB1\src\Controller\SecurityController.php:194</note>
        <note priority="1">Part-DB1\src\Controller\SecurityController.php:192</note>
      </notes>
      <segment>
        <source>pw_reset.new_pw.error</source>
        <target>Username or Token invalid! Please check your input.</target>
      </segment>
    </unit>
    <unit id="Uy8yPX1" name="pw_reset.new_pw.success">
      <notes>
        <note category="file-source" priority="1">Part-DB1\src\Controller\SecurityController.php:196</note>
        <note priority="1">Part-DB1\src\Controller\SecurityController.php:194</note>
      </notes>
      <segment>
        <source>pw_reset.new_pw.success</source>
        <target>Password was reset successfully. You can now login with your new password.</target>
      </segment>
    </unit>
    <unit id="L8g8bFy" name="user.edit.reset_success">
      <notes>
        <note category="file-source" priority="1">Part-DB1\src\Controller\UserController.php:107</note>
        <note priority="1">Part-DB1\src\Controller\UserController.php:99</note>
      </notes>
      <segment>
        <source>user.edit.reset_success</source>
        <target>All two-factor authentication methods were successfully disabled.</target>
      </segment>
    </unit>
    <unit id="_OcjXRe" name="tfa_backup.no_codes_enabled">
      <notes>
        <note category="file-source" priority="1">Part-DB1\src\Controller\UserSettingsController.php:101</note>
        <note priority="1">Part-DB1\src\Controller\UserSettingsController.php:92</note>
      </notes>
      <segment>
        <source>tfa_backup.no_codes_enabled</source>
        <target>No backup codes enabled!</target>
      </segment>
    </unit>
    <unit id="9UBDL1p" name="tfa_u2f.u2f_delete.not_existing">
      <notes>
        <note category="file-source" priority="1">Part-DB1\src\Controller\UserSettingsController.php:138</note>
        <note priority="1">Part-DB1\src\Controller\UserSettingsController.php:132</note>
      </notes>
      <segment>
        <source>tfa_u2f.u2f_delete.not_existing</source>
        <target>No security key with this ID is existing.</target>
      </segment>
    </unit>
    <unit id="6waUw7j" name="tfa_u2f.u2f_delete.access_denied">
      <notes>
        <note category="file-source" priority="1">Part-DB1\src\Controller\UserSettingsController.php:145</note>
        <note priority="1">Part-DB1\src\Controller\UserSettingsController.php:139</note>
      </notes>
      <segment>
        <source>tfa_u2f.u2f_delete.access_denied</source>
        <target>You can not delete the security keys of other users!</target>
      </segment>
    </unit>
    <unit id="Kn9dPI5" name="tfa.u2f.u2f_delete.success">
      <notes>
        <note category="file-source" priority="1">Part-DB1\src\Controller\UserSettingsController.php:153</note>
        <note priority="1">Part-DB1\src\Controller\UserSettingsController.php:147</note>
      </notes>
      <segment>
        <source>tfa.u2f.u2f_delete.success</source>
        <target>Security key successfully removed.</target>
      </segment>
    </unit>
    <unit id="h.BcrtU" name="tfa_trustedDevice.invalidate.success">
      <notes>
        <note category="file-source" priority="1">Part-DB1\src\Controller\UserSettingsController.php:188</note>
        <note priority="1">Part-DB1\src\Controller\UserSettingsController.php:180</note>
      </notes>
      <segment>
        <source>tfa_trustedDevice.invalidate.success</source>
        <target>Trusted devices successfully reset.</target>
      </segment>
    </unit>
    <unit id="PBKICdd" name="user.settings.saved_flash">
      <notes>
        <note category="file-source" priority="1">Part-DB1\src\Controller\UserSettingsController.php:235</note>
        <note priority="1">Part-DB1\src\Controller\UserSettingsController.php:226</note>
        <note priority="1">src\Controller\UserController.php:98</note>
      </notes>
      <segment>
        <source>user.settings.saved_flash</source>
        <target>Settings saved!</target>
      </segment>
    </unit>
    <unit id="mPAd5JY" name="user.settings.pw_changed_flash">
      <notes>
        <note category="file-source" priority="1">Part-DB1\src\Controller\UserSettingsController.php:297</note>
        <note priority="1">Part-DB1\src\Controller\UserSettingsController.php:288</note>
        <note priority="1">src\Controller\UserController.php:130</note>
      </notes>
      <segment>
        <source>user.settings.pw_changed_flash</source>
        <target>Password changed!</target>
      </segment>
    </unit>
    <unit id="xy.2mkA" name="user.settings.2fa.google.activated">
      <notes>
        <note category="file-source" priority="1">Part-DB1\src\Controller\UserSettingsController.php:317</note>
        <note priority="1">Part-DB1\src\Controller\UserSettingsController.php:306</note>
      </notes>
      <segment>
        <source>user.settings.2fa.google.activated</source>
        <target>Authenticator App successfully activated.</target>
      </segment>
    </unit>
    <unit id="RXjFD7H" name="user.settings.2fa.google.disabled">
      <notes>
        <note category="file-source" priority="1">Part-DB1\src\Controller\UserSettingsController.php:328</note>
        <note priority="1">Part-DB1\src\Controller\UserSettingsController.php:315</note>
      </notes>
      <segment>
        <source>user.settings.2fa.google.disabled</source>
        <target>Authenticator App erfolgreich deaktiviert.</target>
      </segment>
    </unit>
    <unit id="4ZUxld3" name="user.settings.2fa.backup_codes.regenerated">
      <notes>
        <note category="file-source" priority="1">Part-DB1\src\Controller\UserSettingsController.php:346</note>
        <note priority="1">Part-DB1\src\Controller\UserSettingsController.php:332</note>
      </notes>
      <segment>
        <source>user.settings.2fa.backup_codes.regenerated</source>
        <target>New backup codes successfully generated.</target>
      </segment>
    </unit>
    <unit id="zC0oO.O" name="attachment.table.filename">
      <notes>
        <note category="file-source" priority="1">Part-DB1\src\DataTables\AttachmentDataTable.php:148</note>
        <note priority="1">Part-DB1\src\DataTables\AttachmentDataTable.php:148</note>
      </notes>
      <segment>
        <source>attachment.table.filename</source>
        <target>File name</target>
      </segment>
    </unit>
    <unit id="dNey6.4" name="attachment.table.filesize">
      <notes>
        <note category="file-source" priority="1">Part-DB1\src\DataTables\AttachmentDataTable.php:153</note>
        <note priority="1">Part-DB1\src\DataTables\AttachmentDataTable.php:153</note>
      </notes>
      <segment>
        <source>attachment.table.filesize</source>
        <target>File size</target>
      </segment>
    </unit>
    <unit id="tb6kG2x" name="true">
      <notes>
        <note category="file-source" priority="1">Part-DB1\src\DataTables\AttachmentDataTable.php:183</note>
        <note category="file-source" priority="1">Part-DB1\src\DataTables\AttachmentDataTable.php:191</note>
        <note category="file-source" priority="1">Part-DB1\src\DataTables\AttachmentDataTable.php:200</note>
        <note category="file-source" priority="1">Part-DB1\src\DataTables\AttachmentDataTable.php:209</note>
        <note category="file-source" priority="1">Part-DB1\src\DataTables\PartsDataTable.php:245</note>
        <note category="file-source" priority="1">Part-DB1\src\DataTables\PartsDataTable.php:252</note>
        <note priority="1">Part-DB1\src\DataTables\AttachmentDataTable.php:183</note>
        <note priority="1">Part-DB1\src\DataTables\AttachmentDataTable.php:191</note>
        <note priority="1">Part-DB1\src\DataTables\AttachmentDataTable.php:200</note>
        <note priority="1">Part-DB1\src\DataTables\AttachmentDataTable.php:209</note>
        <note priority="1">Part-DB1\src\DataTables\PartsDataTable.php:193</note>
        <note priority="1">Part-DB1\src\DataTables\PartsDataTable.php:200</note>
      </notes>
      <segment>
        <source>true</source>
        <target>true</target>
      </segment>
    </unit>
    <unit id=".LzxZZC" name="false">
      <notes>
        <note category="file-source" priority="1">Part-DB1\src\DataTables\AttachmentDataTable.php:184</note>
        <note category="file-source" priority="1">Part-DB1\src\DataTables\AttachmentDataTable.php:192</note>
        <note category="file-source" priority="1">Part-DB1\src\DataTables\AttachmentDataTable.php:201</note>
        <note category="file-source" priority="1">Part-DB1\src\DataTables\AttachmentDataTable.php:210</note>
        <note category="file-source" priority="1">Part-DB1\src\DataTables\PartsDataTable.php:246</note>
        <note category="file-source" priority="1">Part-DB1\src\DataTables\PartsDataTable.php:253</note>
        <note category="file-source" priority="1">Part-DB1\src\Form\Type\SIUnitType.php:139</note>
        <note priority="1">Part-DB1\src\DataTables\AttachmentDataTable.php:184</note>
        <note priority="1">Part-DB1\src\DataTables\AttachmentDataTable.php:192</note>
        <note priority="1">Part-DB1\src\DataTables\AttachmentDataTable.php:201</note>
        <note priority="1">Part-DB1\src\DataTables\AttachmentDataTable.php:210</note>
        <note priority="1">Part-DB1\src\DataTables\PartsDataTable.php:194</note>
        <note priority="1">Part-DB1\src\DataTables\PartsDataTable.php:201</note>
        <note priority="1">Part-DB1\src\Form\Type\SIUnitType.php:139</note>
      </notes>
      <segment>
        <source>false</source>
        <target>false</target>
      </segment>
    </unit>
    <unit id="eTGx8tR" name="log.target_deleted">
      <notes>
        <note category="file-source" priority="1">Part-DB1\src\DataTables\Column\LogEntryTargetColumn.php:128</note>
        <note priority="1">Part-DB1\src\DataTables\Column\LogEntryTargetColumn.php:119</note>
      </notes>
      <segment>
        <source>log.target_deleted</source>
        <target>deleted</target>
      </segment>
    </unit>
    <unit id="mzQZ0My" name="log.undo.undelete">
      <notes>
        <note category="file-source" priority="1">Part-DB1\src\DataTables\Column\RevertLogColumn.php:57</note>
        <note priority="1">Part-DB1\src\DataTables\Column\RevertLogColumn.php:60</note>
        <note priority="1">new</note>
      </notes>
      <segment>
        <source>log.undo.undelete</source>
        <target>Undelete element</target>
      </segment>
    </unit>
    <unit id="PI8faHR" name="log.undo.undo">
      <notes>
        <note category="file-source" priority="1">Part-DB1\src\DataTables\Column\RevertLogColumn.php:63</note>
        <note priority="1">Part-DB1\src\DataTables\Column\RevertLogColumn.php:66</note>
        <note priority="1">new</note>
      </notes>
      <segment>
        <source>log.undo.undo</source>
        <target>Undo change</target>
      </segment>
    </unit>
    <unit id="Q6mbDaS" name="log.undo.revert">
      <notes>
        <note category="file-source" priority="1">Part-DB1\src\DataTables\Column\RevertLogColumn.php:83</note>
        <note priority="1">Part-DB1\src\DataTables\Column\RevertLogColumn.php:86</note>
        <note priority="1">new</note>
      </notes>
      <segment>
        <source>log.undo.revert</source>
        <target>Revert element to this timestamp</target>
      </segment>
    </unit>
    <unit id="6DOZlwQ" name="log.id">
      <notes>
        <note category="file-source" priority="1">Part-DB1\src\DataTables\LogDataTable.php:173</note>
        <note priority="1">Part-DB1\src\DataTables\LogDataTable.php:161</note>
      </notes>
      <segment>
        <source>log.id</source>
        <target>ID</target>
      </segment>
    </unit>
    <unit id="cMZOrO7" name="log.timestamp">
      <notes>
        <note category="file-source" priority="1">Part-DB1\src\DataTables\LogDataTable.php:178</note>
        <note priority="1">Part-DB1\src\DataTables\LogDataTable.php:166</note>
      </notes>
      <segment>
        <source>log.timestamp</source>
        <target>Timestamp</target>
      </segment>
    </unit>
    <unit id="Z0BzGVJ" name="log.type">
      <notes>
        <note category="file-source" priority="1">Part-DB1\src\DataTables\LogDataTable.php:183</note>
        <note priority="1">Part-DB1\src\DataTables\LogDataTable.php:171</note>
      </notes>
      <segment>
        <source>log.type</source>
        <target>Event</target>
      </segment>
    </unit>
    <unit id="KNddOUS" name="log.level">
      <notes>
        <note category="file-source" priority="1">Part-DB1\src\DataTables\LogDataTable.php:191</note>
        <note priority="1">Part-DB1\src\DataTables\LogDataTable.php:179</note>
      </notes>
      <segment>
        <source>log.level</source>
        <target>Level</target>
      </segment>
    </unit>
    <unit id="3Tv5Xzj" name="log.user">
      <notes>
        <note category="file-source" priority="1">Part-DB1\src\DataTables\LogDataTable.php:200</note>
        <note priority="1">Part-DB1\src\DataTables\LogDataTable.php:188</note>
      </notes>
      <segment>
        <source>log.user</source>
        <target>User</target>
      </segment>
    </unit>
    <unit id="bgbGrN5" name="log.target_type">
      <notes>
        <note category="file-source" priority="1">Part-DB1\src\DataTables\LogDataTable.php:213</note>
        <note priority="1">Part-DB1\src\DataTables\LogDataTable.php:201</note>
      </notes>
      <segment>
        <source>log.target_type</source>
        <target>Target type</target>
      </segment>
    </unit>
    <unit id=".IgL4C2" name="log.target">
      <notes>
        <note category="file-source" priority="1">Part-DB1\src\DataTables\LogDataTable.php:226</note>
        <note priority="1">Part-DB1\src\DataTables\LogDataTable.php:214</note>
      </notes>
      <segment>
        <source>log.target</source>
        <target>Target</target>
      </segment>
    </unit>
    <unit id="b4r5dEC" name="log.extra">
      <notes>
        <note category="file-source" priority="1">Part-DB1\src\DataTables\LogDataTable.php:231</note>
        <note priority="1">Part-DB1\src\DataTables\LogDataTable.php:218</note>
        <note priority="1">new</note>
      </notes>
      <segment>
        <source>log.extra</source>
        <target>Extra</target>
      </segment>
    </unit>
    <unit id="t2EE5cB" name="part.table.name">
      <notes>
        <note category="file-source" priority="1">Part-DB1\src\DataTables\PartsDataTable.php:168</note>
        <note priority="1">Part-DB1\src\DataTables\PartsDataTable.php:116</note>
      </notes>
      <segment>
        <source>part.table.name</source>
        <target>Name</target>
      </segment>
    </unit>
    <unit id="eshqdG." name="part.table.id">
      <notes>
        <note category="file-source" priority="1">Part-DB1\src\DataTables\PartsDataTable.php:178</note>
        <note priority="1">Part-DB1\src\DataTables\PartsDataTable.php:126</note>
      </notes>
      <segment>
        <source>part.table.id</source>
        <target>Id</target>
      </segment>
    </unit>
    <unit id="zKnTKYw" name="part.table.description">
      <notes>
        <note category="file-source" priority="1">Part-DB1\src\DataTables\PartsDataTable.php:182</note>
        <note priority="1">Part-DB1\src\DataTables\PartsDataTable.php:130</note>
      </notes>
      <segment>
        <source>part.table.description</source>
        <target>Description</target>
      </segment>
    </unit>
    <unit id="2eOA0az" name="part.table.category">
      <notes>
        <note category="file-source" priority="1">Part-DB1\src\DataTables\PartsDataTable.php:185</note>
        <note priority="1">Part-DB1\src\DataTables\PartsDataTable.php:133</note>
      </notes>
      <segment>
        <source>part.table.category</source>
        <target>Category</target>
      </segment>
    </unit>
    <unit id="jCf96.O" name="part.table.footprint">
      <notes>
        <note category="file-source" priority="1">Part-DB1\src\DataTables\PartsDataTable.php:190</note>
        <note priority="1">Part-DB1\src\DataTables\PartsDataTable.php:138</note>
      </notes>
      <segment>
        <source>part.table.footprint</source>
        <target>Footprint</target>
      </segment>
    </unit>
    <unit id="b46OytM" name="part.table.manufacturer">
      <notes>
        <note category="file-source" priority="1">Part-DB1\src\DataTables\PartsDataTable.php:194</note>
        <note priority="1">Part-DB1\src\DataTables\PartsDataTable.php:142</note>
      </notes>
      <segment>
        <source>part.table.manufacturer</source>
        <target>Manufacturer</target>
      </segment>
    </unit>
    <unit id="T0ifXD5" name="part.table.storeLocations">
      <notes>
        <note category="file-source" priority="1">Part-DB1\src\DataTables\PartsDataTable.php:197</note>
        <note priority="1">Part-DB1\src\DataTables\PartsDataTable.php:145</note>
      </notes>
      <segment>
        <source>part.table.storeLocations</source>
        <target>Store locations</target>
      </segment>
    </unit>
    <unit id="rD.1skI" name="part.table.amount">
      <notes>
        <note category="file-source" priority="1">Part-DB1\src\DataTables\PartsDataTable.php:216</note>
        <note priority="1">Part-DB1\src\DataTables\PartsDataTable.php:164</note>
      </notes>
      <segment>
        <source>part.table.amount</source>
        <target>Amount</target>
      </segment>
    </unit>
    <unit id="Mv9g23S" name="part.table.minamount">
      <notes>
        <note category="file-source" priority="1">Part-DB1\src\DataTables\PartsDataTable.php:224</note>
        <note priority="1">Part-DB1\src\DataTables\PartsDataTable.php:172</note>
      </notes>
      <segment>
        <source>part.table.minamount</source>
        <target>Min. Amount</target>
      </segment>
    </unit>
    <unit id="GjwSknL" name="part.table.partUnit">
      <notes>
        <note category="file-source" priority="1">Part-DB1\src\DataTables\PartsDataTable.php:232</note>
        <note priority="1">Part-DB1\src\DataTables\PartsDataTable.php:180</note>
      </notes>
      <segment>
        <source>part.table.partUnit</source>
        <target>Measurement Unit</target>
      </segment>
    </unit>
    <unit id="pw75u4x" name="part.table.addedDate">
      <notes>
        <note category="file-source" priority="1">Part-DB1\src\DataTables\PartsDataTable.php:236</note>
        <note priority="1">Part-DB1\src\DataTables\PartsDataTable.php:184</note>
      </notes>
      <segment>
        <source>part.table.addedDate</source>
        <target>Created at</target>
      </segment>
    </unit>
    <unit id="eDb7mzC" name="part.table.lastModified">
      <notes>
        <note category="file-source" priority="1">Part-DB1\src\DataTables\PartsDataTable.php:240</note>
        <note priority="1">Part-DB1\src\DataTables\PartsDataTable.php:188</note>
      </notes>
      <segment>
        <source>part.table.lastModified</source>
        <target>Last modified</target>
      </segment>
    </unit>
    <unit id="DJ9YTs_" name="part.table.needsReview">
      <notes>
        <note category="file-source" priority="1">Part-DB1\src\DataTables\PartsDataTable.php:244</note>
        <note priority="1">Part-DB1\src\DataTables\PartsDataTable.php:192</note>
      </notes>
      <segment>
        <source>part.table.needsReview</source>
        <target>Needs review</target>
      </segment>
    </unit>
    <unit id="TSiqJH6" name="part.table.favorite">
      <notes>
        <note category="file-source" priority="1">Part-DB1\src\DataTables\PartsDataTable.php:251</note>
        <note priority="1">Part-DB1\src\DataTables\PartsDataTable.php:199</note>
      </notes>
      <segment>
        <source>part.table.favorite</source>
        <target>Favorite</target>
      </segment>
    </unit>
    <unit id="n0h1ozV" name="part.table.manufacturingStatus">
      <notes>
        <note category="file-source" priority="1">Part-DB1\src\DataTables\PartsDataTable.php:258</note>
        <note priority="1">Part-DB1\src\DataTables\PartsDataTable.php:206</note>
      </notes>
      <segment>
        <source>part.table.manufacturingStatus</source>
        <target>Status</target>
      </segment>
    </unit>
    <unit id="MBCdfAy" name="m_status.unknown">
      <notes>
        <note category="file-source" priority="1">Part-DB1\src\DataTables\PartsDataTable.php:260</note>
        <note category="file-source" priority="1">Part-DB1\src\DataTables\PartsDataTable.php:262</note>
        <note category="file-source" priority="1">Part-DB1\src\Form\Part\PartBaseType.php:90</note>
        <note priority="1">Part-DB1\src\DataTables\PartsDataTable.php:208</note>
        <note priority="1">Part-DB1\src\DataTables\PartsDataTable.php:210</note>
        <note priority="1">Part-DB1\src\Form\Part\PartBaseType.php:88</note>
      </notes>
      <segment>
        <source>m_status.unknown</source>
        <target>Unknown</target>
      </segment>
    </unit>
    <unit id="BEnlUff" name="m_status.announced">
      <notes>
        <note category="file-source" priority="1">Part-DB1\src\DataTables\PartsDataTable.php:263</note>
        <note category="file-source" priority="1">Part-DB1\src\Form\Part\PartBaseType.php:90</note>
        <note priority="1">Part-DB1\src\DataTables\PartsDataTable.php:211</note>
        <note priority="1">Part-DB1\src\Form\Part\PartBaseType.php:88</note>
      </notes>
      <segment>
        <source>m_status.announced</source>
        <target>Announced</target>
      </segment>
    </unit>
    <unit id="TN5xR7J" name="m_status.active">
      <notes>
        <note category="file-source" priority="1">Part-DB1\src\DataTables\PartsDataTable.php:264</note>
        <note category="file-source" priority="1">Part-DB1\src\Form\Part\PartBaseType.php:90</note>
        <note priority="1">Part-DB1\src\DataTables\PartsDataTable.php:212</note>
        <note priority="1">Part-DB1\src\Form\Part\PartBaseType.php:88</note>
      </notes>
      <segment>
        <source>m_status.active</source>
        <target>Active</target>
      </segment>
    </unit>
    <unit id="0McKh_8" name="m_status.nrfnd">
      <notes>
        <note category="file-source" priority="1">Part-DB1\src\DataTables\PartsDataTable.php:265</note>
        <note category="file-source" priority="1">Part-DB1\src\Form\Part\PartBaseType.php:90</note>
        <note priority="1">Part-DB1\src\DataTables\PartsDataTable.php:213</note>
        <note priority="1">Part-DB1\src\Form\Part\PartBaseType.php:88</note>
      </notes>
      <segment>
        <source>m_status.nrfnd</source>
        <target>Not recommended for new designs</target>
      </segment>
    </unit>
    <unit id="L7yLwn0" name="m_status.eol">
      <notes>
        <note category="file-source" priority="1">Part-DB1\src\DataTables\PartsDataTable.php:266</note>
        <note category="file-source" priority="1">Part-DB1\src\Form\Part\PartBaseType.php:90</note>
        <note priority="1">Part-DB1\src\DataTables\PartsDataTable.php:214</note>
        <note priority="1">Part-DB1\src\Form\Part\PartBaseType.php:88</note>
      </notes>
      <segment>
        <source>m_status.eol</source>
        <target>End of life</target>
      </segment>
    </unit>
    <unit id="5jxVP1H" name="m_status.discontinued">
      <notes>
        <note category="file-source" priority="1">Part-DB1\src\DataTables\PartsDataTable.php:267</note>
        <note category="file-source" priority="1">Part-DB1\src\Form\Part\PartBaseType.php:90</note>
        <note priority="1">Part-DB1\src\DataTables\PartsDataTable.php:215</note>
        <note priority="1">Part-DB1\src\Form\Part\PartBaseType.php:88</note>
      </notes>
      <segment>
        <source>m_status.discontinued</source>
        <target>Discontinued</target>
      </segment>
    </unit>
    <unit id="HTkvjkE" name="part.table.mpn">
      <notes>
        <note category="file-source" priority="1">Part-DB1\src\DataTables\PartsDataTable.php:271</note>
        <note priority="1">Part-DB1\src\DataTables\PartsDataTable.php:219</note>
      </notes>
      <segment>
        <source>part.table.mpn</source>
        <target>MPN</target>
      </segment>
    </unit>
    <unit id="q_AsQoZ" name="part.table.mass">
      <notes>
        <note category="file-source" priority="1">Part-DB1\src\DataTables\PartsDataTable.php:275</note>
        <note priority="1">Part-DB1\src\DataTables\PartsDataTable.php:223</note>
      </notes>
      <segment>
        <source>part.table.mass</source>
        <target>Mass</target>
      </segment>
    </unit>
    <unit id="Cwisdej" name="part.table.tags">
      <notes>
        <note category="file-source" priority="1">Part-DB1\src\DataTables\PartsDataTable.php:279</note>
        <note priority="1">Part-DB1\src\DataTables\PartsDataTable.php:227</note>
      </notes>
      <segment>
        <source>part.table.tags</source>
        <target>Tags</target>
      </segment>
    </unit>
    <unit id="gGfALE0" name="part.table.attachments">
      <notes>
        <note category="file-source" priority="1">Part-DB1\src\DataTables\PartsDataTable.php:283</note>
        <note priority="1">Part-DB1\src\DataTables\PartsDataTable.php:231</note>
      </notes>
      <segment>
        <source>part.table.attachments</source>
        <target>Attachments</target>
      </segment>
    </unit>
    <unit id="HISU3ZB" name="flash.login_successful">
      <notes>
        <note category="file-source" priority="1">Part-DB1\src\EventSubscriber\UserSystem\LoginSuccessSubscriber.php:82</note>
        <note priority="1">Part-DB1\src\EventSubscriber\LoginSuccessListener.php:82</note>
      </notes>
      <segment>
        <source>flash.login_successful</source>
        <target>Login successful</target>
      </segment>
    </unit>
    <unit id="2xohoLw" name="JSON">
      <notes>
        <note category="file-source" priority="1">Part-DB1\src\Form\AdminPages\ImportType.php:77</note>
        <note priority="1">Part-DB1\src\Form\AdminPages\ImportType.php:77</note>
        <note priority="1">src\Form\ImportType.php:68</note>
      </notes>
      <segment>
        <source>JSON</source>
        <target>JSON</target>
      </segment>
    </unit>
    <unit id="QGWOmvj" name="XML">
      <notes>
        <note category="file-source" priority="1">Part-DB1\src\Form\AdminPages\ImportType.php:77</note>
        <note priority="1">Part-DB1\src\Form\AdminPages\ImportType.php:77</note>
        <note priority="1">src\Form\ImportType.php:68</note>
      </notes>
      <segment>
        <source>XML</source>
        <target>XML</target>
      </segment>
    </unit>
    <unit id="62tC9Ux" name="CSV">
      <notes>
        <note category="file-source" priority="1">Part-DB1\src\Form\AdminPages\ImportType.php:77</note>
        <note priority="1">Part-DB1\src\Form\AdminPages\ImportType.php:77</note>
        <note priority="1">src\Form\ImportType.php:68</note>
      </notes>
      <segment>
        <source>CSV</source>
        <target>CSV</target>
      </segment>
    </unit>
    <unit id="m26KvkJ" name="YAML">
      <notes>
        <note category="file-source" priority="1">Part-DB1\src\Form\AdminPages\ImportType.php:77</note>
        <note priority="1">Part-DB1\src\Form\AdminPages\ImportType.php:77</note>
        <note priority="1">src\Form\ImportType.php:68</note>
      </notes>
      <segment>
        <source>YAML</source>
        <target>YAML</target>
      </segment>
    </unit>
    <unit id="_JM6Jxg" name="import.abort_on_validation.help">
      <notes>
        <note category="file-source" priority="1">Part-DB1\src\Form\AdminPages\ImportType.php:124</note>
        <note priority="1">Part-DB1\src\Form\AdminPages\ImportType.php:124</note>
      </notes>
      <segment>
        <source>import.abort_on_validation.help</source>
        <target>When this option is activated, the whole import process is aborted if invalid data is detected. If not selected, the invalid data is ignored and the importer will try to import the other elements.</target>
      </segment>
    </unit>
    <unit id="Peaf8Qu" name="import.csv_separator">
      <notes>
        <note category="file-source" priority="1">Part-DB1\src\Form\AdminPages\ImportType.php:86</note>
        <note priority="1">Part-DB1\src\Form\AdminPages\ImportType.php:86</note>
        <note priority="1">src\Form\ImportType.php:70</note>
      </notes>
      <segment>
        <source>import.csv_separator</source>
        <target>CSV separator</target>
      </segment>
    </unit>
    <unit id="dmNi.3b" name="parent.label">
      <notes>
        <note category="file-source" priority="1">Part-DB1\src\Form\AdminPages\ImportType.php:93</note>
        <note priority="1">Part-DB1\src\Form\AdminPages\ImportType.php:93</note>
        <note priority="1">src\Form\ImportType.php:72</note>
      </notes>
      <segment>
        <source>parent.label</source>
        <target>Parent element</target>
      </segment>
    </unit>
    <unit id="VteZCnR" name="import.file">
      <notes>
        <note category="file-source" priority="1">Part-DB1\src\Form\AdminPages\ImportType.php:101</note>
        <note priority="1">Part-DB1\src\Form\AdminPages\ImportType.php:101</note>
        <note priority="1">src\Form\ImportType.php:75</note>
      </notes>
      <segment>
        <source>import.file</source>
        <target>File</target>
      </segment>
    </unit>
    <unit id="0ybwwKw" name="import.preserve_children">
      <notes>
        <note category="file-source" priority="1">Part-DB1\src\Form\AdminPages\ImportType.php:111</note>
        <note priority="1">Part-DB1\src\Form\AdminPages\ImportType.php:111</note>
        <note priority="1">src\Form\ImportType.php:78</note>
      </notes>
      <segment>
        <source>import.preserve_children</source>
        <target>Preserve child elements on import</target>
      </segment>
    </unit>
    <unit id="yyIAudL" name="import.abort_on_validation">
      <notes>
        <note category="file-source" priority="1">Part-DB1\src\Form\AdminPages\ImportType.php:120</note>
        <note priority="1">Part-DB1\src\Form\AdminPages\ImportType.php:120</note>
        <note priority="1">src\Form\ImportType.php:80</note>
      </notes>
      <segment>
        <source>import.abort_on_validation</source>
        <target>Abort on invalid data</target>
      </segment>
    </unit>
    <unit id="d0GsgCW" name="import.btn">
      <notes>
        <note category="file-source" priority="1">Part-DB1\src\Form\AdminPages\ImportType.php:132</note>
        <note priority="1">Part-DB1\src\Form\AdminPages\ImportType.php:132</note>
        <note priority="1">src\Form\ImportType.php:85</note>
      </notes>
      <segment>
        <source>import.btn</source>
        <target>Import</target>
      </segment>
    </unit>
    <unit id="_z1YTpv" name="attachment.edit.secure_file.help">
      <notes>
        <note category="file-source" priority="1">Part-DB1\src\Form\AttachmentFormType.php:113</note>
        <note priority="1">Part-DB1\src\Form\AttachmentFormType.php:109</note>
      </notes>
      <segment>
        <source>attachment.edit.secure_file.help</source>
        <target>An attachment marked private can only accessed by authenticated users with the proper permission. If this is activated no thumbnails are generated and access to file is less perfomant.</target>
      </segment>
    </unit>
    <unit id="pCsSiaz" name="attachment.edit.url.help">
      <notes>
        <note category="file-source" priority="1">Part-DB1\src\Form\AttachmentFormType.php:127</note>
        <note priority="1">Part-DB1\src\Form\AttachmentFormType.php:123</note>
      </notes>
      <segment>
        <source>attachment.edit.url.help</source>
        <target>You can specify a url to an external file here, or input an keyword which is used to search in builtin ressources (e.g. footprints)</target>
      </segment>
    </unit>
    <unit id="3ZnUiT_" name="attachment.edit.name">
      <notes>
        <note category="file-source" priority="1">Part-DB1\src\Form\AttachmentFormType.php:82</note>
        <note priority="1">Part-DB1\src\Form\AttachmentFormType.php:79</note>
      </notes>
      <segment>
        <source>attachment.edit.name</source>
        <target>Name</target>
      </segment>
    </unit>
    <unit id="kAlm7LR" name="attachment.edit.attachment_type">
      <notes>
        <note category="file-source" priority="1">Part-DB1\src\Form\AttachmentFormType.php:85</note>
        <note priority="1">Part-DB1\src\Form\AttachmentFormType.php:82</note>
      </notes>
      <segment>
        <source>attachment.edit.attachment_type</source>
        <target>Attachment type</target>
      </segment>
    </unit>
    <unit id="xUV7Oz9" name="attachment.edit.show_in_table">
      <notes>
        <note category="file-source" priority="1">Part-DB1\src\Form\AttachmentFormType.php:94</note>
        <note priority="1">Part-DB1\src\Form\AttachmentFormType.php:91</note>
      </notes>
      <segment>
        <source>attachment.edit.show_in_table</source>
        <target>Show in table</target>
      </segment>
    </unit>
    <unit id="v6FVutS" name="attachment.edit.secure_file">
      <notes>
        <note category="file-source" priority="1">Part-DB1\src\Form\AttachmentFormType.php:105</note>
        <note priority="1">Part-DB1\src\Form\AttachmentFormType.php:102</note>
      </notes>
      <segment>
        <source>attachment.edit.secure_file</source>
        <target>Private attachment</target>
      </segment>
    </unit>
    <unit id="TRy0RSZ" name="attachment.edit.url">
      <notes>
        <note category="file-source" priority="1">Part-DB1\src\Form\AttachmentFormType.php:119</note>
        <note priority="1">Part-DB1\src\Form\AttachmentFormType.php:115</note>
      </notes>
      <segment>
        <source>attachment.edit.url</source>
        <target>URL</target>
      </segment>
    </unit>
    <unit id="ZZjrGgS" name="attachment.edit.download_url">
      <notes>
        <note category="file-source" priority="1">Part-DB1\src\Form\AttachmentFormType.php:133</note>
        <note priority="1">Part-DB1\src\Form\AttachmentFormType.php:129</note>
      </notes>
      <segment>
        <source>attachment.edit.download_url</source>
        <target>Download external file</target>
      </segment>
    </unit>
    <unit id="Pew.kQr" name="attachment.edit.file">
      <notes>
        <note category="file-source" priority="1">Part-DB1\src\Form\AttachmentFormType.php:146</note>
        <note priority="1">Part-DB1\src\Form\AttachmentFormType.php:142</note>
      </notes>
      <segment>
        <source>attachment.edit.file</source>
        <target>Upload file</target>
      </segment>
    </unit>
    <unit id="oZsKN5d" name="part.label">
      <notes>
        <note category="file-source" priority="1">Part-DB1\src\Form\LabelOptionsType.php:68</note>
        <note category="file-source" priority="1">Part-DB1\src\Services\ElementTypeNameGenerator.php:86</note>
      </notes>
      <segment>
        <source>part.label</source>
        <target>Part</target>
      </segment>
    </unit>
    <unit id="ucI6a2E" name="part_lot.label">
      <notes>
        <note category="file-source" priority="1">Part-DB1\src\Form\LabelOptionsType.php:68</note>
        <note category="file-source" priority="1">Part-DB1\src\Services\ElementTypeNameGenerator.php:87</note>
      </notes>
      <segment>
        <source>part_lot.label</source>
        <target>Part lot</target>
      </segment>
    </unit>
    <unit id="FmESg.O" name="label_options.barcode_type.none">
      <notes>
        <note category="file-source" priority="1">Part-DB1\src\Form\LabelOptionsType.php:78</note>
      </notes>
      <segment>
        <source>label_options.barcode_type.none</source>
        <target>None</target>
      </segment>
    </unit>
    <unit id="MxYhcsN" name="label_options.barcode_type.qr">
      <notes>
        <note category="file-source" priority="1">Part-DB1\src\Form\LabelOptionsType.php:78</note>
      </notes>
      <segment>
        <source>label_options.barcode_type.qr</source>
        <target>QR Code (recommended)</target>
      </segment>
    </unit>
    <unit id="uIJQMqh" name="label_options.barcode_type.code128">
      <notes>
        <note category="file-source" priority="1">Part-DB1\src\Form\LabelOptionsType.php:78</note>
      </notes>
      <segment>
        <source>label_options.barcode_type.code128</source>
        <target>Code 128 (recommended)</target>
      </segment>
    </unit>
    <unit id="56JwbDf" name="label_options.barcode_type.code39">
      <notes>
        <note category="file-source" priority="1">Part-DB1\src\Form\LabelOptionsType.php:78</note>
      </notes>
      <segment>
        <source>label_options.barcode_type.code39</source>
        <target>Code 39 (recommended)</target>
      </segment>
    </unit>
    <unit id="lz068u3" name="label_options.barcode_type.code93">
      <notes>
        <note category="file-source" priority="1">Part-DB1\src\Form\LabelOptionsType.php:78</note>
      </notes>
      <segment>
        <source>label_options.barcode_type.code93</source>
        <target>Code 93</target>
      </segment>
    </unit>
    <unit id="kPFpWmf" name="label_options.barcode_type.datamatrix">
      <notes>
        <note category="file-source" priority="1">Part-DB1\src\Form\LabelOptionsType.php:78</note>
      </notes>
      <segment>
        <source>label_options.barcode_type.datamatrix</source>
        <target>Datamatrix</target>
      </segment>
    </unit>
    <unit id="7I9OV_t" name="label_options.lines_mode.html">
      <notes>
        <note category="file-source" priority="1">Part-DB1\src\Form\LabelOptionsType.php:122</note>
      </notes>
      <segment>
        <source>label_options.lines_mode.html</source>
        <target>Placeholders</target>
      </segment>
    </unit>
    <unit id="dFMpKDI" name="label.options.lines_mode.twig">
      <notes>
        <note category="file-source" priority="1">Part-DB1\src\Form\LabelOptionsType.php:122</note>
      </notes>
      <segment>
        <source>label.options.lines_mode.twig</source>
        <target>Twig</target>
      </segment>
    </unit>
    <unit id="BybM1v9" name="label_options.lines_mode.help">
      <notes>
        <note category="file-source" priority="1">Part-DB1\src\Form\LabelOptionsType.php:126</note>
      </notes>
      <segment>
        <source>label_options.lines_mode.help</source>
        <target><![CDATA[If you select Twig here, the content field is interpreted as Twig template. See <a href="https://twig.symfony.com/doc/3.x/templates.html">Twig documentation</a> and <a href="https://github.com/Part-DB/Part-DB-symfony/wiki/Labels#twig-mode">Wiki</a> for more informations.]]></target>
      </segment>
    </unit>
    <unit id="2d9g1o5" name="label_options.page_size.label">
      <notes>
        <note category="file-source" priority="1">Part-DB1\src\Form\LabelOptionsType.php:47</note>
      </notes>
      <segment>
        <source>label_options.page_size.label</source>
        <target>Label size</target>
      </segment>
    </unit>
    <unit id="7ZEGFJ3" name="label_options.supported_elements.label">
      <notes>
        <note category="file-source" priority="1">Part-DB1\src\Form\LabelOptionsType.php:66</note>
      </notes>
      <segment>
        <source>label_options.supported_elements.label</source>
        <target>Target type</target>
      </segment>
    </unit>
    <unit id="eSLhawk" name="label_options.barcode_type.label">
      <notes>
        <note category="file-source" priority="1">Part-DB1\src\Form\LabelOptionsType.php:75</note>
      </notes>
      <segment>
        <source>label_options.barcode_type.label</source>
        <target>Barcode</target>
      </segment>
    </unit>
    <unit id="Z8_BSQ1" name="label_profile.lines.label">
      <notes>
        <note category="file-source" priority="1">Part-DB1\src\Form\LabelOptionsType.php:102</note>
      </notes>
      <segment>
        <source>label_profile.lines.label</source>
        <target>Content</target>
      </segment>
    </unit>
    <unit id="LfMiT9B" name="label_options.additional_css.label">
      <notes>
        <note category="file-source" priority="1">Part-DB1\src\Form\LabelOptionsType.php:111</note>
      </notes>
      <segment>
        <source>label_options.additional_css.label</source>
        <target>Additional styles (CSS)</target>
      </segment>
    </unit>
    <unit id="0A6Twij" name="label_options.lines_mode.label">
      <notes>
        <note category="file-source" priority="1">Part-DB1\src\Form\LabelOptionsType.php:120</note>
      </notes>
      <segment>
        <source>label_options.lines_mode.label</source>
        <target>Parser mode</target>
      </segment>
    </unit>
    <unit id="aPqzFJs" name="label_options.width.placeholder">
      <notes>
        <note category="file-source" priority="1">Part-DB1\src\Form\LabelOptionsType.php:51</note>
      </notes>
      <segment>
        <source>label_options.width.placeholder</source>
        <target>Width</target>
      </segment>
    </unit>
    <unit id="t.j1KtN" name="label_options.height.placeholder">
      <notes>
        <note category="file-source" priority="1">Part-DB1\src\Form\LabelOptionsType.php:60</note>
      </notes>
      <segment>
        <source>label_options.height.placeholder</source>
        <target>Height</target>
      </segment>
    </unit>
    <unit id="nez5RLt" name="label_generator.target_id.range_hint">
      <notes>
        <note category="file-source" priority="1">Part-DB1\src\Form\LabelSystem\LabelDialogType.php:49</note>
      </notes>
      <segment>
        <source>label_generator.target_id.range_hint</source>
        <target>You can specify multiple IDs (e.g. 1,2,3) and/or a range (1-3) here to generate labels for multiple elements at once.</target>
      </segment>
    </unit>
    <unit id="GN.UJxb" name="label_generator.target_id.label">
      <notes>
        <note category="file-source" priority="1">Part-DB1\src\Form\LabelSystem\LabelDialogType.php:46</note>
      </notes>
      <segment>
        <source>label_generator.target_id.label</source>
        <target>Target IDs</target>
      </segment>
    </unit>
    <unit id="xSJAE3a" name="label_generator.update">
      <notes>
        <note category="file-source" priority="1">Part-DB1\src\Form\LabelSystem\LabelDialogType.php:59</note>
      </notes>
      <segment>
        <source>label_generator.update</source>
        <target>Update</target>
      </segment>
    </unit>
    <unit id="QQCsPWt" name="scan_dialog.input">
      <notes>
        <note category="file-source" priority="1">Part-DB1\src\Form\LabelSystem\ScanDialogType.php:36</note>
      </notes>
      <segment>
        <source>scan_dialog.input</source>
        <target>Input</target>
      </segment>
    </unit>
    <unit id="xENLE_d" name="scan_dialog.submit">
      <notes>
        <note category="file-source" priority="1">Part-DB1\src\Form\LabelSystem\ScanDialogType.php:44</note>
      </notes>
      <segment>
        <source>scan_dialog.submit</source>
        <target>Submit</target>
      </segment>
    </unit>
    <unit id="o.P_V00" name="parameters.name.placeholder">
      <notes>
        <note category="file-source" priority="1">Part-DB1\src\Form\ParameterType.php:41</note>
      </notes>
      <segment>
        <source>parameters.name.placeholder</source>
        <target>e.g. DC Current Gain</target>
      </segment>
    </unit>
    <unit id="3LWIDYM" name="parameters.symbol.placeholder">
      <notes>
        <note category="file-source" priority="1">Part-DB1\src\Form\ParameterType.php:50</note>
      </notes>
      <segment>
        <source>parameters.symbol.placeholder</source>
        <target>e.g. h_{FE}</target>
      </segment>
    </unit>
    <unit id="w7bfLKj" name="parameters.text.placeholder">
      <notes>
        <note category="file-source" priority="1">Part-DB1\src\Form\ParameterType.php:60</note>
      </notes>
      <segment>
        <source>parameters.text.placeholder</source>
        <target>e.g. Test conditions</target>
      </segment>
    </unit>
    <unit id="6utToZ6" name="parameters.max.placeholder">
      <notes>
        <note category="file-source" priority="1">Part-DB1\src\Form\ParameterType.php:71</note>
      </notes>
      <segment>
        <source>parameters.max.placeholder</source>
        <target>e.g. 350</target>
      </segment>
    </unit>
    <unit id="BypUOrf" name="parameters.min.placeholder">
      <notes>
        <note category="file-source" priority="1">Part-DB1\src\Form\ParameterType.php:82</note>
      </notes>
      <segment>
        <source>parameters.min.placeholder</source>
        <target>e.g. 100</target>
      </segment>
    </unit>
    <unit id="VmYIvYF" name="parameters.typical.placeholder">
      <notes>
        <note category="file-source" priority="1">Part-DB1\src\Form\ParameterType.php:93</note>
      </notes>
      <segment>
        <source>parameters.typical.placeholder</source>
        <target>e.g. 200</target>
      </segment>
    </unit>
    <unit id="kvhGoo0" name="parameters.unit.placeholder">
      <notes>
        <note category="file-source" priority="1">Part-DB1\src\Form\ParameterType.php:103</note>
      </notes>
      <segment>
        <source>parameters.unit.placeholder</source>
        <target>e.g. V</target>
      </segment>
    </unit>
    <unit id="kL5OSi8" name="parameter.group.placeholder">
      <notes>
        <note category="file-source" priority="1">Part-DB1\src\Form\ParameterType.php:114</note>
      </notes>
      <segment>
        <source>parameter.group.placeholder</source>
        <target>e.g. Technical Specifications</target>
      </segment>
    </unit>
    <unit id="jv6wCpP" name="orderdetails.edit.supplierpartnr">
      <notes>
        <note category="file-source" priority="1">Part-DB1\src\Form\Part\OrderdetailType.php:72</note>
        <note priority="1">Part-DB1\src\Form\Part\OrderdetailType.php:75</note>
      </notes>
      <segment>
        <source>orderdetails.edit.supplierpartnr</source>
        <target>Order number</target>
      </segment>
    </unit>
    <unit id="CimWRtu" name="orderdetails.edit.supplier">
      <notes>
        <note category="file-source" priority="1">Part-DB1\src\Form\Part\OrderdetailType.php:81</note>
        <note priority="1">Part-DB1\src\Form\Part\OrderdetailType.php:84</note>
      </notes>
      <segment>
        <source>orderdetails.edit.supplier</source>
        <target>Supplier</target>
      </segment>
    </unit>
    <unit id="qfScBBj" name="orderdetails.edit.url">
      <notes>
        <note category="file-source" priority="1">Part-DB1\src\Form\Part\OrderdetailType.php:87</note>
        <note priority="1">Part-DB1\src\Form\Part\OrderdetailType.php:90</note>
      </notes>
      <segment>
        <source>orderdetails.edit.url</source>
        <target>Link to offer</target>
      </segment>
    </unit>
    <unit id="D_288lV" name="orderdetails.edit.obsolete">
      <notes>
        <note category="file-source" priority="1">Part-DB1\src\Form\Part\OrderdetailType.php:93</note>
        <note priority="1">Part-DB1\src\Form\Part\OrderdetailType.php:96</note>
      </notes>
      <segment>
        <source>orderdetails.edit.obsolete</source>
        <target>No longer available</target>
      </segment>
    </unit>
    <unit id="7r_nI9R" name="orderdetails.edit.supplierpartnr.placeholder">
      <notes>
        <note category="file-source" priority="1">Part-DB1\src\Form\Part\OrderdetailType.php:75</note>
        <note priority="1">Part-DB1\src\Form\Part\OrderdetailType.php:78</note>
      </notes>
      <segment>
        <source>orderdetails.edit.supplierpartnr.placeholder</source>
        <target>e.g. BC 547</target>
      </segment>
    </unit>
    <unit id="HZwLFnu" name="part.edit.name">
      <notes>
        <note category="file-source" priority="1">Part-DB1\src\Form\Part\PartBaseType.php:101</note>
        <note priority="1">Part-DB1\src\Form\Part\PartBaseType.php:99</note>
      </notes>
      <segment>
        <source>part.edit.name</source>
        <target>Name</target>
      </segment>
    </unit>
    <unit id="9MhdLlK" name="part.edit.description">
      <notes>
        <note category="file-source" priority="1">Part-DB1\src\Form\Part\PartBaseType.php:109</note>
        <note priority="1">Part-DB1\src\Form\Part\PartBaseType.php:107</note>
      </notes>
      <segment>
        <source>part.edit.description</source>
        <target>Description</target>
      </segment>
    </unit>
    <unit id="Xzj9BP8" name="part.edit.mininstock">
      <notes>
        <note category="file-source" priority="1">Part-DB1\src\Form\Part\PartBaseType.php:120</note>
        <note priority="1">Part-DB1\src\Form\Part\PartBaseType.php:118</note>
      </notes>
      <segment>
        <source>part.edit.mininstock</source>
        <target>Minimum stock</target>
      </segment>
    </unit>
    <unit id="1VN9ldj" name="part.edit.category">
      <notes>
        <note category="file-source" priority="1">Part-DB1\src\Form\Part\PartBaseType.php:129</note>
        <note priority="1">Part-DB1\src\Form\Part\PartBaseType.php:127</note>
      </notes>
      <segment>
        <source>part.edit.category</source>
        <target>Category</target>
      </segment>
    </unit>
    <unit id="IROdosg" name="part.edit.footprint">
      <notes>
        <note category="file-source" priority="1">Part-DB1\src\Form\Part\PartBaseType.php:135</note>
        <note priority="1">Part-DB1\src\Form\Part\PartBaseType.php:133</note>
      </notes>
      <segment>
        <source>part.edit.footprint</source>
        <target>Footprint</target>
      </segment>
    </unit>
    <unit id="KHkWjTz" name="part.edit.tags">
      <notes>
        <note category="file-source" priority="1">Part-DB1\src\Form\Part\PartBaseType.php:142</note>
        <note priority="1">Part-DB1\src\Form\Part\PartBaseType.php:140</note>
      </notes>
      <segment>
        <source>part.edit.tags</source>
        <target>Tags</target>
      </segment>
    </unit>
    <unit id="4ok13kM" name="part.edit.manufacturer.label">
      <notes>
        <note category="file-source" priority="1">Part-DB1\src\Form\Part\PartBaseType.php:154</note>
        <note priority="1">Part-DB1\src\Form\Part\PartBaseType.php:152</note>
      </notes>
      <segment>
        <source>part.edit.manufacturer.label</source>
        <target>Manufacturer</target>
      </segment>
    </unit>
    <unit id="0qS9528" name="part.edit.manufacturer_url.label">
      <notes>
        <note category="file-source" priority="1">Part-DB1\src\Form\Part\PartBaseType.php:161</note>
        <note priority="1">Part-DB1\src\Form\Part\PartBaseType.php:159</note>
      </notes>
      <segment>
        <source>part.edit.manufacturer_url.label</source>
        <target>Link to product page</target>
      </segment>
    </unit>
    <unit id="tuRAA_9" name="part.edit.mpn">
      <notes>
        <note category="file-source" priority="1">Part-DB1\src\Form\Part\PartBaseType.php:167</note>
        <note priority="1">Part-DB1\src\Form\Part\PartBaseType.php:165</note>
      </notes>
      <segment>
        <source>part.edit.mpn</source>
        <target>Manufacturer part number</target>
      </segment>
    </unit>
    <unit id="rcE_03k" name="part.edit.manufacturing_status">
      <notes>
        <note category="file-source" priority="1">Part-DB1\src\Form\Part\PartBaseType.php:173</note>
        <note priority="1">Part-DB1\src\Form\Part\PartBaseType.php:171</note>
      </notes>
      <segment>
        <source>part.edit.manufacturing_status</source>
        <target>Manufacturing status</target>
      </segment>
    </unit>
    <unit id="tdUi2VV" name="part.edit.needs_review">
      <notes>
        <note category="file-source" priority="1">Part-DB1\src\Form\Part\PartBaseType.php:181</note>
        <note priority="1">Part-DB1\src\Form\Part\PartBaseType.php:179</note>
      </notes>
      <segment>
        <source>part.edit.needs_review</source>
        <target>Needs review</target>
      </segment>
    </unit>
    <unit id="thxZ5LH" name="part.edit.is_favorite">
      <notes>
        <note category="file-source" priority="1">Part-DB1\src\Form\Part\PartBaseType.php:189</note>
        <note priority="1">Part-DB1\src\Form\Part\PartBaseType.php:187</note>
      </notes>
      <segment>
        <source>part.edit.is_favorite</source>
        <target>Favorite</target>
      </segment>
    </unit>
    <unit id="epWuzE5" name="part.edit.mass">
      <notes>
        <note category="file-source" priority="1">Part-DB1\src\Form\Part\PartBaseType.php:197</note>
        <note priority="1">Part-DB1\src\Form\Part\PartBaseType.php:195</note>
      </notes>
      <segment>
        <source>part.edit.mass</source>
        <target>Mass</target>
      </segment>
    </unit>
    <unit id="kpiGJo0" name="part.edit.partUnit">
      <notes>
        <note category="file-source" priority="1">Part-DB1\src\Form\Part\PartBaseType.php:203</note>
        <note priority="1">Part-DB1\src\Form\Part\PartBaseType.php:201</note>
      </notes>
      <segment>
        <source>part.edit.partUnit</source>
        <target>Measuring unit</target>
      </segment>
    </unit>
    <unit id="LTZRVlq" name="part.edit.comment">
      <notes>
        <note category="file-source" priority="1">Part-DB1\src\Form\Part\PartBaseType.php:212</note>
        <note priority="1">Part-DB1\src\Form\Part\PartBaseType.php:210</note>
      </notes>
      <segment>
        <source>part.edit.comment</source>
        <target>Comment</target>
      </segment>
    </unit>
    <unit id="cIVLqUs" name="part.edit.master_attachment">
      <notes>
        <note category="file-source" priority="1">Part-DB1\src\Form\Part\PartBaseType.php:250</note>
        <note priority="1">Part-DB1\src\Form\Part\PartBaseType.php:246</note>
      </notes>
      <segment>
        <source>part.edit.master_attachment</source>
        <target>Preview image</target>
      </segment>
    </unit>
    <unit id="vZwa6za" name="part.edit.save">
      <notes>
        <note category="file-source" priority="1">Part-DB1\src\Form\Part\PartBaseType.php:295</note>
        <note priority="1">Part-DB1\src\Form\Part\PartBaseType.php:276</note>
        <note priority="1">src\Form\PartType.php:91</note>
      </notes>
      <segment>
        <source>part.edit.save</source>
        <target>Save changes</target>
      </segment>
    </unit>
    <unit id="_GqPyC3" name="part.edit.reset">
      <notes>
        <note category="file-source" priority="1">Part-DB1\src\Form\Part\PartBaseType.php:296</note>
        <note priority="1">Part-DB1\src\Form\Part\PartBaseType.php:277</note>
        <note priority="1">src\Form\PartType.php:92</note>
      </notes>
      <segment>
        <source>part.edit.reset</source>
        <target>Reset changes</target>
      </segment>
    </unit>
    <unit id="wN.sxj3" name="part.edit.name.placeholder">
      <notes>
        <note category="file-source" priority="1">Part-DB1\src\Form\Part\PartBaseType.php:105</note>
        <note priority="1">Part-DB1\src\Form\Part\PartBaseType.php:103</note>
      </notes>
      <segment>
        <source>part.edit.name.placeholder</source>
        <target>e.g. BC547</target>
      </segment>
    </unit>
    <unit id="rMHwTBI" name="part.edit.description.placeholder">
      <notes>
        <note category="file-source" priority="1">Part-DB1\src\Form\Part\PartBaseType.php:115</note>
        <note priority="1">Part-DB1\src\Form\Part\PartBaseType.php:113</note>
      </notes>
      <segment>
        <source>part.edit.description.placeholder</source>
        <target>e.g. NPN 45V, 0,1A, 0,5W</target>
      </segment>
    </unit>
    <unit id=".V3Lfkf" name="part.editmininstock.placeholder">
      <notes>
        <note category="file-source" priority="1">Part-DB1\src\Form\Part\PartBaseType.php:123</note>
        <note priority="1">Part-DB1\src\Form\Part\PartBaseType.php:121</note>
      </notes>
      <segment>
        <source>part.editmininstock.placeholder</source>
        <target>e.g. 1</target>
      </segment>
    </unit>
    <unit id="6QS4K7r" name="part_lot.edit.description">
      <notes>
        <note category="file-source" priority="1">Part-DB1\src\Form\Part\PartLotType.php:69</note>
        <note priority="1">Part-DB1\src\Form\Part\PartLotType.php:69</note>
      </notes>
      <segment>
        <source>part_lot.edit.description</source>
        <target>Description</target>
      </segment>
    </unit>
    <unit id="IwPHYB0" name="part_lot.edit.location">
      <notes>
        <note category="file-source" priority="1">Part-DB1\src\Form\Part\PartLotType.php:78</note>
        <note priority="1">Part-DB1\src\Form\Part\PartLotType.php:78</note>
      </notes>
      <segment>
        <source>part_lot.edit.location</source>
        <target>Storage location</target>
      </segment>
    </unit>
    <unit id="VEybZz7" name="part_lot.edit.amount">
      <notes>
        <note category="file-source" priority="1">Part-DB1\src\Form\Part\PartLotType.php:89</note>
        <note priority="1">Part-DB1\src\Form\Part\PartLotType.php:89</note>
      </notes>
      <segment>
        <source>part_lot.edit.amount</source>
        <target>Amount</target>
      </segment>
    </unit>
    <unit id="OPwK3Lq" name="part_lot.edit.instock_unknown">
      <notes>
        <note category="file-source" priority="1">Part-DB1\src\Form\Part\PartLotType.php:98</note>
        <note priority="1">Part-DB1\src\Form\Part\PartLotType.php:97</note>
      </notes>
      <segment>
        <source>part_lot.edit.instock_unknown</source>
        <target>Amount unknown</target>
      </segment>
    </unit>
    <unit id="uHBgsns" name="part_lot.edit.needs_refill">
      <notes>
        <note category="file-source" priority="1">Part-DB1\src\Form\Part\PartLotType.php:109</note>
        <note priority="1">Part-DB1\src\Form\Part\PartLotType.php:108</note>
      </notes>
      <segment>
        <source>part_lot.edit.needs_refill</source>
        <target>Needs refill</target>
      </segment>
    </unit>
    <unit id="xorQnlc" name="part_lot.edit.expiration_date">
      <notes>
        <note category="file-source" priority="1">Part-DB1\src\Form\Part\PartLotType.php:120</note>
        <note priority="1">Part-DB1\src\Form\Part\PartLotType.php:119</note>
      </notes>
      <segment>
        <source>part_lot.edit.expiration_date</source>
        <target>Expiration date</target>
      </segment>
    </unit>
    <unit id="OjwY78X" name="part_lot.edit.comment">
      <notes>
        <note category="file-source" priority="1">Part-DB1\src\Form\Part\PartLotType.php:128</note>
        <note priority="1">Part-DB1\src\Form\Part\PartLotType.php:125</note>
      </notes>
      <segment>
        <source>part_lot.edit.comment</source>
        <target>Comment</target>
      </segment>
    </unit>
    <unit id=".8YTKod" name="perm.group.other">
      <notes>
        <note category="file-source" priority="1">Part-DB1\src\Form\Permissions\PermissionsType.php:99</note>
        <note priority="1">Part-DB1\src\Form\Permissions\PermissionsType.php:99</note>
      </notes>
      <segment>
        <source>perm.group.other</source>
        <target>Miscellaneous</target>
      </segment>
    </unit>
    <unit id="wPnvtWt" name="tfa_google.enable">
      <notes>
        <note category="file-source" priority="1">Part-DB1\src\Form\TFAGoogleSettingsType.php:97</note>
        <note priority="1">Part-DB1\src\Form\TFAGoogleSettingsType.php:97</note>
      </notes>
      <segment>
        <source>tfa_google.enable</source>
        <target>Enable authenticator app</target>
      </segment>
    </unit>
    <unit id="g7Bwb96" name="tfa_google.disable">
      <notes>
        <note category="file-source" priority="1">Part-DB1\src\Form\TFAGoogleSettingsType.php:101</note>
        <note priority="1">Part-DB1\src\Form\TFAGoogleSettingsType.php:101</note>
      </notes>
      <segment>
        <source>tfa_google.disable</source>
        <target>Deactivate authenticator app</target>
      </segment>
    </unit>
    <unit id="j7YxSXm" name="google_confirmation">
      <notes>
        <note category="file-source" priority="1">Part-DB1\src\Form\TFAGoogleSettingsType.php:74</note>
        <note priority="1">Part-DB1\src\Form\TFAGoogleSettingsType.php:74</note>
      </notes>
      <segment>
        <source>google_confirmation</source>
        <target>Confirmation code</target>
      </segment>
    </unit>
    <unit id="Lq0fGXJ" name="user.timezone.label">
      <notes>
        <note category="file-source" priority="1">Part-DB1\src\Form\UserSettingsType.php:108</note>
        <note priority="1">Part-DB1\src\Form\UserSettingsType.php:108</note>
        <note priority="1">src\Form\UserSettingsType.php:46</note>
      </notes>
      <segment>
        <source>user.timezone.label</source>
        <target>Timezone</target>
      </segment>
    </unit>
    <unit id="uGQ16Yq" name="user.currency.label">
      <notes>
        <note category="file-source" priority="1">Part-DB1\src\Form\UserSettingsType.php:133</note>
        <note priority="1">Part-DB1\src\Form\UserSettingsType.php:132</note>
      </notes>
      <segment>
        <source>user.currency.label</source>
        <target>Preferred currency</target>
      </segment>
    </unit>
    <unit id="FX3KkuQ" name="save">
      <notes>
        <note category="file-source" priority="1">Part-DB1\src\Form\UserSettingsType.php:140</note>
        <note priority="1">Part-DB1\src\Form\UserSettingsType.php:139</note>
        <note priority="1">src\Form\UserSettingsType.php:53</note>
      </notes>
      <segment>
        <source>save</source>
        <target>Apply changes</target>
      </segment>
    </unit>
    <unit id="Ab4wu0o" name="reset">
      <notes>
        <note category="file-source" priority="1">Part-DB1\src\Form\UserSettingsType.php:141</note>
        <note priority="1">Part-DB1\src\Form\UserSettingsType.php:140</note>
        <note priority="1">src\Form\UserSettingsType.php:54</note>
      </notes>
      <segment>
        <source>reset</source>
        <target>Discard changes</target>
      </segment>
    </unit>
    <unit id="lx12TjD" name="user_settings.language.placeholder">
      <notes>
        <note category="file-source" priority="1">Part-DB1\src\Form\UserSettingsType.php:104</note>
        <note priority="1">Part-DB1\src\Form\UserSettingsType.php:104</note>
        <note priority="1">src\Form\UserSettingsType.php:45</note>
      </notes>
      <segment>
        <source>user_settings.language.placeholder</source>
        <target>Serverwide language</target>
      </segment>
    </unit>
    <unit id="JROUC8Y" name="user_settings.timezone.placeholder">
      <notes>
        <note category="file-source" priority="1">Part-DB1\src\Form\UserSettingsType.php:115</note>
        <note priority="1">Part-DB1\src\Form\UserSettingsType.php:115</note>
        <note priority="1">src\Form\UserSettingsType.php:48</note>
      </notes>
      <segment>
        <source>user_settings.timezone.placeholder</source>
        <target>Serverwide Timezone</target>
      </segment>
    </unit>
    <unit id="ExjMUEE" name="attachment.label">
      <notes>
        <note category="file-source" priority="1">Part-DB1\src\Services\ElementTypeNameGenerator.php:79</note>
        <note priority="1">Part-DB1\src\Services\ElementTypeNameGenerator.php:79</note>
      </notes>
      <segment>
        <source>attachment.label</source>
        <target>Attachment</target>
      </segment>
    </unit>
    <unit id="ASJkLeb" name="attachment_type.label">
      <notes>
        <note category="file-source" priority="1">Part-DB1\src\Services\ElementTypeNameGenerator.php:81</note>
        <note priority="1">Part-DB1\src\Services\ElementTypeNameGenerator.php:81</note>
      </notes>
      <segment>
        <source>attachment_type.label</source>
        <target>Attachment type</target>
      </segment>
    </unit>
    <unit id="uR5eAkv" name="device.label">
      <notes>
        <note category="file-source" priority="1">Part-DB1\src\Services\ElementTypeNameGenerator.php:82</note>
        <note priority="1">Part-DB1\src\Services\ElementTypeNameGenerator.php:82</note>
      </notes>
      <segment>
        <source>device.label</source>
        <target>Project</target>
      </segment>
    </unit>
    <unit id="QPnDbnv" name="measurement_unit.label">
      <notes>
        <note category="file-source" priority="1">Part-DB1\src\Services\ElementTypeNameGenerator.php:85</note>
        <note priority="1">Part-DB1\src\Services\ElementTypeNameGenerator.php:85</note>
      </notes>
      <segment>
        <source>measurement_unit.label</source>
        <target>Measurement unit</target>
      </segment>
    </unit>
    <unit id="5lJftbn" name="currency.label">
      <notes>
        <note category="file-source" priority="1">Part-DB1\src\Services\ElementTypeNameGenerator.php:90</note>
        <note priority="1">Part-DB1\src\Services\ElementTypeNameGenerator.php:90</note>
      </notes>
      <segment>
        <source>currency.label</source>
        <target>Currency</target>
      </segment>
    </unit>
    <unit id="zD9yfVF" name="orderdetail.label">
      <notes>
        <note category="file-source" priority="1">Part-DB1\src\Services\ElementTypeNameGenerator.php:91</note>
        <note priority="1">Part-DB1\src\Services\ElementTypeNameGenerator.php:91</note>
      </notes>
      <segment>
        <source>orderdetail.label</source>
        <target>Order detail</target>
      </segment>
    </unit>
    <unit id="7_5mSa9" name="pricedetail.label">
      <notes>
        <note category="file-source" priority="1">Part-DB1\src\Services\ElementTypeNameGenerator.php:92</note>
        <note priority="1">Part-DB1\src\Services\ElementTypeNameGenerator.php:92</note>
      </notes>
      <segment>
        <source>pricedetail.label</source>
        <target>Price detail</target>
      </segment>
    </unit>
    <unit id="S4Z.EZY" name="user.label">
      <notes>
        <note category="file-source" priority="1">Part-DB1\src\Services\ElementTypeNameGenerator.php:94</note>
        <note priority="1">Part-DB1\src\Services\ElementTypeNameGenerator.php:94</note>
      </notes>
      <segment>
        <source>user.label</source>
        <target>User</target>
      </segment>
    </unit>
    <unit id="CxpVbHB" name="parameter.label">
      <notes>
        <note category="file-source" priority="1">Part-DB1\src\Services\ElementTypeNameGenerator.php:95</note>
      </notes>
      <segment>
        <source>parameter.label</source>
        <target>Parameter</target>
      </segment>
    </unit>
    <unit id="0koS1dD" name="label_profile.label">
      <notes>
        <note category="file-source" priority="1">Part-DB1\src\Services\ElementTypeNameGenerator.php:96</note>
      </notes>
      <segment>
        <source>label_profile.label</source>
        <target>Label profile</target>
      </segment>
    </unit>
    <unit id=".nBJJBz" name="log.element_deleted.old_name.unknown">
      <notes>
        <note category="file-source" priority="1">Part-DB1\src\Services\LogSystem\LogEntryExtraFormatter.php:176</note>
        <note priority="1">Part-DB1\src\Services\LogSystem\LogEntryExtraFormatter.php:161</note>
        <note priority="1">new</note>
      </notes>
      <segment>
        <source>log.element_deleted.old_name.unknown</source>
        <target>Unknown</target>
      </segment>
    </unit>
    <unit id="jYAc6_i" name="markdown.loading">
      <notes>
        <note category="file-source" priority="1">Part-DB1\src\Services\MarkdownParser.php:73</note>
        <note priority="1">Part-DB1\src\Services\MarkdownParser.php:73</note>
      </notes>
      <segment>
        <source>markdown.loading</source>
        <target>Loading markdown. If this message does not disappear, try to reload the page.</target>
      </segment>
    </unit>
    <unit id="JVlktlG" name="pw_reset.email.subject">
      <notes>
        <note category="file-source" priority="1">Part-DB1\src\Services\PasswordResetManager.php:98</note>
        <note priority="1">Part-DB1\src\Services\PasswordResetManager.php:98</note>
      </notes>
      <segment>
        <source>pw_reset.email.subject</source>
        <target>Password reset for your Part-DB account</target>
      </segment>
    </unit>
    <unit id="_D86R1w" name="tree.tools.tools">
      <notes>
        <note category="file-source" priority="1">Part-DB1\src\Services\Trees\ToolsTreeBuilder.php:108</note>
      </notes>
      <segment>
        <source>tree.tools.tools</source>
        <target>Tools</target>
      </segment>
    </unit>
    <unit id="sgHHET2" name="tree.tools.edit">
      <notes>
        <note category="file-source" priority="1">Part-DB1\src\Services\Trees\ToolsTreeBuilder.php:109</note>
        <note priority="1">Part-DB1\src\Services\Trees\ToolsTreeBuilder.php:107</note>
        <note priority="1">src\Services\ToolsTreeBuilder.php:74</note>
      </notes>
      <segment>
        <source>tree.tools.edit</source>
        <target>Edit</target>
      </segment>
    </unit>
    <unit id="RRgi9vd" name="tree.tools.show">
      <notes>
        <note category="file-source" priority="1">Part-DB1\src\Services\Trees\ToolsTreeBuilder.php:110</note>
        <note priority="1">Part-DB1\src\Services\Trees\ToolsTreeBuilder.php:108</note>
        <note priority="1">src\Services\ToolsTreeBuilder.php:81</note>
      </notes>
      <segment>
        <source>tree.tools.show</source>
        <target>Show</target>
      </segment>
    </unit>
    <unit id="nQkvo2A" name="tree.tools.system">
      <notes>
        <note category="file-source" priority="1">Part-DB1\src\Services\Trees\ToolsTreeBuilder.php:111</note>
        <note priority="1">Part-DB1\src\Services\Trees\ToolsTreeBuilder.php:109</note>
      </notes>
      <segment>
        <source>tree.tools.system</source>
        <target>System</target>
      </segment>
    </unit>
    <unit id="Cd_wFWS" name="tree.tools.tools.label_dialog">
      <notes>
        <note category="file-source" priority="1">Part-DB1\src\Services\Trees\ToolsTreeBuilder.php:123</note>
      </notes>
      <segment>
        <source>tree.tools.tools.label_dialog</source>
        <target>Label generator</target>
      </segment>
    </unit>
    <unit id="fVHzYVj" name="tree.tools.tools.label_scanner">
      <notes>
        <note category="file-source" priority="1">Part-DB1\src\Services\Trees\ToolsTreeBuilder.php:130</note>
      </notes>
      <segment>
        <source>tree.tools.tools.label_scanner</source>
        <target>Scanner</target>
      </segment>
    </unit>
    <unit id="Umzi6EP" name="tree.tools.edit.attachment_types">
      <notes>
        <note category="file-source" priority="1">Part-DB1\src\Services\Trees\ToolsTreeBuilder.php:149</note>
        <note priority="1">Part-DB1\src\Services\Trees\ToolsTreeBuilder.php:126</note>
        <note priority="1">src\Services\ToolsTreeBuilder.php:62</note>
      </notes>
      <segment>
        <source>tree.tools.edit.attachment_types</source>
        <target>Attachment types</target>
      </segment>
    </unit>
    <unit id="IWpzGV5" name="tree.tools.edit.categories">
      <notes>
        <note category="file-source" priority="1">Part-DB1\src\Services\Trees\ToolsTreeBuilder.php:155</note>
        <note priority="1">Part-DB1\src\Services\Trees\ToolsTreeBuilder.php:132</note>
        <note priority="1">src\Services\ToolsTreeBuilder.php:64</note>
      </notes>
      <segment>
        <source>tree.tools.edit.categories</source>
        <target>Categories</target>
      </segment>
    </unit>
    <unit id="b2pLmAq" name="tree.tools.edit.devices">
      <notes>
        <note category="file-source" priority="1">Part-DB1\src\Services\Trees\ToolsTreeBuilder.php:161</note>
        <note priority="1">Part-DB1\src\Services\Trees\ToolsTreeBuilder.php:138</note>
        <note priority="1">src\Services\ToolsTreeBuilder.php:66</note>
      </notes>
      <segment>
        <source>tree.tools.edit.devices</source>
        <target>Devices</target>
      </segment>
    </unit>
    <unit id="BFfweU_" name="tree.tools.edit.suppliers">
      <notes>
        <note category="file-source" priority="1">Part-DB1\src\Services\Trees\ToolsTreeBuilder.php:167</note>
        <note priority="1">Part-DB1\src\Services\Trees\ToolsTreeBuilder.php:144</note>
        <note priority="1">src\Services\ToolsTreeBuilder.php:68</note>
      </notes>
      <segment>
        <source>tree.tools.edit.suppliers</source>
        <target>Suppliers</target>
      </segment>
    </unit>
    <unit id="bkM5GtE" name="tree.tools.edit.manufacturer">
      <notes>
        <note category="file-source" priority="1">Part-DB1\src\Services\Trees\ToolsTreeBuilder.php:173</note>
        <note priority="1">Part-DB1\src\Services\Trees\ToolsTreeBuilder.php:150</note>
        <note priority="1">src\Services\ToolsTreeBuilder.php:70</note>
      </notes>
      <segment>
        <source>tree.tools.edit.manufacturer</source>
        <target>Manufacturers</target>
      </segment>
    </unit>
    <unit id="0uWeEo4" name="tree.tools.edit.storelocation">
      <notes>
        <note category="file-source" priority="1">Part-DB1\src\Services\Trees\ToolsTreeBuilder.php:179</note>
        <note priority="1">Part-DB1\src\Services\Trees\ToolsTreeBuilder.php:156</note>
      </notes>
      <segment>
        <source>tree.tools.edit.storelocation</source>
        <target>Storage locations</target>
      </segment>
    </unit>
    <unit id="AQHSEDZ" name="tree.tools.edit.footprint">
      <notes>
        <note category="file-source" priority="1">Part-DB1\src\Services\Trees\ToolsTreeBuilder.php:185</note>
        <note priority="1">Part-DB1\src\Services\Trees\ToolsTreeBuilder.php:162</note>
      </notes>
      <segment>
        <source>tree.tools.edit.footprint</source>
        <target>Footprints</target>
      </segment>
    </unit>
    <unit id="RBBr5gI" name="tree.tools.edit.currency">
      <notes>
        <note category="file-source" priority="1">Part-DB1\src\Services\Trees\ToolsTreeBuilder.php:191</note>
        <note priority="1">Part-DB1\src\Services\Trees\ToolsTreeBuilder.php:168</note>
      </notes>
      <segment>
        <source>tree.tools.edit.currency</source>
        <target>Currencies</target>
      </segment>
    </unit>
    <unit id="624h27t" name="tree.tools.edit.measurement_unit">
      <notes>
        <note category="file-source" priority="1">Part-DB1\src\Services\Trees\ToolsTreeBuilder.php:197</note>
        <note priority="1">Part-DB1\src\Services\Trees\ToolsTreeBuilder.php:174</note>
      </notes>
      <segment>
        <source>tree.tools.edit.measurement_unit</source>
        <target>Measurement Unit</target>
      </segment>
    </unit>
    <unit id="YAalchf" name="tree.tools.edit.label_profile">
      <notes>
        <note category="file-source" priority="1">Part-DB1\src\Services\Trees\ToolsTreeBuilder.php:203</note>
      </notes>
      <segment>
        <source>tree.tools.edit.label_profile</source>
        <target>Label profiles</target>
      </segment>
    </unit>
    <unit id="CBX7i_1" name="tree.tools.edit.part">
      <notes>
        <note category="file-source" priority="1">Part-DB1\src\Services\Trees\ToolsTreeBuilder.php:209</note>
        <note priority="1">Part-DB1\src\Services\Trees\ToolsTreeBuilder.php:180</note>
      </notes>
      <segment>
        <source>tree.tools.edit.part</source>
        <target>Part</target>
      </segment>
    </unit>
    <unit id="cMe4sAM" name="tree.tools.show.all_parts">
      <notes>
        <note category="file-source" priority="1">Part-DB1\src\Services\Trees\ToolsTreeBuilder.php:226</note>
        <note priority="1">Part-DB1\src\Services\Trees\ToolsTreeBuilder.php:197</note>
        <note priority="1">src\Services\ToolsTreeBuilder.php:77</note>
      </notes>
      <segment>
        <source>tree.tools.show.all_parts</source>
        <target>Show all parts</target>
      </segment>
    </unit>
    <unit id="aGy9QbC" name="tree.tools.show.all_attachments">
      <notes>
        <note category="file-source" priority="1">Part-DB1\src\Services\Trees\ToolsTreeBuilder.php:232</note>
        <note priority="1">Part-DB1\src\Services\Trees\ToolsTreeBuilder.php:203</note>
      </notes>
      <segment>
        <source>tree.tools.show.all_attachments</source>
        <target>Attachments</target>
      </segment>
    </unit>
    <unit id="4_7bZqX" name="tree.tools.show.statistics">
      <notes>
        <note category="file-source" priority="1">Part-DB1\src\Services\Trees\ToolsTreeBuilder.php:239</note>
        <note priority="1">Part-DB1\src\Services\Trees\ToolsTreeBuilder.php:210</note>
        <note priority="1">new</note>
      </notes>
      <segment>
        <source>tree.tools.show.statistics</source>
        <target>Statistics</target>
      </segment>
    </unit>
    <unit id="D1it4FK" name="tree.tools.system.users">
      <notes>
        <note category="file-source" priority="1">Part-DB1\src\Services\Trees\ToolsTreeBuilder.php:258</note>
        <note priority="1">Part-DB1\src\Services\Trees\ToolsTreeBuilder.php:229</note>
      </notes>
      <segment>
        <source>tree.tools.system.users</source>
        <target>Users</target>
      </segment>
    </unit>
    <unit id="7rI.aP2" name="tree.tools.system.groups">
      <notes>
        <note category="file-source" priority="1">Part-DB1\src\Services\Trees\ToolsTreeBuilder.php:264</note>
        <note priority="1">Part-DB1\src\Services\Trees\ToolsTreeBuilder.php:235</note>
      </notes>
      <segment>
        <source>tree.tools.system.groups</source>
        <target>Groups</target>
      </segment>
    </unit>
    <unit id="uwNvMFE" name="tree.tools.system.event_log">
      <notes>
        <note category="file-source" priority="1">Part-DB1\src\Services\Trees\ToolsTreeBuilder.php:271</note>
        <note priority="1">Part-DB1\src\Services\Trees\ToolsTreeBuilder.php:242</note>
        <note priority="1">new</note>
      </notes>
      <segment>
        <source>tree.tools.system.event_log</source>
        <target>Event log</target>
      </segment>
    </unit>
    <unit id="Y7FfSJt" name="entity.tree.new">
      <notes>
        <note category="file-source" priority="1">Part-DB1\src\Services\Trees\TreeViewGenerator.php:95</note>
        <note priority="1">Part-DB1\src\Services\Trees\TreeViewGenerator.php:95</note>
        <note priority="1">src\Services\TreeBuilder.php:124</note>
      </notes>
      <segment>
        <source>entity.tree.new</source>
        <target>New Element</target>
      </segment>
    </unit>
    <unit id="3Vc5_D2" name="attachment.external_file">
      <notes>
        <note priority="1">Part-DB1\templates\Parts\info\_attachments_info.html.twig:34</note>
        <note category="state" priority="1">obsolete</note>
      </notes>
      <segment>
        <source>attachment.external_file</source>
        <target>External file</target>
      </segment>
    </unit>
    <unit id="gexfRxf" name="attachment.edit">
      <notes>
        <note priority="1">Part-DB1\templates\Parts\info\_attachments_info.html.twig:62</note>
        <note category="state" priority="1">obsolete</note>
      </notes>
      <segment>
        <source>attachment.edit</source>
        <target>Edit</target>
      </segment>
    </unit>
    <unit id="iqU5ScK" name="barcode.scan">
      <notes>
        <note priority="1">Part-DB1\templates\_navbar.html.twig:27</note>
        <note priority="1">templates\base.html.twig:88</note>
        <note category="state" priority="1">obsolete</note>
      </notes>
      <segment>
        <source>barcode.scan</source>
        <target>Scan Barcode</target>
      </segment>
    </unit>
    <unit id="HhQjrkN" name="user.theme.label">
      <notes>
        <note priority="1">Part-DB1\src\Form\UserSettingsType.php:119</note>
        <note priority="1">src\Form\UserSettingsType.php:49</note>
        <note category="state" priority="1">obsolete</note>
      </notes>
      <segment>
        <source>user.theme.label</source>
        <target>Theme</target>
      </segment>
    </unit>
    <unit id="Dpfk52." name="user_settings.theme.placeholder">
      <notes>
        <note priority="1">Part-DB1\src\Form\UserSettingsType.php:129</note>
        <note priority="1">src\Form\UserSettingsType.php:50</note>
        <note category="state" priority="1">obsolete</note>
      </notes>
      <segment>
        <source>user_settings.theme.placeholder</source>
        <target>Serverwide Theme</target>
      </segment>
    </unit>
    <unit id="CPJxiHz" name="M">
      <notes>
        <note priority="1">Part-DB1\src\Form\Type\SIUnitType.php:141</note>
        <note category="state" priority="1">obsolete</note>
      </notes>
      <segment>
        <source>M</source>
        <target>M</target>
      </segment>
    </unit>
    <unit id="glTDKak" name="k">
      <notes>
        <note priority="1">Part-DB1\src\Form\Type\SIUnitType.php:141</note>
        <note category="state" priority="1">obsolete</note>
      </notes>
      <segment>
        <source>k</source>
        <target>k</target>
      </segment>
    </unit>
    <unit id="47DEQpj" name="">
      <segment>
        <source></source>
        <target> </target>
      </segment>
    </unit>
    <unit id="YsZqel3" name="m">
      <notes>
        <note priority="1">Part-DB1\src\Form\Type\SIUnitType.php:141</note>
        <note category="state" priority="1">obsolete</note>
      </notes>
      <segment>
        <source>m</source>
        <target>m</target>
      </segment>
    </unit>
    <unit id="WgcvG_T" name="µ">
      <notes>
        <note priority="1">Part-DB1\src\Form\Type\SIUnitType.php:141</note>
        <note category="state" priority="1">obsolete</note>
      </notes>
      <segment>
        <source>µ</source>
        <target>µ</target>
      </segment>
    </unit>
    <unit id="oHq_Mt5" name="log.user_login.ip">
      <notes>
        <note priority="1">Part-DB1\src\Services\LogSystem\LogEntryExtraFormatter.php:100</note>
        <note priority="1">new</note>
        <note category="state" priority="1">obsolete</note>
      </notes>
      <segment>
        <source>log.user_login.ip</source>
        <target>IP</target>
      </segment>
    </unit>
    <unit id="JEAFg3_" name="log.undo_mode.undo">
      <notes>
        <note priority="1">Part-DB1\src\Services\LogSystem\LogEntryExtraFormatter.php:128</note>
        <note priority="1">Part-DB1\src\Services\LogSystem\LogEntryExtraFormatter.php:150</note>
        <note priority="1">Part-DB1\src\Services\LogSystem\LogEntryExtraFormatter.php:169</note>
        <note priority="1">Part-DB1\src\Services\LogSystem\LogEntryExtraFormatter.php:207</note>
        <note priority="1">new</note>
        <note category="state" priority="1">obsolete</note>
      </notes>
      <segment>
        <source>log.undo_mode.undo</source>
        <target>Change undone</target>
      </segment>
    </unit>
    <unit id="w9Ow4hB" name="log.undo_mode.revert">
      <notes>
        <note priority="1">Part-DB1\src\Services\LogSystem\LogEntryExtraFormatter.php:130</note>
        <note priority="1">Part-DB1\src\Services\LogSystem\LogEntryExtraFormatter.php:152</note>
        <note priority="1">Part-DB1\src\Services\LogSystem\LogEntryExtraFormatter.php:171</note>
        <note priority="1">Part-DB1\src\Services\LogSystem\LogEntryExtraFormatter.php:209</note>
        <note priority="1">new</note>
        <note category="state" priority="1">obsolete</note>
      </notes>
      <segment>
        <source>log.undo_mode.revert</source>
        <target>Element reverted</target>
      </segment>
    </unit>
    <unit id="q6AoFKP" name="log.element_created.original_instock">
      <notes>
        <note priority="1">Part-DB1\src\Services\LogSystem\LogEntryExtraFormatter.php:139</note>
        <note priority="1">new</note>
        <note category="state" priority="1">obsolete</note>
      </notes>
      <segment>
        <source>log.element_created.original_instock</source>
        <target>Old instock</target>
      </segment>
    </unit>
    <unit id="TutJY7L" name="log.element_deleted.old_name">
      <notes>
        <note priority="1">Part-DB1\src\Services\LogSystem\LogEntryExtraFormatter.php:160</note>
        <note priority="1">new</note>
        <note category="state" priority="1">obsolete</note>
      </notes>
      <segment>
        <source>log.element_deleted.old_name</source>
        <target>Old name</target>
      </segment>
    </unit>
    <unit id="NyTftx6" name="log.element_edited.changed_fields">
      <notes>
        <note priority="1">Part-DB1\src\Services\LogSystem\LogEntryExtraFormatter.php:184</note>
        <note priority="1">new</note>
        <note category="state" priority="1">obsolete</note>
      </notes>
      <segment>
        <source>log.element_edited.changed_fields</source>
        <target>Changed fields</target>
      </segment>
    </unit>
    <unit id="8YQSzN5" name="log.instock_changed.comment">
      <notes>
        <note priority="1">Part-DB1\src\Services\LogSystem\LogEntryExtraFormatter.php:198</note>
        <note priority="1">new</note>
        <note category="state" priority="1">obsolete</note>
      </notes>
      <segment>
        <source>log.instock_changed.comment</source>
        <target>Comment</target>
      </segment>
    </unit>
    <unit id="ar.0VTi" name="log.collection_deleted.deleted">
      <notes>
        <note priority="1">Part-DB1\src\Services\LogSystem\LogEntryExtraFormatter.php:214</note>
        <note priority="1">new</note>
        <note category="state" priority="1">obsolete</note>
      </notes>
      <segment>
        <source>log.collection_deleted.deleted</source>
        <target>Deleted element:</target>
      </segment>
    </unit>
    <unit id="rOLpDSq" name="go.exclamation">
      <notes>
        <note priority="1">templates\base.html.twig:81</note>
        <note priority="1">obsolete</note>
        <note category="state" priority="1">obsolete</note>
      </notes>
      <segment>
        <source>go.exclamation</source>
        <target>Go!</target>
      </segment>
    </unit>
    <unit id="rMCnZt." name="language.english">
      <notes>
        <note priority="1">templates\base.html.twig:109</note>
        <note priority="1">obsolete</note>
        <note category="state" priority="1">obsolete</note>
      </notes>
      <segment>
        <source>language.english</source>
        <target>English</target>
      </segment>
    </unit>
    <unit id="OmHgIys" name="language.german">
      <notes>
        <note priority="1">templates\base.html.twig:112</note>
        <note priority="1">obsolete</note>
        <note category="state" priority="1">obsolete</note>
      </notes>
      <segment>
        <source>language.german</source>
        <target>German</target>
      </segment>
    </unit>
    <unit id="EQgFD4g" name="flash.password_change_needed">
      <notes>
        <note priority="1">obsolete</note>
        <note category="state" priority="1">obsolete</note>
      </notes>
      <segment>
        <source>flash.password_change_needed</source>
        <target>Password change needed!</target>
      </segment>
    </unit>
    <unit id="ya0_S7f" name="attachment.table.type">
      <notes>
        <note priority="1">obsolete</note>
        <note category="state" priority="1">obsolete</note>
      </notes>
      <segment>
        <source>attachment.table.type</source>
        <target>Attachment type</target>
      </segment>
    </unit>
    <unit id="b_m6Jth" name="attachment.table.element">
      <notes>
        <note priority="1">obsolete</note>
        <note category="state" priority="1">obsolete</note>
      </notes>
      <segment>
        <source>attachment.table.element</source>
        <target>Associated element</target>
      </segment>
    </unit>
    <unit id="QRmJnyi" name="attachment.edit.isPicture">
      <notes>
        <note priority="1">obsolete</note>
        <note category="state" priority="1">obsolete</note>
      </notes>
      <segment>
        <source>attachment.edit.isPicture</source>
        <target>Picture?</target>
      </segment>
    </unit>
    <unit id="3lJuQED" name="attachment.edit.is3DModel">
      <notes>
        <note priority="1">obsolete</note>
        <note category="state" priority="1">obsolete</note>
      </notes>
      <segment>
        <source>attachment.edit.is3DModel</source>
        <target>3D model?</target>
      </segment>
    </unit>
    <unit id="ogh2av7" name="attachment.edit.isBuiltin">
      <notes>
        <note priority="1">obsolete</note>
        <note category="state" priority="1">obsolete</note>
      </notes>
      <segment>
        <source>attachment.edit.isBuiltin</source>
        <target>Builtin?</target>
      </segment>
    </unit>
    <unit id="ths2hVl" name="category.edit.default_comment.placeholder">
      <notes>
        <note priority="1">obsolete</note>
        <note category="state" priority="1">obsolete</note>
      </notes>
      <segment>
        <source>category.edit.default_comment.placeholder</source>
        <target>e.g. useful for switching</target>
      </segment>
    </unit>
    <unit id="n13qerD" name="tfa_backup.regenerate_codes">
      <notes>
        <note priority="1">obsolete</note>
        <note category="state" priority="1">obsolete</note>
      </notes>
      <segment>
        <source>tfa_backup.regenerate_codes</source>
        <target>Generate new backup codes</target>
      </segment>
    </unit>
    <unit id="lZvhKYu" name="validator.noneofitschild.self">
      <notes>
        <note priority="1">obsolete</note>
        <note category="state" priority="1">obsolete</note>
      </notes>
      <segment>
        <source>validator.noneofitschild.self</source>
        <target>A element can not be its own parent.</target>
      </segment>
    </unit>
    <unit id="pr07aV4" name="validator.noneofitschild.children">
      <notes>
        <note priority="1">obsolete</note>
        <note category="state" priority="1">obsolete</note>
      </notes>
      <segment>
        <source>validator.noneofitschild.children</source>
        <target>The parent can not be one of the children of itself.</target>
      </segment>
    </unit>
    <unit id="0IF0VIF" name="validator.isSelectable">
      <notes>
        <note priority="1">obsolete</note>
        <note category="state" priority="1">obsolete</note>
      </notes>
      <segment>
        <source>validator.isSelectable</source>
        <target>The element must be selectable.</target>
      </segment>
    </unit>
    <unit id="nd207H6" name="validator.part_lot.location_full.no_increasment">
      <notes>
        <note priority="1">obsolete</note>
        <note category="state" priority="1">obsolete</note>
      </notes>
      <segment>
        <source>validator.part_lot.location_full.no_increasment</source>
        <target>The storage location was marked as full, so you can not increase the instock amount. (New amount max. {{ old_amount }})</target>
      </segment>
    </unit>
    <unit id="R6Ov4Yt" name="validator.part_lot.location_full">
      <notes>
        <note priority="1">obsolete</note>
        <note category="state" priority="1">obsolete</note>
      </notes>
      <segment>
        <source>validator.part_lot.location_full</source>
        <target>The storage location was marked as full, so you can not add a new part to it.</target>
      </segment>
    </unit>
    <unit id="6vIlN5q" name="validator.part_lot.only_existing">
      <notes>
        <note priority="1">obsolete</note>
        <note category="state" priority="1">obsolete</note>
      </notes>
      <segment>
        <source>validator.part_lot.only_existing</source>
        <target>The storage location was marked as "only existing", so you can not add new part to it.</target>
      </segment>
    </unit>
    <unit id="BNQk2e7" name="validator.part_lot.single_part">
      <notes>
        <note priority="1">obsolete</note>
        <note category="state" priority="1">obsolete</note>
      </notes>
      <segment>
        <source>validator.part_lot.single_part</source>
        <target>The storage location was marked as "single part", so you can not add a new part to it.</target>
      </segment>
    </unit>
    <unit id="7yhBzTg" name="m_status.active.help">
      <notes>
        <note priority="1">obsolete</note>
        <note category="state" priority="1">obsolete</note>
      </notes>
      <segment>
        <source>m_status.active.help</source>
        <target>The part is currently and in forseeable future in production</target>
      </segment>
    </unit>
    <unit id="UsEaNqy" name="m_status.announced.help">
      <notes>
        <note priority="1">obsolete</note>
        <note category="state" priority="1">obsolete</note>
      </notes>
      <segment>
        <source>m_status.announced.help</source>
        <target>The part was announced but is not available yet.</target>
      </segment>
    </unit>
    <unit id="huj6JXj" name="m_status.discontinued.help">
      <notes>
        <note priority="1">obsolete</note>
        <note category="state" priority="1">obsolete</note>
      </notes>
      <segment>
        <source>m_status.discontinued.help</source>
        <target>The part is discontinued and not produced anymore.</target>
      </segment>
    </unit>
    <unit id="xytsZcE" name="m_status.eol.help">
      <notes>
        <note priority="1">obsolete</note>
        <note category="state" priority="1">obsolete</note>
      </notes>
      <segment>
        <source>m_status.eol.help</source>
        <target>The product has reached its end-of-life and the production will be stopped soon.</target>
      </segment>
    </unit>
    <unit id="t8VuM2P" name="m_status.nrfnd.help">
      <notes>
        <note priority="1">obsolete</note>
        <note category="state" priority="1">obsolete</note>
      </notes>
      <segment>
        <source>m_status.nrfnd.help</source>
        <target>The part is currently in production but is not recommended for new designs.</target>
      </segment>
    </unit>
    <unit id="8x._AWi" name="m_status.unknown.help">
      <notes>
        <note priority="1">obsolete</note>
        <note category="state" priority="1">obsolete</note>
      </notes>
      <segment>
        <source>m_status.unknown.help</source>
        <target>The manufacturing status of the part is not known.</target>
      </segment>
    </unit>
    <unit id="g4ahva6" name="flash.success">
      <notes>
        <note priority="1">obsolete</note>
        <note category="state" priority="1">obsolete</note>
      </notes>
      <segment>
        <source>flash.success</source>
        <target>Success</target>
      </segment>
    </unit>
    <unit id="NehzWgk" name="flash.error">
      <notes>
        <note priority="1">obsolete</note>
        <note category="state" priority="1">obsolete</note>
      </notes>
      <segment>
        <source>flash.error</source>
        <target>Error</target>
      </segment>
    </unit>
    <unit id="h8vhq_r" name="flash.warning">
      <notes>
        <note priority="1">obsolete</note>
        <note category="state" priority="1">obsolete</note>
      </notes>
      <segment>
        <source>flash.warning</source>
        <target>Warning</target>
      </segment>
    </unit>
    <unit id="m5p2YEz" name="flash.notice">
      <notes>
        <note priority="1">obsolete</note>
        <note category="state" priority="1">obsolete</note>
      </notes>
      <segment>
        <source>flash.notice</source>
        <target>Notice</target>
      </segment>
    </unit>
    <unit id="YA5xZMy" name="flash.info">
      <notes>
        <note priority="1">obsolete</note>
        <note category="state" priority="1">obsolete</note>
      </notes>
      <segment>
        <source>flash.info</source>
        <target>Info</target>
      </segment>
    </unit>
    <unit id="hYFfpL7" name="validator.noLockout">
      <notes>
        <note priority="1">obsolete</note>
        <note category="state" priority="1">obsolete</note>
      </notes>
      <segment>
        <source>validator.noLockout</source>
        <target>You can not withdraw yourself the "change permission" permission, to prevent that you lockout yourself accidentally.</target>
      </segment>
    </unit>
    <unit id="dxkuAbb" name="attachment_type.edit.filetype_filter">
      <notes>
        <note priority="1">obsolete</note>
        <note category="state" priority="1">obsolete</note>
      </notes>
      <segment>
        <source>attachment_type.edit.filetype_filter</source>
        <target>Allowed file extensions.</target>
      </segment>
    </unit>
    <unit id="1KMaa2P" name="attachment_type.edit.filetype_filter.help">
      <notes>
        <note priority="1">obsolete</note>
        <note category="state" priority="1">obsolete</note>
      </notes>
      <segment>
        <source>attachment_type.edit.filetype_filter.help</source>
        <target>You can specify a comma separated list of file extension or mimetypes, which an uploaded file must have when assigned to this attachment type. To allow all supported image files you can use image/*.</target>
      </segment>
    </unit>
    <unit id="wkNc9Pm" name="attachment_type.edit.filetype_filter.placeholder">
      <notes>
        <note priority="1">obsolete</note>
        <note category="state" priority="1">obsolete</note>
      </notes>
      <segment>
        <source>attachment_type.edit.filetype_filter.placeholder</source>
        <target>e.g. .txt, application/pdf, image/*</target>
      </segment>
    </unit>
    <unit id="nEC2Xzw" name="part.name.placeholder">
      <notes>
        <note priority="1">src\Form\PartType.php:63</note>
        <note priority="1">obsolete</note>
        <note category="state" priority="1">obsolete</note>
      </notes>
      <segment>
        <source>part.name.placeholder</source>
        <target>e.g. BC547</target>
      </segment>
    </unit>
    <unit id="SDbrzIT" name="entity.edit.not_selectable">
      <notes>
        <note priority="1">obsolete</note>
        <note category="state" priority="1">obsolete</note>
      </notes>
      <segment>
        <source>entity.edit.not_selectable</source>
        <target>Not selectable</target>
      </segment>
    </unit>
    <unit id="5aUSkZz" name="entity.edit.not_selectable.help">
      <notes>
        <note priority="1">obsolete</note>
        <note category="state" priority="1">obsolete</note>
      </notes>
      <segment>
        <source>entity.edit.not_selectable.help</source>
        <target>If this option is activated, this element can not be assigned to a part property. Useful if this element is just used for grouping.</target>
      </segment>
    </unit>
    <unit id="en0DwC3" name="bbcode.hint">
      <notes>
        <note priority="1">obsolete</note>
        <note category="state" priority="1">obsolete</note>
      </notes>
      <segment>
        <source>bbcode.hint</source>
        <target>You can use BBCode here (e.g. [b]Bold[/b])</target>
      </segment>
    </unit>
    <unit id="Q5hCjzL" name="entity.create">
      <notes>
        <note priority="1">obsolete</note>
        <note category="state" priority="1">obsolete</note>
      </notes>
      <segment>
        <source>entity.create</source>
        <target>Create element</target>
      </segment>
    </unit>
    <unit id="bBoYWyf" name="entity.edit.save">
      <notes>
        <note priority="1">obsolete</note>
        <note category="state" priority="1">obsolete</note>
      </notes>
      <segment>
        <source>entity.edit.save</source>
        <target>Save</target>
      </segment>
    </unit>
    <unit id="HeL2lAW" name="category.edit.disable_footprints">
      <notes>
        <note priority="1">obsolete</note>
        <note category="state" priority="1">obsolete</note>
      </notes>
      <segment>
        <source>category.edit.disable_footprints</source>
        <target>Disable footprints</target>
      </segment>
    </unit>
    <unit id="lpS1zKs" name="category.edit.disable_footprints.help">
      <notes>
        <note priority="1">obsolete</note>
        <note category="state" priority="1">obsolete</note>
      </notes>
      <segment>
        <source>category.edit.disable_footprints.help</source>
        <target>If this option is activated, the footprint property is disabled for all parts with this category.</target>
      </segment>
    </unit>
    <unit id="1w_nFL7" name="category.edit.disable_manufacturers">
      <notes>
        <note priority="1">obsolete</note>
        <note category="state" priority="1">obsolete</note>
      </notes>
      <segment>
        <source>category.edit.disable_manufacturers</source>
        <target>Disable manufacturers</target>
      </segment>
    </unit>
    <unit id="tNK6Sfl" name="category.edit.disable_manufacturers.help">
      <notes>
        <note priority="1">obsolete</note>
        <note category="state" priority="1">obsolete</note>
      </notes>
      <segment>
        <source>category.edit.disable_manufacturers.help</source>
        <target>If this option is activated, the manufacturer property is disabled for all parts with this category.</target>
      </segment>
    </unit>
    <unit id="HOZICfA" name="category.edit.disable_autodatasheets">
      <notes>
        <note priority="1">obsolete</note>
        <note category="state" priority="1">obsolete</note>
      </notes>
      <segment>
        <source>category.edit.disable_autodatasheets</source>
        <target>Disable automatic datasheet links</target>
      </segment>
    </unit>
    <unit id="5HWLQAL" name="category.edit.disable_autodatasheets.help">
      <notes>
        <note priority="1">obsolete</note>
        <note category="state" priority="1">obsolete</note>
      </notes>
      <segment>
        <source>category.edit.disable_autodatasheets.help</source>
        <target>If this option is activated, no automatic links to datasheets are created for parts with this category.</target>
      </segment>
    </unit>
    <unit id="lfFBz4D" name="category.edit.disable_properties">
      <notes>
        <note priority="1">obsolete</note>
        <note category="state" priority="1">obsolete</note>
      </notes>
      <segment>
        <source>category.edit.disable_properties</source>
        <target>Disable properties</target>
      </segment>
    </unit>
    <unit id="gu7SqNR" name="category.edit.disable_properties.help">
      <notes>
        <note priority="1">obsolete</note>
        <note category="state" priority="1">obsolete</note>
      </notes>
      <segment>
        <source>category.edit.disable_properties.help</source>
        <target>If this option is activated, the part properties are disabled for parts with this category.</target>
      </segment>
    </unit>
    <unit id="0FP6XeT" name="category.edit.partname_hint">
      <notes>
        <note priority="1">obsolete</note>
        <note category="state" priority="1">obsolete</note>
      </notes>
      <segment>
        <source>category.edit.partname_hint</source>
        <target>Part name hint</target>
      </segment>
    </unit>
    <unit id="BG4G_f9" name="category.edit.partname_hint.placeholder">
      <notes>
        <note priority="1">obsolete</note>
        <note category="state" priority="1">obsolete</note>
      </notes>
      <segment>
        <source>category.edit.partname_hint.placeholder</source>
        <target>e.g. 100nF</target>
      </segment>
    </unit>
    <unit id="LbTbeDm" name="category.edit.partname_regex">
      <notes>
        <note priority="1">obsolete</note>
        <note category="state" priority="1">obsolete</note>
      </notes>
      <segment>
        <source>category.edit.partname_regex</source>
        <target>Name filter</target>
      </segment>
    </unit>
    <unit id="UH78POJ" name="category.edit.default_description">
      <notes>
        <note priority="1">obsolete</note>
        <note category="state" priority="1">obsolete</note>
      </notes>
      <segment>
        <source>category.edit.default_description</source>
        <target>Default description</target>
      </segment>
    </unit>
    <unit id="8hlqVRs" name="category.edit.default_description.placeholder">
      <notes>
        <note priority="1">obsolete</note>
        <note category="state" priority="1">obsolete</note>
      </notes>
      <segment>
        <source>category.edit.default_description.placeholder</source>
        <target>e.g. Capacitor, 10mm x 10mm, SMD</target>
      </segment>
    </unit>
    <unit id="QMPrbSY" name="category.edit.default_comment">
      <notes>
        <note priority="1">obsolete</note>
        <note category="state" priority="1">obsolete</note>
      </notes>
      <segment>
        <source>category.edit.default_comment</source>
        <target>Default comment</target>
      </segment>
    </unit>
    <unit id="KN33Vgx" name="company.edit.address">
      <notes>
        <note priority="1">obsolete</note>
        <note category="state" priority="1">obsolete</note>
      </notes>
      <segment>
        <source>company.edit.address</source>
        <target>Address</target>
      </segment>
    </unit>
    <unit id="AMjZLA3" name="company.edit.address.placeholder">
      <notes>
        <note priority="1">obsolete</note>
        <note category="state" priority="1">obsolete</note>
      </notes>
      <segment>
        <source>company.edit.address.placeholder</source>
        <target>e.g. Examplestreet 314
Exampletown</target>
      </segment>
    </unit>
    <unit id="WoyE_3B" name="company.edit.phone_number">
      <notes>
        <note priority="1">obsolete</note>
        <note category="state" priority="1">obsolete</note>
      </notes>
      <segment>
        <source>company.edit.phone_number</source>
        <target>Phone number</target>
      </segment>
    </unit>
    <unit id="VSMS9Jw" name="company.edit.phone_number.placeholder">
      <notes>
        <note priority="1">obsolete</note>
        <note category="state" priority="1">obsolete</note>
      </notes>
      <segment>
        <source>company.edit.phone_number.placeholder</source>
        <target>+49 12345 6789</target>
      </segment>
    </unit>
    <unit id="khUB2so" name="company.edit.fax_number">
      <notes>
        <note priority="1">obsolete</note>
        <note category="state" priority="1">obsolete</note>
      </notes>
      <segment>
        <source>company.edit.fax_number</source>
        <target>Fax number</target>
      </segment>
    </unit>
    <unit id="63TXMfg" name="company.edit.email">
      <notes>
        <note priority="1">obsolete</note>
        <note category="state" priority="1">obsolete</note>
      </notes>
      <segment>
        <source>company.edit.email</source>
        <target>Email</target>
      </segment>
    </unit>
    <unit id="vTq5HxO" name="company.edit.email.placeholder">
      <notes>
        <note priority="1">obsolete</note>
        <note category="state" priority="1">obsolete</note>
      </notes>
      <segment>
        <source>company.edit.email.placeholder</source>
        <target>e.g. contact@foo.bar</target>
      </segment>
    </unit>
    <unit id="jv3fl1U" name="company.edit.website">
      <notes>
        <note priority="1">obsolete</note>
        <note category="state" priority="1">obsolete</note>
      </notes>
      <segment>
        <source>company.edit.website</source>
        <target>Website</target>
      </segment>
    </unit>
    <unit id="fCwuIQc" name="company.edit.website.placeholder">
      <notes>
        <note priority="1">obsolete</note>
        <note category="state" priority="1">obsolete</note>
      </notes>
      <segment>
        <source>company.edit.website.placeholder</source>
        <target>https://www.foo.bar</target>
      </segment>
    </unit>
    <unit id="l4BUu.S" name="company.edit.auto_product_url">
      <notes>
        <note priority="1">obsolete</note>
        <note category="state" priority="1">obsolete</note>
      </notes>
      <segment>
        <source>company.edit.auto_product_url</source>
        <target>Product url</target>
      </segment>
    </unit>
    <unit id="UaJhZGe" name="company.edit.auto_product_url.help">
      <notes>
        <note priority="1">obsolete</note>
        <note category="state" priority="1">obsolete</note>
      </notes>
      <segment>
        <source>company.edit.auto_product_url.help</source>
        <target>This field is used to determine an link to the part on the company page. %PARTNR% will be replaced with the order number.</target>
      </segment>
    </unit>
    <unit id="22S3ulf" name="company.edit.auto_product_url.placeholder">
      <notes>
        <note priority="1">obsolete</note>
        <note category="state" priority="1">obsolete</note>
      </notes>
      <segment>
        <source>company.edit.auto_product_url.placeholder</source>
        <target>https://foo.bar/product/%PARTNR%</target>
      </segment>
    </unit>
    <unit id="NZUfSAR" name="currency.edit.iso_code">
      <notes>
        <note priority="1">obsolete</note>
        <note category="state" priority="1">obsolete</note>
      </notes>
      <segment>
        <source>currency.edit.iso_code</source>
        <target>ISO code</target>
      </segment>
    </unit>
    <unit id="9YIkqmF" name="currency.edit.exchange_rate">
      <notes>
        <note priority="1">obsolete</note>
        <note category="state" priority="1">obsolete</note>
      </notes>
      <segment>
        <source>currency.edit.exchange_rate</source>
        <target>Exchange rate</target>
      </segment>
    </unit>
    <unit id="n496LjY" name="footprint.edit.3d_model">
      <notes>
        <note priority="1">obsolete</note>
        <note category="state" priority="1">obsolete</note>
      </notes>
      <segment>
        <source>footprint.edit.3d_model</source>
        <target>3D model</target>
      </segment>
    </unit>
    <unit id="bxMaU3Y" name="mass_creation.lines">
      <notes>
        <note priority="1">obsolete</note>
        <note category="state" priority="1">obsolete</note>
      </notes>
      <segment>
        <source>mass_creation.lines</source>
        <target>Input</target>
      </segment>
    </unit>
    <unit id="nIwyuSG" name="mass_creation.lines.placeholder">
      <notes>
        <note priority="1">obsolete</note>
        <note category="state" priority="1">obsolete</note>
      </notes>
      <segment>
        <source>mass_creation.lines.placeholder</source>
        <target>Element 1
Element 2
Element 3</target>
      </segment>
    </unit>
    <unit id="yOi8.bI" name="entity.mass_creation.btn">
      <notes>
        <note priority="1">obsolete</note>
        <note category="state" priority="1">obsolete</note>
      </notes>
      <segment>
        <source>entity.mass_creation.btn</source>
        <target>Create</target>
      </segment>
    </unit>
    <unit id="oqwo_n5" name="measurement_unit.edit.is_integer">
      <notes>
        <note priority="1">obsolete</note>
        <note category="state" priority="1">obsolete</note>
      </notes>
      <segment>
        <source>measurement_unit.edit.is_integer</source>
        <target>Is integer</target>
      </segment>
    </unit>
    <unit id="ks8LoMb" name="measurement_unit.edit.is_integer.help">
      <notes>
        <note priority="1">obsolete</note>
        <note category="state" priority="1">obsolete</note>
      </notes>
      <segment>
        <source>measurement_unit.edit.is_integer.help</source>
        <target>If this option is activated, all values with this unit will be rounded to whole numbers.</target>
      </segment>
    </unit>
    <unit id=".TAAW6t" name="measurement_unit.edit.use_si_prefix">
      <notes>
        <note priority="1">obsolete</note>
        <note category="state" priority="1">obsolete</note>
      </notes>
      <segment>
        <source>measurement_unit.edit.use_si_prefix</source>
        <target>Use SI prefix</target>
      </segment>
    </unit>
    <unit id="EZh.nn7" name="measurement_unit.edit.use_si_prefix.help">
      <notes>
        <note priority="1">obsolete</note>
        <note category="state" priority="1">obsolete</note>
      </notes>
      <segment>
        <source>measurement_unit.edit.use_si_prefix.help</source>
        <target>If this option is activated, values are outputted with SI prefixes (e.g. 1,2kg instead of 1200g)</target>
      </segment>
    </unit>
    <unit id="zha3lRe" name="measurement_unit.edit.unit_symbol">
      <notes>
        <note priority="1">obsolete</note>
        <note category="state" priority="1">obsolete</note>
      </notes>
      <segment>
        <source>measurement_unit.edit.unit_symbol</source>
        <target>Unit symbol</target>
      </segment>
    </unit>
    <unit id="AxSvu9V" name="measurement_unit.edit.unit_symbol.placeholder">
      <notes>
        <note priority="1">obsolete</note>
        <note category="state" priority="1">obsolete</note>
      </notes>
      <segment>
        <source>measurement_unit.edit.unit_symbol.placeholder</source>
        <target>e.g. m</target>
      </segment>
    </unit>
    <unit id="L68lNgx" name="storelocation.edit.is_full.label">
      <notes>
        <note priority="1">obsolete</note>
        <note category="state" priority="1">obsolete</note>
      </notes>
      <segment>
        <source>storelocation.edit.is_full.label</source>
        <target>Storelocation full</target>
      </segment>
    </unit>
    <unit id="dsw_ivP" name="storelocation.edit.is_full.help">
      <notes>
        <note priority="1">obsolete</note>
        <note category="state" priority="1">obsolete</note>
      </notes>
      <segment>
        <source>storelocation.edit.is_full.help</source>
        <target>If this option is selected, it is neither possible to add new parts to this storelocation or to increase the amount of existing parts.</target>
      </segment>
    </unit>
    <unit id="jenFqgq" name="storelocation.limit_to_existing.label">
      <notes>
        <note priority="1">obsolete</note>
        <note category="state" priority="1">obsolete</note>
      </notes>
      <segment>
        <source>storelocation.limit_to_existing.label</source>
        <target>Limit to existing parts</target>
      </segment>
    </unit>
    <unit id="ftawtbm" name="storelocation.limit_to_existing.help">
      <notes>
        <note priority="1">obsolete</note>
        <note category="state" priority="1">obsolete</note>
      </notes>
      <segment>
        <source>storelocation.limit_to_existing.help</source>
        <target>If this option is activated, it is not possible to add new parts to this storelocation, but the amount of existing parts can be increased.</target>
      </segment>
    </unit>
    <unit id="1DWk7ny" name="storelocation.only_single_part.label">
      <notes>
        <note priority="1">obsolete</note>
        <note category="state" priority="1">obsolete</note>
      </notes>
      <segment>
        <source>storelocation.only_single_part.label</source>
        <target>Only single part</target>
      </segment>
    </unit>
    <unit id="np0unjZ" name="storelocation.only_single_part.help">
      <notes>
        <note priority="1">obsolete</note>
        <note category="state" priority="1">obsolete</note>
      </notes>
      <segment>
        <source>storelocation.only_single_part.help</source>
        <target>If this option is activated, only a single part (with every amount) can be assigned to this store location. Useful for small SMD boxes or feeders.</target>
      </segment>
    </unit>
    <unit id="AE1UiRe" name="storelocation.storage_type.label">
      <notes>
        <note priority="1">obsolete</note>
        <note category="state" priority="1">obsolete</note>
      </notes>
      <segment>
        <source>storelocation.storage_type.label</source>
        <target>Storage type</target>
      </segment>
    </unit>
    <unit id="3UBRYaM" name="storelocation.storage_type.help">
      <notes>
        <note priority="1">obsolete</note>
        <note category="state" priority="1">obsolete</note>
      </notes>
      <segment>
        <source>storelocation.storage_type.help</source>
        <target>You can select a measurement unit here, which a part must have to be able to be assigned to this storage location</target>
      </segment>
    </unit>
    <unit id="xBJM0.O" name="supplier.edit.default_currency">
      <notes>
        <note priority="1">obsolete</note>
        <note category="state" priority="1">obsolete</note>
      </notes>
      <segment>
        <source>supplier.edit.default_currency</source>
        <target>Default currency</target>
      </segment>
    </unit>
    <unit id="9o2s0eF" name="supplier.shipping_costs.label">
      <notes>
        <note priority="1">obsolete</note>
        <note category="state" priority="1">obsolete</note>
      </notes>
      <segment>
        <source>supplier.shipping_costs.label</source>
        <target>Shipping Costs</target>
      </segment>
    </unit>
    <unit id="sG3lwwH" name="user.username.placeholder">
      <notes>
        <note priority="1">obsolete</note>
        <note category="state" priority="1">obsolete</note>
      </notes>
      <segment>
        <source>user.username.placeholder</source>
        <target>e.g. j.doe</target>
      </segment>
    </unit>
    <unit id="birjZUl" name="user.firstName.placeholder">
      <notes>
        <note priority="1">obsolete</note>
        <note category="state" priority="1">obsolete</note>
      </notes>
      <segment>
        <source>user.firstName.placeholder</source>
        <target>e.g John</target>
      </segment>
    </unit>
    <unit id="Z9pc7NJ" name="user.lastName.placeholder">
      <notes>
        <note priority="1">obsolete</note>
        <note category="state" priority="1">obsolete</note>
      </notes>
      <segment>
        <source>user.lastName.placeholder</source>
        <target>e.g. Doe</target>
      </segment>
    </unit>
    <unit id="VLB.yla" name="user.email.placeholder">
      <notes>
        <note priority="1">obsolete</note>
        <note category="state" priority="1">obsolete</note>
      </notes>
      <segment>
        <source>user.email.placeholder</source>
        <target>j.doe@ecorp.com</target>
      </segment>
    </unit>
    <unit id="UjUjKNF" name="user.department.placeholder">
      <notes>
        <note priority="1">obsolete</note>
        <note category="state" priority="1">obsolete</note>
      </notes>
      <segment>
        <source>user.department.placeholder</source>
        <target>e.g. Development</target>
      </segment>
    </unit>
    <unit id="C65DPNY" name="user.settings.pw_new.label">
      <notes>
        <note priority="1">obsolete</note>
        <note category="state" priority="1">obsolete</note>
      </notes>
      <segment>
        <source>user.settings.pw_new.label</source>
        <target>New password</target>
      </segment>
    </unit>
    <unit id="isiBSF3" name="user.settings.pw_confirm.label">
      <notes>
        <note priority="1">obsolete</note>
        <note category="state" priority="1">obsolete</note>
      </notes>
      <segment>
        <source>user.settings.pw_confirm.label</source>
        <target>Confirm new password</target>
      </segment>
    </unit>
    <unit id="coDk7Mi" name="user.edit.needs_pw_change">
      <notes>
        <note priority="1">obsolete</note>
        <note category="state" priority="1">obsolete</note>
      </notes>
      <segment>
        <source>user.edit.needs_pw_change</source>
        <target>User needs to change password</target>
      </segment>
    </unit>
    <unit id="aU6FQLf" name="user.edit.user_disabled">
      <notes>
        <note priority="1">obsolete</note>
        <note category="state" priority="1">obsolete</note>
      </notes>
      <segment>
        <source>user.edit.user_disabled</source>
        <target>User disbaled (no login possible)</target>
      </segment>
    </unit>
    <unit id="zPJhxi6" name="user.create">
      <notes>
        <note priority="1">obsolete</note>
        <note category="state" priority="1">obsolete</note>
      </notes>
      <segment>
        <source>user.create</source>
        <target>Create user</target>
      </segment>
    </unit>
    <unit id="SxI0Jji" name="user.edit.save">
      <notes>
        <note priority="1">obsolete</note>
        <note category="state" priority="1">obsolete</note>
      </notes>
      <segment>
        <source>user.edit.save</source>
        <target>Save</target>
      </segment>
    </unit>
    <unit id="oGnU8Jt" name="entity.edit.reset">
      <notes>
        <note priority="1">obsolete</note>
        <note category="state" priority="1">obsolete</note>
      </notes>
      <segment>
        <source>entity.edit.reset</source>
        <target>Discard changes</target>
      </segment>
    </unit>
    <unit id="eG9UnaY" name="part.withdraw.caption:">
      <notes>
        <note priority="1">templates\Parts\show_part_info.html.twig:161</note>
        <note priority="1">obsolete</note>
        <note category="state" priority="1">obsolete</note>
      </notes>
      <segment>
        <source>part.withdraw.caption:</source>
        <target>Withdraw parts:</target>
      </segment>
    </unit>
    <unit id="7TiUzGF" name="part.withdraw.btn">
      <notes>
        <note priority="1">templates\Parts\show_part_info.html.twig:166</note>
        <note priority="1">obsolete</note>
        <note category="state" priority="1">obsolete</note>
      </notes>
      <segment>
        <source>part.withdraw.btn</source>
        <target>Withdraw</target>
      </segment>
    </unit>
    <unit id="RVKdVNt" name="part.withdraw.comment:">
      <notes>
        <note priority="1">templates\Parts\show_part_info.html.twig:171</note>
        <note priority="1">obsolete</note>
        <note category="state" priority="1">obsolete</note>
      </notes>
      <segment>
        <source>part.withdraw.comment:</source>
        <target>Comment/Purpose</target>
      </segment>
    </unit>
    <unit id="kXcojTi" name="part.add.caption">
      <notes>
        <note priority="1">templates\Parts\show_part_info.html.twig:189</note>
        <note priority="1">obsolete</note>
        <note category="state" priority="1">obsolete</note>
      </notes>
      <segment>
        <source>part.add.caption</source>
        <target>Add parts</target>
      </segment>
    </unit>
    <unit id="rYoCVp9" name="part.add.btn">
      <notes>
        <note priority="1">templates\Parts\show_part_info.html.twig:194</note>
        <note priority="1">obsolete</note>
        <note category="state" priority="1">obsolete</note>
      </notes>
      <segment>
        <source>part.add.btn</source>
        <target>Add</target>
      </segment>
    </unit>
    <unit id="4CUEJg5" name="part.add.comment">
      <notes>
        <note priority="1">templates\Parts\show_part_info.html.twig:199</note>
        <note priority="1">obsolete</note>
        <note category="state" priority="1">obsolete</note>
      </notes>
      <segment>
        <source>part.add.comment</source>
        <target>Comment/Purpose</target>
      </segment>
    </unit>
    <unit id="zIFsIyd" name="admin.comment">
      <notes>
        <note priority="1">templates\AdminPages\CompanyAdminBase.html.twig:15</note>
        <note priority="1">obsolete</note>
        <note category="state" priority="1">obsolete</note>
      </notes>
      <segment>
        <source>admin.comment</source>
        <target>Comment</target>
      </segment>
    </unit>
    <unit id="74zmrRr" name="manufacturer_url.label">
      <notes>
        <note priority="1">src\Form\PartType.php:83</note>
        <note priority="1">obsolete</note>
        <note category="state" priority="1">obsolete</note>
      </notes>
      <segment>
        <source>manufacturer_url.label</source>
        <target>Manufacturer link</target>
      </segment>
    </unit>
    <unit id="8QVpbd0" name="part.description.placeholder">
      <notes>
        <note priority="1">src\Form\PartType.php:66</note>
        <note priority="1">obsolete</note>
        <note category="state" priority="1">obsolete</note>
      </notes>
      <segment>
        <source>part.description.placeholder</source>
        <target>e.g. NPN 45V 0,1A 0,5W</target>
      </segment>
    </unit>
    <unit id="w_lfSsB" name="part.instock.placeholder">
      <notes>
        <note priority="1">src\Form\PartType.php:69</note>
        <note priority="1">obsolete</note>
        <note category="state" priority="1">obsolete</note>
      </notes>
      <segment>
        <source>part.instock.placeholder</source>
        <target>e.g. 10</target>
      </segment>
    </unit>
    <unit id="58zdDWF" name="part.mininstock.placeholder">
      <notes>
        <note priority="1">src\Form\PartType.php:72</note>
        <note priority="1">obsolete</note>
        <note category="state" priority="1">obsolete</note>
      </notes>
      <segment>
        <source>part.mininstock.placeholder</source>
        <target>e.g. 5</target>
      </segment>
    </unit>
    <unit id="gAFUu2a" name="homepage.basedOn">
      <notes>
        <note priority="1">obsolete</note>
        <note category="state" priority="1">obsolete</note>
      </notes>
      <segment>
        <source>homepage.basedOn</source>
        <target>Based on work of</target>
      </segment>
    </unit>
    <unit id="PlY3xmo" name="homepage.others">
      <notes>
        <note priority="1">obsolete</note>
        <note category="state" priority="1">obsolete</note>
      </notes>
      <segment>
        <source>homepage.others</source>
        <target>and others</target>
      </segment>
    </unit>
    <unit id="cpRdMwo" name="part.order.price_per">
      <notes>
        <note priority="1">obsolete</note>
        <note category="state" priority="1">obsolete</note>
      </notes>
      <segment>
        <source>part.order.price_per</source>
        <target>Price per</target>
      </segment>
    </unit>
    <unit id="1n22zD9" name="part.withdraw.caption">
      <notes>
        <note priority="1">obsolete</note>
        <note category="state" priority="1">obsolete</note>
      </notes>
      <segment>
        <source>part.withdraw.caption</source>
        <target>Withdraw parts</target>
      </segment>
    </unit>
    <unit id="pVVBLyB" name="datatable.datatable.lengthMenu">
      <notes>
        <note priority="1">obsolete</note>
        <note category="state" priority="1">obsolete</note>
      </notes>
      <segment>
        <source>datatable.datatable.lengthMenu</source>
        <target>_MENU_</target>
      </segment>
    </unit>
    <unit id="P.GFwjI" name="perm.group.parts">
      <notes>
        <note priority="1">obsolete</note>
        <note category="state" priority="1">obsolete</note>
      </notes>
      <segment>
        <source>perm.group.parts</source>
        <target>Parts</target>
      </segment>
    </unit>
    <unit id="WLb5wES" name="perm.group.structures">
      <notes>
        <note priority="1">obsolete</note>
        <note category="state" priority="1">obsolete</note>
      </notes>
      <segment>
        <source>perm.group.structures</source>
        <target>Data structures</target>
      </segment>
    </unit>
    <unit id="ziA7M4Z" name="perm.group.system">
      <notes>
        <note priority="1">obsolete</note>
        <note category="state" priority="1">obsolete</note>
      </notes>
      <segment>
        <source>perm.group.system</source>
        <target>System</target>
      </segment>
    </unit>
    <unit id="qPM1wy5" name="perm.parts">
      <notes>
        <note priority="1">obsolete</note>
        <note category="state" priority="1">obsolete</note>
      </notes>
      <segment>
        <source>perm.parts</source>
        <target>Common</target>
      </segment>
    </unit>
    <unit id="eeUmOBN" name="perm.read">
      <notes>
        <note priority="1">obsolete</note>
        <note category="state" priority="1">obsolete</note>
      </notes>
      <segment>
        <source>perm.read</source>
        <target>View</target>
      </segment>
    </unit>
    <unit id="lMypPBw" name="perm.edit">
      <notes>
        <note priority="1">obsolete</note>
        <note category="state" priority="1">obsolete</note>
      </notes>
      <segment>
        <source>perm.edit</source>
        <target>Edit</target>
      </segment>
    </unit>
    <unit id="d8mILUm" name="perm.create">
      <notes>
        <note priority="1">obsolete</note>
        <note category="state" priority="1">obsolete</note>
      </notes>
      <segment>
        <source>perm.create</source>
        <target>Create</target>
      </segment>
    </unit>
    <unit id="cPI6oKn" name="perm.part.move">
      <notes>
        <note priority="1">obsolete</note>
        <note category="state" priority="1">obsolete</note>
      </notes>
      <segment>
        <source>perm.part.move</source>
        <target>Change category</target>
      </segment>
    </unit>
    <unit id="oCKKcDZ" name="perm.delete">
      <notes>
        <note priority="1">obsolete</note>
        <note category="state" priority="1">obsolete</note>
      </notes>
      <segment>
        <source>perm.delete</source>
        <target>Delete</target>
      </segment>
    </unit>
    <unit id="blHcQm6" name="perm.part.search">
      <notes>
        <note priority="1">obsolete</note>
        <note category="state" priority="1">obsolete</note>
      </notes>
      <segment>
        <source>perm.part.search</source>
        <target>Search</target>
      </segment>
    </unit>
    <unit id="YaLEthp" name="perm.part.all_parts">
      <notes>
        <note priority="1">obsolete</note>
        <note category="state" priority="1">obsolete</note>
      </notes>
      <segment>
        <source>perm.part.all_parts</source>
        <target>List all parts</target>
      </segment>
    </unit>
    <unit id="QTbFLlT" name="perm.part.no_price_parts">
      <notes>
        <note priority="1">obsolete</note>
        <note category="state" priority="1">obsolete</note>
      </notes>
      <segment>
        <source>perm.part.no_price_parts</source>
        <target>List parts without price infos</target>
      </segment>
    </unit>
    <unit id="ym76SPS" name="perm.part.obsolete_parts">
      <notes>
        <note priority="1">obsolete</note>
        <note category="state" priority="1">obsolete</note>
      </notes>
      <segment>
        <source>perm.part.obsolete_parts</source>
        <target>List obsolete parts</target>
      </segment>
    </unit>
    <unit id="juT_zEM" name="perm.part.unknown_instock_parts">
      <notes>
        <note priority="1">obsolete</note>
        <note category="state" priority="1">obsolete</note>
      </notes>
      <segment>
        <source>perm.part.unknown_instock_parts</source>
        <target>Show parts with unknown instock</target>
      </segment>
    </unit>
    <unit id="NiOXKwC" name="perm.part.change_favorite">
      <notes>
        <note priority="1">obsolete</note>
        <note category="state" priority="1">obsolete</note>
      </notes>
      <segment>
        <source>perm.part.change_favorite</source>
        <target>Change favorite status</target>
      </segment>
    </unit>
    <unit id="TXG_vef" name="perm.part.show_favorite">
      <notes>
        <note priority="1">obsolete</note>
        <note category="state" priority="1">obsolete</note>
      </notes>
      <segment>
        <source>perm.part.show_favorite</source>
        <target>List favorite parts</target>
      </segment>
    </unit>
    <unit id="GMNxlDb" name="perm.part.show_last_edit_parts">
      <notes>
        <note priority="1">obsolete</note>
        <note category="state" priority="1">obsolete</note>
      </notes>
      <segment>
        <source>perm.part.show_last_edit_parts</source>
        <target>Show last edited/added parts</target>
      </segment>
    </unit>
    <unit id="7C4wYps" name="perm.part.show_users">
      <notes>
        <note priority="1">obsolete</note>
        <note category="state" priority="1">obsolete</note>
      </notes>
      <segment>
        <source>perm.part.show_users</source>
        <target>Show last modifying user</target>
      </segment>
    </unit>
    <unit id="IOXC4wr" name="perm.part.show_history">
      <notes>
        <note priority="1">obsolete</note>
        <note category="state" priority="1">obsolete</note>
      </notes>
      <segment>
        <source>perm.part.show_history</source>
        <target>Show history</target>
      </segment>
    </unit>
    <unit id="JnfedoQ" name="perm.part.name">
      <notes>
        <note priority="1">obsolete</note>
        <note category="state" priority="1">obsolete</note>
      </notes>
      <segment>
        <source>perm.part.name</source>
        <target>Name</target>
      </segment>
    </unit>
    <unit id="5a.KkeU" name="perm.part.description">
      <notes>
        <note priority="1">obsolete</note>
        <note category="state" priority="1">obsolete</note>
      </notes>
      <segment>
        <source>perm.part.description</source>
        <target>Description</target>
      </segment>
    </unit>
    <unit id="zLUHVDn" name="perm.part.instock">
      <notes>
        <note priority="1">obsolete</note>
        <note category="state" priority="1">obsolete</note>
      </notes>
      <segment>
        <source>perm.part.instock</source>
        <target>Instock</target>
      </segment>
    </unit>
    <unit id="0woqdF9" name="perm.part.mininstock">
      <notes>
        <note priority="1">obsolete</note>
        <note category="state" priority="1">obsolete</note>
      </notes>
      <segment>
        <source>perm.part.mininstock</source>
        <target>Minimum instock</target>
      </segment>
    </unit>
    <unit id="IXHxTEP" name="perm.part.comment">
      <notes>
        <note priority="1">obsolete</note>
        <note category="state" priority="1">obsolete</note>
      </notes>
      <segment>
        <source>perm.part.comment</source>
        <target>Comment</target>
      </segment>
    </unit>
    <unit id="B_OF7Kn" name="perm.part.storelocation">
      <notes>
        <note priority="1">obsolete</note>
        <note category="state" priority="1">obsolete</note>
      </notes>
      <segment>
        <source>perm.part.storelocation</source>
        <target>Storelocation</target>
      </segment>
    </unit>
    <unit id="yPQiYsi" name="perm.part.manufacturer">
      <notes>
        <note priority="1">obsolete</note>
        <note category="state" priority="1">obsolete</note>
      </notes>
      <segment>
        <source>perm.part.manufacturer</source>
        <target>Manufacturer</target>
      </segment>
    </unit>
    <unit id="L2pl0H1" name="perm.part.orderdetails">
      <notes>
        <note priority="1">obsolete</note>
        <note category="state" priority="1">obsolete</note>
      </notes>
      <segment>
        <source>perm.part.orderdetails</source>
        <target>Order informations</target>
      </segment>
    </unit>
    <unit id="4CedmDv" name="perm.part.prices">
      <notes>
        <note priority="1">obsolete</note>
        <note category="state" priority="1">obsolete</note>
      </notes>
      <segment>
        <source>perm.part.prices</source>
        <target>Prices</target>
      </segment>
    </unit>
    <unit id="3.LGmWy" name="perm.part.attachments">
      <notes>
        <note priority="1">obsolete</note>
        <note category="state" priority="1">obsolete</note>
      </notes>
      <segment>
        <source>perm.part.attachments</source>
        <target>File attachments</target>
      </segment>
    </unit>
    <unit id="VkclZwf" name="perm.part.order">
      <notes>
        <note priority="1">obsolete</note>
        <note category="state" priority="1">obsolete</note>
      </notes>
      <segment>
        <source>perm.part.order</source>
        <target>Orders</target>
      </segment>
    </unit>
    <unit id="XPba.S5" name="perm.storelocations">
      <notes>
        <note priority="1">obsolete</note>
        <note category="state" priority="1">obsolete</note>
      </notes>
      <segment>
        <source>perm.storelocations</source>
        <target>Storelocations</target>
      </segment>
    </unit>
    <unit id="1MkJQeq" name="perm.move">
      <notes>
        <note priority="1">obsolete</note>
        <note category="state" priority="1">obsolete</note>
      </notes>
      <segment>
        <source>perm.move</source>
        <target>Move</target>
      </segment>
    </unit>
    <unit id="IRFIEMr" name="perm.list_parts">
      <notes>
        <note priority="1">obsolete</note>
        <note category="state" priority="1">obsolete</note>
      </notes>
      <segment>
        <source>perm.list_parts</source>
        <target>List parts</target>
      </segment>
    </unit>
    <unit id="h6Bzdt0" name="perm.part.footprints">
      <notes>
        <note priority="1">obsolete</note>
        <note category="state" priority="1">obsolete</note>
      </notes>
      <segment>
        <source>perm.part.footprints</source>
        <target>Footprints</target>
      </segment>
    </unit>
    <unit id="f6E.ER4" name="perm.part.categories">
      <notes>
        <note priority="1">obsolete</note>
        <note category="state" priority="1">obsolete</note>
      </notes>
      <segment>
        <source>perm.part.categories</source>
        <target>Categories</target>
      </segment>
    </unit>
    <unit id="yYWackl" name="perm.part.supplier">
      <notes>
        <note priority="1">obsolete</note>
        <note category="state" priority="1">obsolete</note>
      </notes>
      <segment>
        <source>perm.part.supplier</source>
        <target>Suppliers</target>
      </segment>
    </unit>
    <unit id="_dwi_1Y" name="perm.part.manufacturers">
      <notes>
        <note priority="1">obsolete</note>
        <note category="state" priority="1">obsolete</note>
      </notes>
      <segment>
        <source>perm.part.manufacturers</source>
        <target>Manufacturers</target>
      </segment>
    </unit>
    <unit id="5_k9ofl" name="perm.part.devices">
      <notes>
        <note priority="1">obsolete</note>
        <note category="state" priority="1">obsolete</note>
      </notes>
      <segment>
        <source>perm.part.devices</source>
        <target>Devices</target>
      </segment>
    </unit>
    <unit id="hgZrqP_" name="perm.part.attachment_types">
      <notes>
        <note priority="1">obsolete</note>
        <note category="state" priority="1">obsolete</note>
      </notes>
      <segment>
        <source>perm.part.attachment_types</source>
        <target>Attachment types</target>
      </segment>
    </unit>
    <unit id="BEdSmOu" name="perm.tools.import">
      <notes>
        <note priority="1">obsolete</note>
        <note category="state" priority="1">obsolete</note>
      </notes>
      <segment>
        <source>perm.tools.import</source>
        <target>Import</target>
      </segment>
    </unit>
    <unit id="PEyfknN" name="perm.tools.labels">
      <notes>
        <note priority="1">obsolete</note>
        <note category="state" priority="1">obsolete</note>
      </notes>
      <segment>
        <source>perm.tools.labels</source>
        <target>Labels</target>
      </segment>
    </unit>
    <unit id="fWusD07" name="perm.tools.calculator">
      <notes>
        <note priority="1">obsolete</note>
        <note category="state" priority="1">obsolete</note>
      </notes>
      <segment>
        <source>perm.tools.calculator</source>
        <target>Resistor calculator</target>
      </segment>
    </unit>
    <unit id="ripLPj1" name="perm.tools.footprints">
      <notes>
        <note priority="1">obsolete</note>
        <note category="state" priority="1">obsolete</note>
      </notes>
      <segment>
        <source>perm.tools.footprints</source>
        <target>Footprints</target>
      </segment>
    </unit>
    <unit id="1bNm4cw" name="perm.tools.ic_logos">
      <notes>
        <note priority="1">obsolete</note>
        <note category="state" priority="1">obsolete</note>
      </notes>
      <segment>
        <source>perm.tools.ic_logos</source>
        <target>IC logos</target>
      </segment>
    </unit>
    <unit id="soh_cnt" name="perm.tools.statistics">
      <notes>
        <note priority="1">obsolete</note>
        <note category="state" priority="1">obsolete</note>
      </notes>
      <segment>
        <source>perm.tools.statistics</source>
        <target>Statistics</target>
      </segment>
    </unit>
    <unit id="2r3a5MK" name="perm.edit_permissions">
      <notes>
        <note priority="1">obsolete</note>
        <note category="state" priority="1">obsolete</note>
      </notes>
      <segment>
        <source>perm.edit_permissions</source>
        <target>Edit permissions</target>
      </segment>
    </unit>
    <unit id="dURrIXD" name="perm.users.edit_user_name">
      <notes>
        <note priority="1">obsolete</note>
        <note category="state" priority="1">obsolete</note>
      </notes>
      <segment>
        <source>perm.users.edit_user_name</source>
        <target>Edit user name</target>
      </segment>
    </unit>
    <unit id="w4ujxml" name="perm.users.edit_change_group">
      <notes>
        <note priority="1">obsolete</note>
        <note category="state" priority="1">obsolete</note>
      </notes>
      <segment>
        <source>perm.users.edit_change_group</source>
        <target>Change group</target>
      </segment>
    </unit>
    <unit id="BBOEDsQ" name="perm.users.edit_infos">
      <notes>
        <note priority="1">obsolete</note>
        <note category="state" priority="1">obsolete</note>
      </notes>
      <segment>
        <source>perm.users.edit_infos</source>
        <target>Edit infos</target>
      </segment>
    </unit>
    <unit id="Q1NDQfs" name="perm.users.edit_permissions">
      <notes>
        <note priority="1">obsolete</note>
        <note category="state" priority="1">obsolete</note>
      </notes>
      <segment>
        <source>perm.users.edit_permissions</source>
        <target>Edit permissions</target>
      </segment>
    </unit>
    <unit id="d6eo3tF" name="perm.users.set_password">
      <notes>
        <note priority="1">obsolete</note>
        <note category="state" priority="1">obsolete</note>
      </notes>
      <segment>
        <source>perm.users.set_password</source>
        <target>Set password</target>
      </segment>
    </unit>
    <unit id="tJ6RatH" name="perm.users.change_user_settings">
      <notes>
        <note priority="1">obsolete</note>
        <note category="state" priority="1">obsolete</note>
      </notes>
      <segment>
        <source>perm.users.change_user_settings</source>
        <target>Change user settings</target>
      </segment>
    </unit>
    <unit id="X58DtVF" name="perm.database.see_status">
      <notes>
        <note priority="1">obsolete</note>
        <note category="state" priority="1">obsolete</note>
      </notes>
      <segment>
        <source>perm.database.see_status</source>
        <target>Show status</target>
      </segment>
    </unit>
    <unit id="1KSFyeg" name="perm.database.update_db">
      <notes>
        <note priority="1">obsolete</note>
        <note category="state" priority="1">obsolete</note>
      </notes>
      <segment>
        <source>perm.database.update_db</source>
        <target>Update DB</target>
      </segment>
    </unit>
    <unit id="7FNNcYZ" name="perm.database.read_db_settings">
      <notes>
        <note priority="1">obsolete</note>
        <note category="state" priority="1">obsolete</note>
      </notes>
      <segment>
        <source>perm.database.read_db_settings</source>
        <target>Read DB settings</target>
      </segment>
    </unit>
    <unit id="ppPTck0" name="perm.database.write_db_settings">
      <notes>
        <note priority="1">obsolete</note>
        <note category="state" priority="1">obsolete</note>
      </notes>
      <segment>
        <source>perm.database.write_db_settings</source>
        <target>Write DB settings</target>
      </segment>
    </unit>
    <unit id="h1iQLeD" name="perm.config.read_config">
      <notes>
        <note priority="1">obsolete</note>
        <note category="state" priority="1">obsolete</note>
      </notes>
      <segment>
        <source>perm.config.read_config</source>
        <target>Read config</target>
      </segment>
    </unit>
    <unit id="xnOnBUH" name="perm.config.edit_config">
      <notes>
        <note priority="1">obsolete</note>
        <note category="state" priority="1">obsolete</note>
      </notes>
      <segment>
        <source>perm.config.edit_config</source>
        <target>Edit config</target>
      </segment>
    </unit>
    <unit id="soLL1gr" name="perm.config.server_info">
      <notes>
        <note priority="1">obsolete</note>
        <note category="state" priority="1">obsolete</note>
      </notes>
      <segment>
        <source>perm.config.server_info</source>
        <target>Server info</target>
      </segment>
    </unit>
    <unit id="P5OVHh2" name="perm.config.use_debug">
      <notes>
        <note priority="1">obsolete</note>
        <note category="state" priority="1">obsolete</note>
      </notes>
      <segment>
        <source>perm.config.use_debug</source>
        <target>Use debug tools</target>
      </segment>
    </unit>
    <unit id="WsTnNCU" name="perm.show_logs">
      <notes>
        <note priority="1">obsolete</note>
        <note category="state" priority="1">obsolete</note>
      </notes>
      <segment>
        <source>perm.show_logs</source>
        <target>Show logs</target>
      </segment>
    </unit>
    <unit id="zvV9XS2" name="perm.delete_logs">
      <notes>
        <note priority="1">obsolete</note>
        <note category="state" priority="1">obsolete</note>
      </notes>
      <segment>
        <source>perm.delete_logs</source>
        <target>Delete logs</target>
      </segment>
    </unit>
    <unit id="aU9OJs5" name="perm.self.edit_infos">
      <notes>
        <note priority="1">obsolete</note>
        <note category="state" priority="1">obsolete</note>
      </notes>
      <segment>
        <source>perm.self.edit_infos</source>
        <target>Edit infos</target>
      </segment>
    </unit>
    <unit id="tn675bY" name="perm.self.edit_username">
      <notes>
        <note priority="1">obsolete</note>
        <note category="state" priority="1">obsolete</note>
      </notes>
      <segment>
        <source>perm.self.edit_username</source>
        <target>Edit username</target>
      </segment>
    </unit>
    <unit id="ON0SOmi" name="perm.self.show_permissions">
      <notes>
        <note priority="1">obsolete</note>
        <note category="state" priority="1">obsolete</note>
      </notes>
      <segment>
        <source>perm.self.show_permissions</source>
        <target>View permissions</target>
      </segment>
    </unit>
    <unit id="7pWmKCP" name="perm.self.show_logs">
      <notes>
        <note priority="1">obsolete</note>
        <note category="state" priority="1">obsolete</note>
      </notes>
      <segment>
        <source>perm.self.show_logs</source>
        <target>Show own log entries</target>
      </segment>
    </unit>
    <unit id="zgTB8dK" name="perm.self.create_labels">
      <notes>
        <note priority="1">obsolete</note>
        <note category="state" priority="1">obsolete</note>
      </notes>
      <segment>
        <source>perm.self.create_labels</source>
        <target>Create labels</target>
      </segment>
    </unit>
    <unit id="grMFlqb" name="perm.self.edit_options">
      <notes>
        <note priority="1">obsolete</note>
        <note category="state" priority="1">obsolete</note>
      </notes>
      <segment>
        <source>perm.self.edit_options</source>
        <target>Edit options</target>
      </segment>
    </unit>
    <unit id="aWY5kzX" name="perm.self.delete_profiles">
      <notes>
        <note priority="1">obsolete</note>
        <note category="state" priority="1">obsolete</note>
      </notes>
      <segment>
        <source>perm.self.delete_profiles</source>
        <target>Delete profiles</target>
      </segment>
    </unit>
    <unit id="Qh9_teh" name="perm.self.edit_profiles">
      <notes>
        <note priority="1">obsolete</note>
        <note category="state" priority="1">obsolete</note>
      </notes>
      <segment>
        <source>perm.self.edit_profiles</source>
        <target>Edit profiles</target>
      </segment>
    </unit>
    <unit id="riADuzS" name="perm.part.tools">
      <notes>
        <note priority="1">obsolete</note>
        <note category="state" priority="1">obsolete</note>
      </notes>
      <segment>
        <source>perm.part.tools</source>
        <target>Tools</target>
      </segment>
    </unit>
    <unit id="1TJffiQ" name="perm.groups">
      <notes>
        <note priority="1">obsolete</note>
        <note category="state" priority="1">obsolete</note>
      </notes>
      <segment>
        <source>perm.groups</source>
        <target>Groups</target>
      </segment>
    </unit>
    <unit id="Ot4Pe7g" name="perm.users">
      <notes>
        <note priority="1">obsolete</note>
        <note category="state" priority="1">obsolete</note>
      </notes>
      <segment>
        <source>perm.users</source>
        <target>Users</target>
      </segment>
    </unit>
    <unit id="hcV.ILa" name="perm.database">
      <notes>
        <note priority="1">obsolete</note>
        <note category="state" priority="1">obsolete</note>
      </notes>
      <segment>
        <source>perm.database</source>
        <target>Database</target>
      </segment>
    </unit>
    <unit id="9XMk.TY" name="perm.config">
      <notes>
        <note priority="1">obsolete</note>
        <note category="state" priority="1">obsolete</note>
      </notes>
      <segment>
        <source>perm.config</source>
        <target>Configuration</target>
      </segment>
    </unit>
    <unit id="YLLSA2T" name="perm.system">
      <notes>
        <note priority="1">obsolete</note>
        <note category="state" priority="1">obsolete</note>
      </notes>
      <segment>
        <source>perm.system</source>
        <target>System</target>
      </segment>
    </unit>
    <unit id="0CRVznf" name="perm.device_parts">
      <notes>
        <note priority="1">obsolete</note>
        <note category="state" priority="1">obsolete</note>
      </notes>
      <segment>
        <source>perm.device_parts</source>
        <target>Device parts</target>
      </segment>
    </unit>
    <unit id="LG3jpJo" name="perm.self">
      <notes>
        <note priority="1">obsolete</note>
        <note category="state" priority="1">obsolete</note>
      </notes>
      <segment>
        <source>perm.self</source>
        <target>Own user</target>
      </segment>
    </unit>
    <unit id="VoHEScr" name="perm.labels">
      <notes>
        <note priority="1">obsolete</note>
        <note category="state" priority="1">obsolete</note>
      </notes>
      <segment>
        <source>perm.labels</source>
        <target>Labels</target>
      </segment>
    </unit>
    <unit id="zf2PGmg" name="perm.part.category">
      <notes>
        <note priority="1">obsolete</note>
        <note category="state" priority="1">obsolete</note>
      </notes>
      <segment>
        <source>perm.part.category</source>
        <target>Category</target>
      </segment>
    </unit>
    <unit id="Ngq0_8b" name="perm.part.minamount">
      <notes>
        <note priority="1">obsolete</note>
        <note category="state" priority="1">obsolete</note>
      </notes>
      <segment>
        <source>perm.part.minamount</source>
        <target>Minimum amount</target>
      </segment>
    </unit>
    <unit id="vZwyFdD" name="perm.part.footprint">
      <notes>
        <note priority="1">obsolete</note>
        <note category="state" priority="1">obsolete</note>
      </notes>
      <segment>
        <source>perm.part.footprint</source>
        <target>Footprint</target>
      </segment>
    </unit>
    <unit id="cdrtuto" name="perm.part.mpn">
      <notes>
        <note priority="1">obsolete</note>
        <note category="state" priority="1">obsolete</note>
      </notes>
      <segment>
        <source>perm.part.mpn</source>
        <target>MPN</target>
      </segment>
    </unit>
    <unit id="CjAJxQj" name="perm.part.status">
      <notes>
        <note priority="1">obsolete</note>
        <note category="state" priority="1">obsolete</note>
      </notes>
      <segment>
        <source>perm.part.status</source>
        <target>Manufacturing status</target>
      </segment>
    </unit>
    <unit id="8vcZLOf" name="perm.part.tags">
      <notes>
        <note priority="1">obsolete</note>
        <note category="state" priority="1">obsolete</note>
      </notes>
      <segment>
        <source>perm.part.tags</source>
        <target>Tags</target>
      </segment>
    </unit>
    <unit id="5PcGRLN" name="perm.part.unit">
      <notes>
        <note priority="1">obsolete</note>
        <note category="state" priority="1">obsolete</note>
      </notes>
      <segment>
        <source>perm.part.unit</source>
        <target>Part unit</target>
      </segment>
    </unit>
    <unit id="64iRHQF" name="perm.part.mass">
      <notes>
        <note priority="1">obsolete</note>
        <note category="state" priority="1">obsolete</note>
      </notes>
      <segment>
        <source>perm.part.mass</source>
        <target>Mass</target>
      </segment>
    </unit>
    <unit id="IWWN6u0" name="perm.part.lots">
      <notes>
        <note priority="1">obsolete</note>
        <note category="state" priority="1">obsolete</note>
      </notes>
      <segment>
        <source>perm.part.lots</source>
        <target>Part lots</target>
      </segment>
    </unit>
    <unit id="cnJtmGW" name="perm.show_users">
      <notes>
        <note priority="1">obsolete</note>
        <note category="state" priority="1">obsolete</note>
      </notes>
      <segment>
        <source>perm.show_users</source>
        <target>Show last modifying user</target>
      </segment>
    </unit>
    <unit id="nThiSBd" name="perm.currencies">
      <notes>
        <note priority="1">obsolete</note>
        <note category="state" priority="1">obsolete</note>
      </notes>
      <segment>
        <source>perm.currencies</source>
        <target>Currencies</target>
      </segment>
    </unit>
    <unit id="Pa4k4ZQ" name="perm.measurement_units">
      <notes>
        <note priority="1">obsolete</note>
        <note category="state" priority="1">obsolete</note>
      </notes>
      <segment>
        <source>perm.measurement_units</source>
        <target>Measurement unit</target>
      </segment>
    </unit>
    <unit id="ZrVNh2o" name="user.settings.pw_old.label">
      <notes>
        <note priority="1">obsolete</note>
        <note category="state" priority="1">obsolete</note>
      </notes>
      <segment>
        <source>user.settings.pw_old.label</source>
        <target>Old password</target>
      </segment>
    </unit>
    <unit id="Ed3ydow" name="pw_reset.submit">
      <notes>
        <note priority="1">obsolete</note>
        <note category="state" priority="1">obsolete</note>
      </notes>
      <segment>
        <source>pw_reset.submit</source>
        <target>Reset password</target>
      </segment>
    </unit>
    <unit id="E8uyrqE" name="u2f_two_factor">
      <notes>
        <note priority="1">obsolete</note>
        <note category="state" priority="1">obsolete</note>
      </notes>
      <segment>
        <source>u2f_two_factor</source>
        <target>Security key (U2F)</target>
      </segment>
    </unit>
    <unit id="u976KVD" name="google">
      <notes>
        <note priority="1">obsolete</note>
        <note category="state" priority="1">obsolete</note>
      </notes>
      <segment>
        <source>google</source>
        <target>Google</target>
      </segment>
    </unit>
    <unit id="tST2X1R" name="tfa.provider.u2f_two_factor">
      <notes>
        <note priority="1">obsolete</note>
        <note category="state" priority="1">obsolete</note>
      </notes>
      <segment>
        <source>tfa.provider.u2f_two_factor</source>
        <target>Security key (U2F)</target>
      </segment>
    </unit>
    <unit id="XTe6pUU" name="tfa.provider.google">
      <notes>
        <note priority="1">obsolete</note>
        <note category="state" priority="1">obsolete</note>
      </notes>
      <segment>
        <source>tfa.provider.google</source>
        <target>Authenticator app</target>
      </segment>
    </unit>
    <unit id="iGSYnmL" name="Login successful">
      <notes>
        <note priority="1">obsolete</note>
        <note category="state" priority="1">obsolete</note>
      </notes>
      <segment>
        <source>Login successful</source>
        <target>Login successful</target>
      </segment>
    </unit>
    <unit id="r7Q.Vrm" name="log.type.exception">
      <notes>
        <note priority="1">obsolete</note>
        <note category="state" priority="1">obsolete</note>
      </notes>
      <segment>
        <source>log.type.exception</source>
        <target>Unhandled exception (obsolete)</target>
      </segment>
    </unit>
    <unit id="l5qNskF" name="log.type.user_login">
      <notes>
        <note priority="1">obsolete</note>
        <note category="state" priority="1">obsolete</note>
      </notes>
      <segment>
        <source>log.type.user_login</source>
        <target>User login</target>
      </segment>
    </unit>
    <unit id="6suiYvP" name="log.type.user_logout">
      <notes>
        <note priority="1">obsolete</note>
        <note category="state" priority="1">obsolete</note>
      </notes>
      <segment>
        <source>log.type.user_logout</source>
        <target>User logout</target>
      </segment>
    </unit>
    <unit id="Jjl8edA" name="log.type.unknown">
      <notes>
        <note priority="1">obsolete</note>
        <note category="state" priority="1">obsolete</note>
      </notes>
      <segment>
        <source>log.type.unknown</source>
        <target>Unknown</target>
      </segment>
    </unit>
    <unit id="n8VtTfW" name="log.type.element_created">
      <notes>
        <note priority="1">obsolete</note>
        <note category="state" priority="1">obsolete</note>
      </notes>
      <segment>
        <source>log.type.element_created</source>
        <target>Element created</target>
      </segment>
    </unit>
    <unit id="O9Iw2cd" name="log.type.element_edited">
      <notes>
        <note priority="1">obsolete</note>
        <note category="state" priority="1">obsolete</note>
      </notes>
      <segment>
        <source>log.type.element_edited</source>
        <target>Element edited</target>
      </segment>
    </unit>
    <unit id="WQkp3yE" name="log.type.element_deleted">
      <notes>
        <note priority="1">obsolete</note>
        <note category="state" priority="1">obsolete</note>
      </notes>
      <segment>
        <source>log.type.element_deleted</source>
        <target>Element deleted</target>
      </segment>
    </unit>
    <unit id="pjRvOZm" name="log.type.database_updated">
      <notes>
        <note priority="1">obsolete</note>
        <note category="state" priority="1">obsolete</note>
      </notes>
      <segment>
        <source>log.type.database_updated</source>
        <target>Database updated</target>
      </segment>
    </unit>
    <unit id="j0QJLb_" name="perm.revert_elements">
      <notes>
        <note category="state" priority="1">obsolete</note>
      </notes>
      <segment>
        <source>perm.revert_elements</source>
        <target>Revert element</target>
      </segment>
    </unit>
    <unit id="xernTe5" name="perm.show_history">
      <notes>
        <note category="state" priority="1">obsolete</note>
      </notes>
      <segment>
        <source>perm.show_history</source>
        <target>Show history</target>
      </segment>
    </unit>
    <unit id="Ay52w3." name="perm.tools.lastActivity">
      <notes>
        <note category="state" priority="1">obsolete</note>
      </notes>
      <segment>
        <source>perm.tools.lastActivity</source>
        <target>Show last activity</target>
      </segment>
    </unit>
    <unit id="m3PTL2e" name="perm.tools.timeTravel">
      <notes>
        <note category="state" priority="1">obsolete</note>
      </notes>
      <segment>
        <source>perm.tools.timeTravel</source>
        <target>Show old element versions (time travel)</target>
      </segment>
    </unit>
    <unit id="AiBoPxF" name="log.type.">
      <notes>
        <note category="state" priority="1">obsolete</note>
      </notes>
      <segment>
        <source>log.type.</source>
        <target>__log.type.</target>
      </segment>
    </unit>
    <unit id="WjnV7iC" name="tfa_u2f.key_added_successful">
      <notes>
        <note category="state" priority="1">obsolete</note>
      </notes>
      <segment>
        <source>tfa_u2f.key_added_successful</source>
        <target>Security key added successfully.</target>
      </segment>
    </unit>
    <unit id="47ienTP" name="Username">
      <notes>
        <note category="state" priority="1">obsolete</note>
      </notes>
      <segment>
        <source>Username</source>
        <target>Username</target>
      </segment>
    </unit>
    <unit id="dVu9PKe" name="log.type.security.google_disabled">
      <notes>
        <note category="state" priority="1">obsolete</note>
      </notes>
      <segment>
        <source>log.type.security.google_disabled</source>
        <target>Authenticator App disabled</target>
      </segment>
    </unit>
    <unit id="HfccXTr" name="log.type.security.u2f_removed">
      <notes>
        <note category="state" priority="1">obsolete</note>
      </notes>
      <segment>
        <source>log.type.security.u2f_removed</source>
        <target>Security key removed</target>
      </segment>
    </unit>
    <unit id="zl1WXuM" name="log.type.security.u2f_added">
      <notes>
        <note category="state" priority="1">obsolete</note>
      </notes>
      <segment>
        <source>log.type.security.u2f_added</source>
        <target>Security key added</target>
      </segment>
    </unit>
    <unit id="9_jzHX6" name="log.type.security.backup_keys_reset">
      <notes>
        <note category="state" priority="1">obsolete</note>
      </notes>
      <segment>
        <source>log.type.security.backup_keys_reset</source>
        <target>Backup keys regenerated</target>
      </segment>
    </unit>
    <unit id="h6zwXNp" name="log.type.security.google_enabled">
      <notes>
        <note category="state" priority="1">obsolete</note>
      </notes>
      <segment>
        <source>log.type.security.google_enabled</source>
        <target>Authenticator App enabled</target>
      </segment>
    </unit>
    <unit id="XbsoHIr" name="log.type.security.password_changed">
      <notes>
        <note category="state" priority="1">obsolete</note>
      </notes>
      <segment>
        <source>log.type.security.password_changed</source>
        <target>Password changed</target>
      </segment>
    </unit>
    <unit id="2q0_b3P" name="log.type.security.trusted_device_reset">
      <notes>
        <note category="state" priority="1">obsolete</note>
      </notes>
      <segment>
        <source>log.type.security.trusted_device_reset</source>
        <target>Trusted devices resetted</target>
      </segment>
    </unit>
    <unit id="n8flY2e" name="log.type.collection_element_deleted">
      <notes>
        <note category="state" priority="1">obsolete</note>
      </notes>
      <segment>
        <source>log.type.collection_element_deleted</source>
        <target>Element of Collection deleted</target>
      </segment>
    </unit>
    <unit id="yNm8PCN" name="log.type.security.password_reset">
      <notes>
        <note category="state" priority="1">obsolete</note>
      </notes>
      <segment>
        <source>log.type.security.password_reset</source>
        <target>Password reset</target>
      </segment>
    </unit>
    <unit id="CsjgnTI" name="log.type.security.2fa_admin_reset">
      <notes>
        <note category="state" priority="1">obsolete</note>
      </notes>
      <segment>
        <source>log.type.security.2fa_admin_reset</source>
        <target>Two Factor Reset by Administrator</target>
      </segment>
    </unit>
    <unit id="bJ.EAvM" name="log.type.user_not_allowed">
      <notes>
        <note category="state" priority="1">obsolete</note>
      </notes>
      <segment>
        <source>log.type.user_not_allowed</source>
        <target>Unauthorised access attempt</target>
      </segment>
    </unit>
    <unit id="Z28oTau" name="log.database_updated.success">
      <notes>
        <note category="state" priority="1">obsolete</note>
      </notes>
      <segment>
        <source>log.database_updated.success</source>
        <target>Sucess</target>
      </segment>
    </unit>
    <unit id="8jpgdV8" name="label_options.barcode_type.2D">
      <notes>
        <note category="state" priority="1">obsolete</note>
      </notes>
      <segment>
        <source>label_options.barcode_type.2D</source>
        <target>2D</target>
      </segment>
    </unit>
    <unit id="O7.UnHb" name="label_options.barcode_type.1D">
      <notes>
        <note category="state" priority="1">obsolete</note>
      </notes>
      <segment>
        <source>label_options.barcode_type.1D</source>
        <target>1D</target>
      </segment>
    </unit>
    <unit id="QMdRP48" name="perm.part.parameters">
      <notes>
        <note category="state" priority="1">obsolete</note>
      </notes>
      <segment>
        <source>perm.part.parameters</source>
        <target>Parameters</target>
      </segment>
    </unit>
    <unit id="_a9gfQw" name="perm.attachment_show_private">
      <notes>
        <note category="state" priority="1">obsolete</note>
      </notes>
      <segment>
        <source>perm.attachment_show_private</source>
        <target>View private attachments</target>
      </segment>
    </unit>
    <unit id="fcUq9AR" name="perm.tools.label_scanner">
      <notes>
        <note category="state" priority="1">obsolete</note>
      </notes>
      <segment>
        <source>perm.tools.label_scanner</source>
        <target>Label scanner</target>
      </segment>
    </unit>
    <unit id="QSODEfC" name="perm.self.read_profiles">
      <notes>
        <note category="state" priority="1">obsolete</note>
      </notes>
      <segment>
        <source>perm.self.read_profiles</source>
        <target>Read profiles</target>
      </segment>
    </unit>
    <unit id="9ItKgrD" name="perm.self.create_profiles">
      <notes>
        <note category="state" priority="1">obsolete</note>
      </notes>
      <segment>
        <source>perm.self.create_profiles</source>
        <target>Create profiles</target>
      </segment>
    </unit>
    <unit id="j6yqWSf" name="perm.labels.use_twig">
      <notes>
        <note category="state" priority="1">obsolete</note>
      </notes>
      <segment>
        <source>perm.labels.use_twig</source>
        <target>Use twig mode</target>
      </segment>
    </unit>
    <unit id="f_MQ1uL" name="label_profile.showInDropdown">
      <segment>
        <source>label_profile.showInDropdown</source>
        <target>Show in quick select</target>
      </segment>
    </unit>
    <unit id="qrHwUh3" name="group.edit.enforce_2fa">
      <segment>
        <source>group.edit.enforce_2fa</source>
        <target>Enforce Two-factor authentication (2FA)</target>
      </segment>
    </unit>
    <unit id="btZApXD" name="group.edit.enforce_2fa.help">
      <segment>
        <source>group.edit.enforce_2fa.help</source>
        <target>If this option is enabled, every direct member of this group, has to configure at least one second-factor for authentication. Recommended for administrative groups with much permissions.</target>
      </segment>
    </unit>
    <unit id="i7QKlzx" name="selectpicker.empty">
      <segment>
        <source>selectpicker.empty</source>
        <target>Nothing selected</target>
      </segment>
    </unit>
    <unit id="TPI_1p0" name="selectpicker.nothing_selected">
      <segment>
        <source>selectpicker.nothing_selected</source>
        <target>Nothing selected</target>
      </segment>
    </unit>
    <unit id="D6I2Q6C" name="entity.delete.must_not_contain_parts">
<<<<<<< HEAD
      <segment>
=======
      <segment state="translated">
>>>>>>> 88ad1030
        <source>entity.delete.must_not_contain_parts</source>
        <target>Element still contains parts! You have to move the parts, to be able to delete this element.</target>
      </segment>
    </unit>
    <unit id="hu8Y98Q" name="entity.delete.must_not_contain_attachments">
<<<<<<< HEAD
      <segment>
=======
      <segment state="translated">
>>>>>>> 88ad1030
        <source>entity.delete.must_not_contain_attachments</source>
        <target>Attachment type still contains attachments. Change their type, to be able to delete this attachment type.</target>
      </segment>
    </unit>
    <unit id="OewVQB8" name="entity.delete.must_not_contain_prices">
<<<<<<< HEAD
      <segment>
=======
      <segment state="translated">
>>>>>>> 88ad1030
        <source>entity.delete.must_not_contain_prices</source>
        <target>Currency still contains pricedetails. You have to change their currency to be able to delete this element.</target>
      </segment>
    </unit>
    <unit id="L93n2S_" name="entity.delete.must_not_contain_users">
<<<<<<< HEAD
      <segment>
=======
      <segment state="translated">
>>>>>>> 88ad1030
        <source>entity.delete.must_not_contain_users</source>
        <target>Users still uses this group! Change their group, to be able to delete this group.</target>
      </segment>
    </unit>
    <unit id="72lMzIQ" name="part.table.edit">
<<<<<<< HEAD
      <segment>
=======
      <segment state="translated">
>>>>>>> 88ad1030
        <source>part.table.edit</source>
        <target>Edit</target>
      </segment>
    </unit>
    <unit id="AGwzXa0" name="part.table.edit.title">
<<<<<<< HEAD
      <segment>
=======
      <segment state="translated">
>>>>>>> 88ad1030
        <source>part.table.edit.title</source>
        <target>Edit part</target>
      </segment>
    </unit>
    <unit id="uAVyHXQ" name="part_list.action.action.title">
<<<<<<< HEAD
      <segment>
=======
      <segment state="translated">
>>>>>>> 88ad1030
        <source>part_list.action.action.title</source>
        <target>Select action</target>
      </segment>
    </unit>
    <unit id="bAPfHqL" name="part_list.action.action.group.favorite">
<<<<<<< HEAD
      <segment>
=======
      <segment state="translated">
>>>>>>> 88ad1030
        <source>part_list.action.action.group.favorite</source>
        <target>Favorite status</target>
      </segment>
    </unit>
    <unit id="P5wWUv3" name="part_list.action.action.favorite">
<<<<<<< HEAD
      <segment>
=======
      <segment state="translated">
>>>>>>> 88ad1030
        <source>part_list.action.action.favorite</source>
        <target>Favorite</target>
      </segment>
    </unit>
    <unit id="sfOQX5T" name="part_list.action.action.unfavorite">
<<<<<<< HEAD
      <segment>
=======
      <segment state="translated">
>>>>>>> 88ad1030
        <source>part_list.action.action.unfavorite</source>
        <target>Unfavorite</target>
      </segment>
    </unit>
    <unit id="xJa8HMi" name="part_list.action.action.group.change_field">
<<<<<<< HEAD
      <segment>
=======
      <segment state="translated">
>>>>>>> 88ad1030
        <source>part_list.action.action.group.change_field</source>
        <target>Change field</target>
      </segment>
    </unit>
    <unit id="vzWZTcS" name="part_list.action.action.change_category">
<<<<<<< HEAD
      <segment>
=======
      <segment state="translated">
>>>>>>> 88ad1030
        <source>part_list.action.action.change_category</source>
        <target>Change category</target>
      </segment>
    </unit>
    <unit id="o0usAp." name="part_list.action.action.change_footprint">
<<<<<<< HEAD
      <segment>
=======
      <segment state="translated">
>>>>>>> 88ad1030
        <source>part_list.action.action.change_footprint</source>
        <target>Change footprint</target>
      </segment>
    </unit>
    <unit id="5KmoqAw" name="part_list.action.action.change_manufacturer">
<<<<<<< HEAD
      <segment>
=======
      <segment state="translated">
>>>>>>> 88ad1030
        <source>part_list.action.action.change_manufacturer</source>
        <target>Change manufacturer</target>
      </segment>
    </unit>
    <unit id="3i7xim8" name="part_list.action.action.change_unit">
<<<<<<< HEAD
      <segment>
=======
      <segment state="translated">
>>>>>>> 88ad1030
        <source>part_list.action.action.change_unit</source>
        <target>Change part unit</target>
      </segment>
    </unit>
    <unit id="CjaC2GZ" name="part_list.action.action.delete">
<<<<<<< HEAD
      <segment>
=======
      <segment state="translated">
>>>>>>> 88ad1030
        <source>part_list.action.action.delete</source>
        <target>Delete</target>
      </segment>
    </unit>
    <unit id="TdvpOc5" name="part_list.action.submit">
<<<<<<< HEAD
      <segment>
=======
      <segment state="translated">
>>>>>>> 88ad1030
        <source>part_list.action.submit</source>
        <target>Submit</target>
      </segment>
    </unit>
    <unit id="qKDo_nI" name="part_list.action.part_count">
<<<<<<< HEAD
      <segment>
=======
      <segment state="translated">
>>>>>>> 88ad1030
        <source>part_list.action.part_count</source>
        <target>%count% parts selected!</target>
      </segment>
    </unit>
  </file>
</xliff><|MERGE_RESOLUTION|>--- conflicted
+++ resolved
@@ -9076,181 +9076,109 @@
       </segment>
     </unit>
     <unit id="D6I2Q6C" name="entity.delete.must_not_contain_parts">
-<<<<<<< HEAD
-      <segment>
-=======
       <segment state="translated">
->>>>>>> 88ad1030
         <source>entity.delete.must_not_contain_parts</source>
         <target>Element still contains parts! You have to move the parts, to be able to delete this element.</target>
       </segment>
     </unit>
     <unit id="hu8Y98Q" name="entity.delete.must_not_contain_attachments">
-<<<<<<< HEAD
-      <segment>
-=======
       <segment state="translated">
->>>>>>> 88ad1030
         <source>entity.delete.must_not_contain_attachments</source>
         <target>Attachment type still contains attachments. Change their type, to be able to delete this attachment type.</target>
       </segment>
     </unit>
     <unit id="OewVQB8" name="entity.delete.must_not_contain_prices">
-<<<<<<< HEAD
-      <segment>
-=======
       <segment state="translated">
->>>>>>> 88ad1030
         <source>entity.delete.must_not_contain_prices</source>
         <target>Currency still contains pricedetails. You have to change their currency to be able to delete this element.</target>
       </segment>
     </unit>
     <unit id="L93n2S_" name="entity.delete.must_not_contain_users">
-<<<<<<< HEAD
-      <segment>
-=======
       <segment state="translated">
->>>>>>> 88ad1030
         <source>entity.delete.must_not_contain_users</source>
         <target>Users still uses this group! Change their group, to be able to delete this group.</target>
       </segment>
     </unit>
     <unit id="72lMzIQ" name="part.table.edit">
-<<<<<<< HEAD
-      <segment>
-=======
       <segment state="translated">
->>>>>>> 88ad1030
         <source>part.table.edit</source>
         <target>Edit</target>
       </segment>
     </unit>
     <unit id="AGwzXa0" name="part.table.edit.title">
-<<<<<<< HEAD
-      <segment>
-=======
       <segment state="translated">
->>>>>>> 88ad1030
         <source>part.table.edit.title</source>
         <target>Edit part</target>
       </segment>
     </unit>
     <unit id="uAVyHXQ" name="part_list.action.action.title">
-<<<<<<< HEAD
-      <segment>
-=======
       <segment state="translated">
->>>>>>> 88ad1030
         <source>part_list.action.action.title</source>
         <target>Select action</target>
       </segment>
     </unit>
     <unit id="bAPfHqL" name="part_list.action.action.group.favorite">
-<<<<<<< HEAD
-      <segment>
-=======
       <segment state="translated">
->>>>>>> 88ad1030
         <source>part_list.action.action.group.favorite</source>
         <target>Favorite status</target>
       </segment>
     </unit>
     <unit id="P5wWUv3" name="part_list.action.action.favorite">
-<<<<<<< HEAD
-      <segment>
-=======
       <segment state="translated">
->>>>>>> 88ad1030
         <source>part_list.action.action.favorite</source>
         <target>Favorite</target>
       </segment>
     </unit>
     <unit id="sfOQX5T" name="part_list.action.action.unfavorite">
-<<<<<<< HEAD
-      <segment>
-=======
       <segment state="translated">
->>>>>>> 88ad1030
         <source>part_list.action.action.unfavorite</source>
         <target>Unfavorite</target>
       </segment>
     </unit>
     <unit id="xJa8HMi" name="part_list.action.action.group.change_field">
-<<<<<<< HEAD
-      <segment>
-=======
       <segment state="translated">
->>>>>>> 88ad1030
         <source>part_list.action.action.group.change_field</source>
         <target>Change field</target>
       </segment>
     </unit>
     <unit id="vzWZTcS" name="part_list.action.action.change_category">
-<<<<<<< HEAD
-      <segment>
-=======
       <segment state="translated">
->>>>>>> 88ad1030
         <source>part_list.action.action.change_category</source>
         <target>Change category</target>
       </segment>
     </unit>
     <unit id="o0usAp." name="part_list.action.action.change_footprint">
-<<<<<<< HEAD
-      <segment>
-=======
       <segment state="translated">
->>>>>>> 88ad1030
         <source>part_list.action.action.change_footprint</source>
         <target>Change footprint</target>
       </segment>
     </unit>
     <unit id="5KmoqAw" name="part_list.action.action.change_manufacturer">
-<<<<<<< HEAD
-      <segment>
-=======
       <segment state="translated">
->>>>>>> 88ad1030
         <source>part_list.action.action.change_manufacturer</source>
         <target>Change manufacturer</target>
       </segment>
     </unit>
     <unit id="3i7xim8" name="part_list.action.action.change_unit">
-<<<<<<< HEAD
-      <segment>
-=======
       <segment state="translated">
->>>>>>> 88ad1030
         <source>part_list.action.action.change_unit</source>
         <target>Change part unit</target>
       </segment>
     </unit>
     <unit id="CjaC2GZ" name="part_list.action.action.delete">
-<<<<<<< HEAD
-      <segment>
-=======
       <segment state="translated">
->>>>>>> 88ad1030
         <source>part_list.action.action.delete</source>
         <target>Delete</target>
       </segment>
     </unit>
     <unit id="TdvpOc5" name="part_list.action.submit">
-<<<<<<< HEAD
-      <segment>
-=======
       <segment state="translated">
->>>>>>> 88ad1030
         <source>part_list.action.submit</source>
         <target>Submit</target>
       </segment>
     </unit>
     <unit id="qKDo_nI" name="part_list.action.part_count">
-<<<<<<< HEAD
-      <segment>
-=======
       <segment state="translated">
->>>>>>> 88ad1030
         <source>part_list.action.part_count</source>
         <target>%count% parts selected!</target>
       </segment>
