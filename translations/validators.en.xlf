<?xml version="1.0" encoding="utf-8"?>
<xliff xmlns="urn:oasis:names:tc:xliff:document:2.0" version="2.0" srcLang="en" trgLang="en">
  <file id="validators.en">
    <unit id="xevSdCK" name="part.master_attachment.must_be_picture">
      <notes>
        <note category="file-source" priority="1">Part-DB1\src\Entity\Attachments\AttachmentContainingDBElement.php:0</note>
        <note category="file-source" priority="1">Part-DB1\src\Entity\Attachments\AttachmentType.php:0</note>
        <note category="file-source" priority="1">Part-DB1\src\Entity\Base\AbstractCompany.php:0</note>
        <note category="file-source" priority="1">Part-DB1\src\Entity\Base\AbstractPartsContainingDBElement.php:0</note>
        <note category="file-source" priority="1">Part-DB1\src\Entity\Base\AbstractStructuralDBElement.php:0</note>
        <note category="file-source" priority="1">Part-DB1\src\Entity\Devices\Device.php:0</note>
        <note category="file-source" priority="1">Part-DB1\src\Entity\LabelSystem\LabelProfile.php:0</note>
        <note category="file-source" priority="1">Part-DB1\src\Entity\Parts\Category.php:0</note>
        <note category="file-source" priority="1">Part-DB1\src\Entity\Parts\Footprint.php:0</note>
        <note category="file-source" priority="1">Part-DB1\src\Entity\Parts\Manufacturer.php:0</note>
        <note category="file-source" priority="1">Part-DB1\src\Entity\Parts\MeasurementUnit.php:0</note>
        <note category="file-source" priority="1">Part-DB1\src\Entity\Parts\Part.php:0</note>
        <note category="file-source" priority="1">Part-DB1\src\Entity\Parts\Part.php:0</note>
        <note category="file-source" priority="1">Part-DB1\src\Entity\Parts\Storelocation.php:0</note>
        <note category="file-source" priority="1">Part-DB1\src\Entity\Parts\Supplier.php:0</note>
        <note category="file-source" priority="1">Part-DB1\src\Entity\PriceInformations\Currency.php:0</note>
        <note category="file-source" priority="1">Part-DB1\src\Entity\UserSystem\Group.php:0</note>
        <note category="file-source" priority="1">Part-DB1\src\Entity\UserSystem\User.php:0</note>
        <note priority="1">Part-DB1\src\Entity\Attachments\AttachmentType.php:0</note>
        <note priority="1">Part-DB1\src\Entity\Base\AbstractCompany.php:0</note>
        <note priority="1">Part-DB1\src\Entity\Base\AbstractPartsContainingDBElement.php:0</note>
        <note priority="1">Part-DB1\src\Entity\Base\AbstractStructuralDBElement.php:0</note>
        <note priority="1">Part-DB1\src\Entity\Devices\Device.php:0</note>
        <note priority="1">Part-DB1\src\Entity\Parts\Category.php:0</note>
        <note priority="1">Part-DB1\src\Entity\Parts\Footprint.php:0</note>
        <note priority="1">Part-DB1\src\Entity\Parts\Manufacturer.php:0</note>
        <note priority="1">Part-DB1\src\Entity\Parts\MeasurementUnit.php:0</note>
        <note priority="1">Part-DB1\src\Entity\Parts\Part.php:0</note>
        <note priority="1">Part-DB1\src\Entity\Parts\Storelocation.php:0</note>
        <note priority="1">Part-DB1\src\Entity\Parts\Supplier.php:0</note>
        <note priority="1">Part-DB1\src\Entity\PriceInformations\Currency.php:0</note>
        <note priority="1">Part-DB1\src\Entity\UserSystem\Group.php:0</note>
        <note priority="1">Part-DB1\src\Entity\UserSystem\User.php:0</note>
      </notes>
      <segment>
        <source>part.master_attachment.must_be_picture</source>
        <target>The preview attachment must be a valid picture!</target>
      </segment>
    </unit>
    <unit id="VJHTkxx" name="structural.entity.unique_name">
      <notes>
        <note category="file-source" priority="1">Part-DB1\src\Entity\Attachments\AttachmentType.php:0</note>
        <note category="file-source" priority="1">Part-DB1\src\Entity\Base\AbstractCompany.php:0</note>
        <note category="file-source" priority="1">Part-DB1\src\Entity\Base\AbstractPartsContainingDBElement.php:0</note>
        <note category="file-source" priority="1">Part-DB1\src\Entity\Base\AbstractStructuralDBElement.php:0</note>
        <note category="file-source" priority="1">Part-DB1\src\Entity\Devices\Device.php:0</note>
        <note category="file-source" priority="1">Part-DB1\src\Entity\Parts\Category.php:0</note>
        <note category="file-source" priority="1">Part-DB1\src\Entity\Parts\Footprint.php:0</note>
        <note category="file-source" priority="1">Part-DB1\src\Entity\Parts\Manufacturer.php:0</note>
        <note category="file-source" priority="1">Part-DB1\src\Entity\Parts\MeasurementUnit.php:0</note>
        <note category="file-source" priority="1">Part-DB1\src\Entity\Parts\Storelocation.php:0</note>
        <note category="file-source" priority="1">Part-DB1\src\Entity\Parts\Supplier.php:0</note>
        <note category="file-source" priority="1">Part-DB1\src\Entity\PriceInformations\Currency.php:0</note>
        <note category="file-source" priority="1">Part-DB1\src\Entity\UserSystem\Group.php:0</note>
        <note priority="1">Part-DB1\src\Entity\Attachments\AttachmentType.php:0</note>
        <note priority="1">Part-DB1\src\Entity\Base\AbstractCompany.php:0</note>
        <note priority="1">Part-DB1\src\Entity\Base\AbstractPartsContainingDBElement.php:0</note>
        <note priority="1">Part-DB1\src\Entity\Base\AbstractStructuralDBElement.php:0</note>
        <note priority="1">Part-DB1\src\Entity\Devices\Device.php:0</note>
        <note priority="1">Part-DB1\src\Entity\Parts\Category.php:0</note>
        <note priority="1">Part-DB1\src\Entity\Parts\Footprint.php:0</note>
        <note priority="1">Part-DB1\src\Entity\Parts\Manufacturer.php:0</note>
        <note priority="1">Part-DB1\src\Entity\Parts\MeasurementUnit.php:0</note>
        <note priority="1">Part-DB1\src\Entity\Parts\Storelocation.php:0</note>
        <note priority="1">Part-DB1\src\Entity\Parts\Supplier.php:0</note>
        <note priority="1">Part-DB1\src\Entity\PriceInformations\Currency.php:0</note>
        <note priority="1">Part-DB1\src\Entity\UserSystem\Group.php:0</note>
        <note priority="1">src\Entity\AttachmentType.php:0</note>
        <note priority="1">src\Entity\Category.php:0</note>
        <note priority="1">src\Entity\Company.php:0</note>
        <note priority="1">src\Entity\Device.php:0</note>
        <note priority="1">src\Entity\Footprint.php:0</note>
        <note priority="1">src\Entity\Group.php:0</note>
        <note priority="1">src\Entity\Manufacturer.php:0</note>
        <note priority="1">src\Entity\PartsContainingDBElement.php:0</note>
        <note priority="1">src\Entity\Storelocation.php:0</note>
        <note priority="1">src\Entity\StructuralDBElement.php:0</note>
        <note priority="1">src\Entity\Supplier.php:0</note>
      </notes>
      <segment>
        <source>structural.entity.unique_name</source>
        <target>An element with this name already exists on this level!</target>
      </segment>
    </unit>
    <unit id="3ODUtpU" name="parameters.validator.min_lesser_typical">
      <notes>
        <note category="file-source" priority="1">Part-DB1\src\Entity\Parameters\AbstractParameter.php:0</note>
        <note category="file-source" priority="1">Part-DB1\src\Entity\Parameters\AttachmentTypeParameter.php:0</note>
        <note category="file-source" priority="1">Part-DB1\src\Entity\Parameters\CategoryParameter.php:0</note>
        <note category="file-source" priority="1">Part-DB1\src\Entity\Parameters\CurrencyParameter.php:0</note>
        <note category="file-source" priority="1">Part-DB1\src\Entity\Parameters\DeviceParameter.php:0</note>
        <note category="file-source" priority="1">Part-DB1\src\Entity\Parameters\FootprintParameter.php:0</note>
        <note category="file-source" priority="1">Part-DB1\src\Entity\Parameters\GroupParameter.php:0</note>
        <note category="file-source" priority="1">Part-DB1\src\Entity\Parameters\ManufacturerParameter.php:0</note>
        <note category="file-source" priority="1">Part-DB1\src\Entity\Parameters\MeasurementUnitParameter.php:0</note>
        <note category="file-source" priority="1">Part-DB1\src\Entity\Parameters\PartParameter.php:0</note>
        <note category="file-source" priority="1">Part-DB1\src\Entity\Parameters\StorelocationParameter.php:0</note>
        <note category="file-source" priority="1">Part-DB1\src\Entity\Parameters\SupplierParameter.php:0</note>
      </notes>
      <segment>
        <source>parameters.validator.min_lesser_typical</source>
        <target>Value must be lesser or equal the the typical value ({{ compared_value }}).</target>
      </segment>
    </unit>
    <unit id="jDBA_WW" name="parameters.validator.min_lesser_max">
      <notes>
        <note category="file-source" priority="1">Part-DB1\src\Entity\Parameters\AbstractParameter.php:0</note>
        <note category="file-source" priority="1">Part-DB1\src\Entity\Parameters\AttachmentTypeParameter.php:0</note>
        <note category="file-source" priority="1">Part-DB1\src\Entity\Parameters\CategoryParameter.php:0</note>
        <note category="file-source" priority="1">Part-DB1\src\Entity\Parameters\CurrencyParameter.php:0</note>
        <note category="file-source" priority="1">Part-DB1\src\Entity\Parameters\DeviceParameter.php:0</note>
        <note category="file-source" priority="1">Part-DB1\src\Entity\Parameters\FootprintParameter.php:0</note>
        <note category="file-source" priority="1">Part-DB1\src\Entity\Parameters\GroupParameter.php:0</note>
        <note category="file-source" priority="1">Part-DB1\src\Entity\Parameters\ManufacturerParameter.php:0</note>
        <note category="file-source" priority="1">Part-DB1\src\Entity\Parameters\MeasurementUnitParameter.php:0</note>
        <note category="file-source" priority="1">Part-DB1\src\Entity\Parameters\PartParameter.php:0</note>
        <note category="file-source" priority="1">Part-DB1\src\Entity\Parameters\StorelocationParameter.php:0</note>
        <note category="file-source" priority="1">Part-DB1\src\Entity\Parameters\SupplierParameter.php:0</note>
      </notes>
      <segment>
        <source>parameters.validator.min_lesser_max</source>
        <target>Value must be lesser than the maximum value ({{ compared_value }}).</target>
      </segment>
    </unit>
    <unit id="ygK_e_X" name="parameters.validator.max_greater_typical">
      <notes>
        <note category="file-source" priority="1">Part-DB1\src\Entity\Parameters\AbstractParameter.php:0</note>
        <note category="file-source" priority="1">Part-DB1\src\Entity\Parameters\AttachmentTypeParameter.php:0</note>
        <note category="file-source" priority="1">Part-DB1\src\Entity\Parameters\CategoryParameter.php:0</note>
        <note category="file-source" priority="1">Part-DB1\src\Entity\Parameters\CurrencyParameter.php:0</note>
        <note category="file-source" priority="1">Part-DB1\src\Entity\Parameters\DeviceParameter.php:0</note>
        <note category="file-source" priority="1">Part-DB1\src\Entity\Parameters\FootprintParameter.php:0</note>
        <note category="file-source" priority="1">Part-DB1\src\Entity\Parameters\GroupParameter.php:0</note>
        <note category="file-source" priority="1">Part-DB1\src\Entity\Parameters\ManufacturerParameter.php:0</note>
        <note category="file-source" priority="1">Part-DB1\src\Entity\Parameters\MeasurementUnitParameter.php:0</note>
        <note category="file-source" priority="1">Part-DB1\src\Entity\Parameters\PartParameter.php:0</note>
        <note category="file-source" priority="1">Part-DB1\src\Entity\Parameters\StorelocationParameter.php:0</note>
        <note category="file-source" priority="1">Part-DB1\src\Entity\Parameters\SupplierParameter.php:0</note>
      </notes>
      <segment>
        <source>parameters.validator.max_greater_typical</source>
        <target>Value must be greater or equal than the typical value ({{ compared_value }}).</target>
      </segment>
    </unit>
    <unit id="isXL.ie" name="validator.user.username_already_used">
      <notes>
        <note category="file-source" priority="1">Part-DB1\src\Entity\UserSystem\User.php:0</note>
        <note priority="1">Part-DB1\src\Entity\UserSystem\User.php:0</note>
      </notes>
      <segment>
        <source>validator.user.username_already_used</source>
        <target>A user with this name is already exisiting</target>
      </segment>
    </unit>
    <unit id="NcM463r" name="user.invalid_username">
      <notes>
        <note category="file-source" priority="1">Part-DB1\src\Entity\UserSystem\User.php:0</note>
        <note priority="1">Part-DB1\src\Entity\UserSystem\User.php:0</note>
      </notes>
      <segment>
        <source>user.invalid_username</source>
        <target>The username must contain only letters, numbers, underscores, dots, pluses or minuses!</target>
      </segment>
    </unit>
    <unit id="lZvhKYu" name="validator.noneofitschild.self">
      <notes>
        <note category="state" priority="1">obsolete</note>
      </notes>
      <segment>
        <source>validator.noneofitschild.self</source>
        <target>An element can not be its own parent!</target>
      </segment>
    </unit>
    <unit id="pr07aV4" name="validator.noneofitschild.children">
      <notes>
        <note category="state" priority="1">obsolete</note>
      </notes>
      <segment>
        <source>validator.noneofitschild.children</source>
        <target>You can not assign children element as parent (This would cause loops)!</target>
      </segment>
    </unit>
    <unit id="ayNr6QK" name="validator.select_valid_category">
      <segment>
        <source>validator.select_valid_category</source>
        <target>Please select a valid category!</target>
      </segment>
    </unit>
    <unit id="6vIlN5q" name="validator.part_lot.only_existing">
      <segment>
        <source>validator.part_lot.only_existing</source>
        <target>Can not add new parts to this location as it is marked as "Only Existing"</target>
      </segment>
    </unit>
    <unit id="3xoKOIS" name="validator.part_lot.location_full.no_increase">
      <segment>
        <source>validator.part_lot.location_full.no_increase</source>
        <target>Location is full. Amount can not be increased (new value must be smaller than {{ old_amount }}).</target>
      </segment>
    </unit>
    <unit id="R6Ov4Yt" name="validator.part_lot.location_full">
      <segment>
        <source>validator.part_lot.location_full</source>
        <target>Location is full. Can not add new parts to it.</target>
      </segment>
    </unit>
    <unit id="BNQk2e7" name="validator.part_lot.single_part">
      <segment>
        <source>validator.part_lot.single_part</source>
        <target>This location can only contain a single part and it is already full!</target>
      </segment>
    </unit>
    <unit id="4gPskOG" name="validator.attachment.must_not_be_null">
      <segment>
        <source>validator.attachment.must_not_be_null</source>
        <target>You must select an attachment type!</target>
      </segment>
    </unit>
    <unit id="cDDVrWT" name="validator.orderdetail.supplier_must_not_be_null">
      <segment>
        <source>validator.orderdetail.supplier_must_not_be_null</source>
        <target>You must select an supplier!</target>
      </segment>
    </unit>
    <unit id="k5DDdB4" name="validator.measurement_unit.use_si_prefix_needs_unit">
      <segment>
        <source>validator.measurement_unit.use_si_prefix_needs_unit</source>
        <target>To enable SI prefixes, you have to set a unit symbol!</target>
      </segment>
    </unit>
    <unit id="DuzIOCr" name="part.ipn.must_be_unique">
      <segment>
        <source>part.ipn.must_be_unique</source>
        <target>The internal part number must be unique. {{ value }} is already in use!</target>
      </segment>
    </unit>
    <unit id="Z4Kuuo2" name="validator.project.bom_entry.name_or_part_needed">
      <segment>
        <source>validator.project.bom_entry.name_or_part_needed</source>
        <target>You have to choose a part for a part BOM entry or set a name for a non-part BOM entry.</target>
      </segment>
    </unit>
    <unit id="WF_v4ih" name="project.bom_entry.name_already_in_bom">
      <segment>
        <source>project.bom_entry.name_already_in_bom</source>
        <target>There is already an BOM entry with this name!</target>
      </segment>
    </unit>
    <unit id="5v4p85H" name="project.bom_entry.part_already_in_bom">
      <segment>
        <source>project.bom_entry.part_already_in_bom</source>
        <target>This part already exists in the BOM!</target>
      </segment>
    </unit>
    <unit id="3lM32Tw" name="project.bom_entry.mountnames_quantity_mismatch">
      <segment>
        <source>project.bom_entry.mountnames_quantity_mismatch</source>
        <target>The number of mountnames has to match the BOMs quantity!</target>
      </segment>
    </unit>
    <unit id="x47D5WT" name="project.bom_entry.can_not_add_own_builds_part">
      <segment>
        <source>project.bom_entry.can_not_add_own_builds_part</source>
        <target>You can not add a project's own builds part to the BOM.</target>
      </segment>
    </unit>
    <unit id="2x2XDI_" name="project.bom_has_to_include_all_subelement_parts">
      <segment>
        <source>project.bom_has_to_include_all_subelement_parts</source>
        <target>The project BOM has to include all subprojects builds parts. Part %part_name% of project %project_name% missing!</target>
      </segment>
    </unit>
    <unit id="U9b1EzD" name="project.bom_entry.price_not_allowed_on_parts">
      <segment>
        <source>project.bom_entry.price_not_allowed_on_parts</source>
        <target>Prices are not allowed on BOM entries associated with a part. Define the price on the part instead.</target>
      </segment>
    </unit>
    <unit id="ID056SR" name="validator.project_build.lot_bigger_than_needed">
      <segment>
        <source>validator.project_build.lot_bigger_than_needed</source>
        <target>You have selected more quantity to withdraw than needed! Remove unnecessary quantity.</target>
      </segment>
    </unit>
    <unit id="6hV5UqD" name="validator.project_build.lot_smaller_than_needed">
      <segment>
        <source>validator.project_build.lot_smaller_than_needed</source>
        <target>You have selected less quantity to withdraw than needed for the build! Add additional quantity.</target>
      </segment>
    </unit>
    <unit id="G9ZKt.4" name="part.name.must_match_category_regex">
      <segment>
        <source>part.name.must_match_category_regex</source>
        <target>The part name does not match the regular expression stated by the category: %regex%</target>
      </segment>
    </unit>
    <unit id="m8kMFhf" name="validator.attachment.name_not_blank">
      <segment>
        <source>validator.attachment.name_not_blank</source>
        <target>Set a value here, or upload a file to automatically use its filename as name for the attachment.</target>
      </segment>
    </unit>
    <unit id="nwGaNBW" name="validator.part_lot.owner_must_match_storage_location_owner">
      <segment>
        <source>validator.part_lot.owner_must_match_storage_location_owner</source>
        <target>The owner of this lot must match the owner of the selected storage location (%owner_name%)!</target>
      </segment>
    </unit>
    <unit id="HXSz3nQ" name="validator.part_lot.owner_must_not_be_anonymous">
      <segment>
        <source>validator.part_lot.owner_must_not_be_anonymous</source>
        <target>A lot owner must not be the anonymous user!</target>
      </segment>
    </unit>
    <unit id="N8aA0Uh" name="validator.part_association.must_set_an_value_if_type_is_other">
      <segment>
        <source>validator.part_association.must_set_an_value_if_type_is_other</source>
        <target>If you set the type to "other", then you have to set a descriptive value for it!</target>
      </segment>
    </unit>
    <unit id="9VYNZ4v" name="validator.part_association.part_cannot_be_associated_with_itself">
      <segment>
        <source>validator.part_association.part_cannot_be_associated_with_itself</source>
        <target>A part can not be associated with itself!</target>
      </segment>
    </unit>
    <unit id="csc1PNn" name="validator.part_association.already_exists">
      <segment>
        <source>validator.part_association.already_exists</source>
        <target>The association with this part already exists!</target>
      </segment>
    </unit>
    <unit id="sfW4NYE" name="validator.part_lot.vendor_barcode_must_be_unique">
      <segment>
        <source>validator.part_lot.vendor_barcode_must_be_unique</source>
        <target>This vendor barcode value was already used in another lot. The barcode must be unique!</target>
      </segment>
    </unit>
    <unit id="o1qmPUm" name="validator.year_2038_bug_on_32bit">
      <segment>
        <source>validator.year_2038_bug_on_32bit</source>
        <target>Due to technical limitations, it is not possible to select dates after the 2038-01-19 on 32-bit systems!</target>
      </segment>
    </unit>
    <unit id="iXcU7ce" name="validator.invalid_range">
<<<<<<< HEAD
      <segment>
=======
      <segment state="translated">
>>>>>>> ff78c3c9
        <source>validator.invalid_range</source>
        <target>The given range is not valid!</target>
      </segment>
    </unit>
  </file>
</xliff><|MERGE_RESOLUTION|>--- conflicted
+++ resolved
@@ -348,11 +348,7 @@
       </segment>
     </unit>
     <unit id="iXcU7ce" name="validator.invalid_range">
-<<<<<<< HEAD
-      <segment>
-=======
       <segment state="translated">
->>>>>>> ff78c3c9
         <source>validator.invalid_range</source>
         <target>The given range is not valid!</target>
       </segment>
