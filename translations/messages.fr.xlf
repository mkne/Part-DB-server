<?xml version="1.0" encoding="utf-8"?>
<xliff xmlns="urn:oasis:names:tc:xliff:document:2.0" version="2.0" srcLang="en" trgLang="fr">
  <file id="messages.en">
    <unit id="0Md_YOf" name="attachment_type.caption">
      <notes>
        <note category="file-source" priority="1">Part-DB1\templates\AdminPages\AttachmentTypeAdmin.html.twig:4</note>
        <note priority="1">Part-DB1\templates\AdminPages\AttachmentTypeAdmin.html.twig:4</note>
        <note priority="1">templates\AdminPages\AttachmentTypeAdmin.html.twig:4</note>
      </notes>
      <segment state="translated">
        <source>attachment_type.caption</source>
        <target>Types pour fichiers joints</target>
      </segment>
    </unit>
    <unit id="5cpaOO8" name="attachment_type.edit">
      <notes>
        <note category="file-source" priority="1">Part-DB1\templates\AdminPages\AttachmentTypeAdmin.html.twig:12</note>
        <note category="state" priority="1">new</note>
      </notes>
      <segment state="translated">
        <source>attachment_type.edit</source>
        <target>Modifier le type de pièce jointe</target>
      </segment>
    </unit>
    <unit id="v83r0Yh" name="attachment_type.new">
      <notes>
        <note category="file-source" priority="1">Part-DB1\templates\AdminPages\AttachmentTypeAdmin.html.twig:16</note>
        <note category="state" priority="1">new</note>
      </notes>
      <segment state="translated">
        <source>attachment_type.new</source>
        <target>Nouveau type de pièce jointe</target>
      </segment>
    </unit>
    <unit id="OllfX2C" name="category.labelp">
      <notes>
        <note category="file-source" priority="1">Part-DB1\templates\AdminPages\CategoryAdmin.html.twig:4</note>
        <note category="file-source" priority="1">Part-DB1\templates\_sidebar.html.twig:22</note>
        <note category="file-source" priority="1">Part-DB1\templates\_sidebar.html.twig:7</note>
        <note priority="1">Part-DB1\templates\AdminPages\CategoryAdmin.html.twig:4</note>
        <note priority="1">Part-DB1\templates\_sidebar.html.twig:22</note>
        <note priority="1">Part-DB1\templates\_sidebar.html.twig:7</note>
        <note priority="1">templates\AdminPages\CategoryAdmin.html.twig:4</note>
        <note priority="1">templates\base.html.twig:163</note>
        <note priority="1">templates\base.html.twig:170</note>
        <note priority="1">templates\base.html.twig:197</note>
        <note priority="1">templates\base.html.twig:225</note>
      </notes>
      <segment state="translated">
        <source>category.labelp</source>
        <target>Catégories</target>
      </segment>
    </unit>
    <unit id="lnjU5yu" name="admin.options">
      <notes>
        <note category="file-source" priority="1">Part-DB1\templates\AdminPages\CategoryAdmin.html.twig:8</note>
        <note category="file-source" priority="1">Part-DB1\templates\AdminPages\StorelocationAdmin.html.twig:19</note>
        <note priority="1">Part-DB1\templates\AdminPages\CategoryAdmin.html.twig:8</note>
        <note priority="1">Part-DB1\templates\AdminPages\StorelocationAdmin.html.twig:11</note>
        <note priority="1">templates\AdminPages\CategoryAdmin.html.twig:8</note>
      </notes>
      <segment state="translated">
        <source>admin.options</source>
        <target>Options</target>
      </segment>
    </unit>
    <unit id="CuAPq5N" name="admin.advanced">
      <notes>
        <note category="file-source" priority="1">Part-DB1\templates\AdminPages\CategoryAdmin.html.twig:9</note>
        <note category="file-source" priority="1">Part-DB1\templates\AdminPages\CompanyAdminBase.html.twig:15</note>
        <note priority="1">Part-DB1\templates\AdminPages\CategoryAdmin.html.twig:9</note>
        <note priority="1">Part-DB1\templates\AdminPages\CompanyAdminBase.html.twig:15</note>
        <note priority="1">templates\AdminPages\CategoryAdmin.html.twig:9</note>
      </notes>
      <segment state="translated">
        <source>admin.advanced</source>
        <target>Avancé</target>
      </segment>
    </unit>
    <unit id="eL_giUu" name="category.edit">
      <notes>
        <note category="file-source" priority="1">Part-DB1\templates\AdminPages\CategoryAdmin.html.twig:13</note>
        <note category="state" priority="1">new</note>
      </notes>
      <segment state="translated">
        <source>category.edit</source>
        <target>Éditer la catégorie</target>
      </segment>
    </unit>
    <unit id="AT4wfK_" name="category.new">
      <notes>
        <note category="file-source" priority="1">Part-DB1\templates\AdminPages\CategoryAdmin.html.twig:17</note>
        <note category="state" priority="1">new</note>
      </notes>
      <segment state="translated">
        <source>category.new</source>
        <target>Nouvelle catégorie</target>
      </segment>
    </unit>
    <unit id="BJtSZa4" name="currency.caption">
      <notes>
        <note category="file-source" priority="1">Part-DB1\templates\AdminPages\CurrencyAdmin.html.twig:4</note>
        <note priority="1">Part-DB1\templates\AdminPages\CurrencyAdmin.html.twig:4</note>
      </notes>
      <segment state="translated">
        <source>currency.caption</source>
        <target>Devise</target>
      </segment>
    </unit>
    <unit id="dzfYFww" name="currency.iso_code.caption">
      <notes>
        <note category="file-source" priority="1">Part-DB1\templates\AdminPages\CurrencyAdmin.html.twig:12</note>
        <note priority="1">Part-DB1\templates\AdminPages\CurrencyAdmin.html.twig:12</note>
      </notes>
      <segment state="translated">
        <source>currency.iso_code.caption</source>
        <target>Code ISO</target>
      </segment>
    </unit>
    <unit id="lrCa3tF" name="currency.symbol.caption">
      <notes>
        <note category="file-source" priority="1">Part-DB1\templates\AdminPages\CurrencyAdmin.html.twig:15</note>
        <note priority="1">Part-DB1\templates\AdminPages\CurrencyAdmin.html.twig:15</note>
      </notes>
      <segment state="translated">
        <source>currency.symbol.caption</source>
        <target>Symbole de la devise</target>
      </segment>
    </unit>
    <unit id="pfHq2BO" name="currency.edit">
      <notes>
        <note category="file-source" priority="1">Part-DB1\templates\AdminPages\CurrencyAdmin.html.twig:29</note>
        <note category="state" priority="1">new</note>
      </notes>
      <segment state="translated">
        <source>currency.edit</source>
        <target>Editer la devise</target>
      </segment>
    </unit>
    <unit id="b9Ed.K9" name="currency.new">
      <notes>
        <note category="file-source" priority="1">Part-DB1\templates\AdminPages\CurrencyAdmin.html.twig:33</note>
        <note category="state" priority="1">new</note>
      </notes>
      <segment state="translated">
        <source>currency.new</source>
        <target>Nouvelle devise</target>
      </segment>
    </unit>
    <unit id="lQ8QeGr" name="search.placeholder">
      <notes>
        <note category="file-source" priority="1">Part-DB1\templates\AdminPages\EntityAdminBase.html.twig:19</note>
        <note category="file-source" priority="1">Part-DB1\templates\_navbar_search.html.twig:67</note>
        <note category="file-source" priority="1">Part-DB1\templates\_sidebar.html.twig:27</note>
        <note category="file-source" priority="1">Part-DB1\templates\_sidebar.html.twig:43</note>
        <note category="file-source" priority="1">Part-DB1\templates\_sidebar.html.twig:63</note>
        <note priority="1">Part-DB1\templates\AdminPages\EntityAdminBase.html.twig:19</note>
        <note priority="1">Part-DB1\templates\_navbar_search.html.twig:61</note>
        <note priority="1">Part-DB1\templates\_sidebar.html.twig:27</note>
        <note priority="1">Part-DB1\templates\_sidebar.html.twig:43</note>
        <note priority="1">Part-DB1\templates\_sidebar.html.twig:63</note>
        <note priority="1">templates\AdminPages\EntityAdminBase.html.twig:9</note>
        <note priority="1">templates\base.html.twig:80</note>
        <note priority="1">templates\base.html.twig:179</note>
        <note priority="1">templates\base.html.twig:206</note>
        <note priority="1">templates\base.html.twig:237</note>
      </notes>
      <segment state="translated">
        <source>search.placeholder</source>
        <target>Recherche</target>
      </segment>
    </unit>
    <unit id="10f_Ka3" name="expandAll">
      <notes>
        <note category="file-source" priority="1">Part-DB1\templates\AdminPages\EntityAdminBase.html.twig:23</note>
        <note category="file-source" priority="1">Part-DB1\templates\_sidebar.html.twig:3</note>
        <note priority="1">Part-DB1\templates\AdminPages\EntityAdminBase.html.twig:23</note>
        <note priority="1">Part-DB1\templates\_sidebar.html.twig:3</note>
        <note priority="1">templates\AdminPages\EntityAdminBase.html.twig:13</note>
        <note priority="1">templates\base.html.twig:166</note>
        <note priority="1">templates\base.html.twig:193</note>
        <note priority="1">templates\base.html.twig:221</note>
      </notes>
      <segment state="translated">
        <source>expandAll</source>
        <target>Agrandir tout</target>
      </segment>
    </unit>
    <unit id="eS_kUcS" name="reduceAll">
      <notes>
        <note category="file-source" priority="1">Part-DB1\templates\AdminPages\EntityAdminBase.html.twig:27</note>
        <note category="file-source" priority="1">Part-DB1\templates\_sidebar.html.twig:4</note>
        <note priority="1">Part-DB1\templates\AdminPages\EntityAdminBase.html.twig:27</note>
        <note priority="1">Part-DB1\templates\_sidebar.html.twig:4</note>
        <note priority="1">templates\AdminPages\EntityAdminBase.html.twig:17</note>
        <note priority="1">templates\base.html.twig:167</note>
        <note priority="1">templates\base.html.twig:194</note>
        <note priority="1">templates\base.html.twig:222</note>
      </notes>
      <segment state="translated">
        <source>reduceAll</source>
        <target>Réduire tout</target>
      </segment>
    </unit>
    <unit id="tagdXMa" name="part.info.timetravel_hint">
      <notes>
        <note category="file-source" priority="1">Part-DB1\templates\AdminPages\EntityAdminBase.html.twig:54</note>
        <note category="file-source" priority="1">Part-DB1\templates\Parts\info\_sidebar.html.twig:4</note>
        <note priority="1">Part-DB1\templates\AdminPages\EntityAdminBase.html.twig:54</note>
        <note priority="1">Part-DB1\templates\Parts\info\_sidebar.html.twig:4</note>
      </notes>
      <segment state="translated">
        <source>part.info.timetravel_hint</source>
        <target>C'est ainsi que le composant apparaissait avant le %timestamp%. &lt;i&gt;Veuillez noter que cette fonctionnalité est expérimentale, donc les infos ne sont peut-être pas correctes. &lt;/i&gt;</target>
      </segment>
    </unit>
    <unit id="7uawYY6" name="standard.label">
      <notes>
        <note category="file-source" priority="1">Part-DB1\templates\AdminPages\EntityAdminBase.html.twig:60</note>
        <note priority="1">Part-DB1\templates\AdminPages\EntityAdminBase.html.twig:60</note>
        <note priority="1">templates\AdminPages\EntityAdminBase.html.twig:42</note>
      </notes>
      <segment state="translated">
        <source>standard.label</source>
        <target>Propriétés</target>
      </segment>
    </unit>
    <unit id="Fe5ax26" name="infos.label">
      <notes>
        <note category="file-source" priority="1">Part-DB1\templates\AdminPages\EntityAdminBase.html.twig:61</note>
        <note priority="1">Part-DB1\templates\AdminPages\EntityAdminBase.html.twig:61</note>
        <note priority="1">templates\AdminPages\EntityAdminBase.html.twig:43</note>
      </notes>
      <segment state="translated">
        <source>infos.label</source>
        <target>Informations</target>
      </segment>
    </unit>
    <unit id="PNqzf_X" name="history.label">
      <notes>
        <note category="file-source" priority="1">Part-DB1\templates\AdminPages\EntityAdminBase.html.twig:63</note>
        <note priority="1">Part-DB1\templates\AdminPages\EntityAdminBase.html.twig:63</note>
        <note priority="1">new</note>
      </notes>
      <segment state="translated">
        <source>history.label</source>
        <target>Historique</target>
      </segment>
    </unit>
    <unit id="Y2QKWU9" name="export.label">
      <notes>
        <note category="file-source" priority="1">Part-DB1\templates\AdminPages\EntityAdminBase.html.twig:66</note>
        <note priority="1">Part-DB1\templates\AdminPages\EntityAdminBase.html.twig:66</note>
        <note priority="1">templates\AdminPages\EntityAdminBase.html.twig:45</note>
      </notes>
      <segment state="translated">
        <source>export.label</source>
        <target>Exporter</target>
      </segment>
    </unit>
    <unit id="k5fWSN4" name="import_export.label">
      <notes>
        <note category="file-source" priority="1">Part-DB1\templates\AdminPages\EntityAdminBase.html.twig:68</note>
        <note priority="1">Part-DB1\templates\AdminPages\EntityAdminBase.html.twig:68</note>
        <note priority="1">templates\AdminPages\EntityAdminBase.html.twig:47</note>
      </notes>
      <segment state="translated">
        <source>import_export.label</source>
        <target>Importer exporter</target>
      </segment>
    </unit>
    <unit id="sOYxh4M" name="mass_creation.label">
      <notes>
        <note category="file-source" priority="1">Part-DB1\templates\AdminPages\EntityAdminBase.html.twig:69</note>
        <note priority="1">Part-DB1\templates\AdminPages\EntityAdminBase.html.twig:69</note>
      </notes>
      <segment state="translated">
        <source>mass_creation.label</source>
        <target>Création multiple</target>
      </segment>
    </unit>
    <unit id="wTQX7oE" name="admin.common">
      <notes>
        <note category="file-source" priority="1">Part-DB1\templates\AdminPages\EntityAdminBase.html.twig:82</note>
        <note priority="1">Part-DB1\templates\AdminPages\EntityAdminBase.html.twig:82</note>
        <note priority="1">templates\AdminPages\EntityAdminBase.html.twig:59</note>
      </notes>
      <segment state="translated">
        <source>admin.common</source>
        <target>Commun</target>
      </segment>
    </unit>
    <unit id="NmnCJhH" name="admin.attachments">
      <notes>
        <note category="file-source" priority="1">Part-DB1\templates\AdminPages\EntityAdminBase.html.twig:86</note>
        <note priority="1">Part-DB1\templates\AdminPages\EntityAdminBase.html.twig:86</note>
      </notes>
      <segment state="translated">
        <source>admin.attachments</source>
        <target>Fichiers joints</target>
      </segment>
    </unit>
    <unit id="TA1hSYV" name="admin.parameters">
      <notes>
        <note category="file-source" priority="1">Part-DB1\templates\AdminPages\EntityAdminBase.html.twig:90</note>
      </notes>
      <segment state="translated">
        <source>admin.parameters</source>
        <target>Paramètres</target>
      </segment>
    </unit>
    <unit id="R949JGz" name="export_all.label">
      <notes>
        <note category="file-source" priority="1">Part-DB1\templates\AdminPages\EntityAdminBase.html.twig:179</note>
        <note priority="1">Part-DB1\templates\AdminPages\EntityAdminBase.html.twig:167</note>
        <note priority="1">templates\AdminPages\EntityAdminBase.html.twig:142</note>
      </notes>
      <segment state="translated">
        <source>export_all.label</source>
        <target>Exporter tous les éléments</target>
      </segment>
    </unit>
    <unit id="zPSdxU4" name="mass_creation.help">
      <notes>
        <note category="file-source" priority="1">Part-DB1\templates\AdminPages\EntityAdminBase.html.twig:185</note>
        <note priority="1">Part-DB1\templates\AdminPages\EntityAdminBase.html.twig:173</note>
      </notes>
      <segment state="translated">
        <source>mass_creation.help</source>
        <target>Chaque ligne sera interprétée comme le nom d'un élément qui sera créé.</target>
      </segment>
    </unit>
    <unit id="a5.CFfq" name="edit.caption">
      <notes>
        <note category="file-source" priority="1">Part-DB1\templates\AdminPages\EntityAdminBase.html.twig:45</note>
        <note priority="1">Part-DB1\templates\AdminPages\EntityAdminBase.html.twig:45</note>
        <note priority="1">templates\AdminPages\EntityAdminBase.html.twig:35</note>
      </notes>
      <segment state="translated">
        <source>edit.caption</source>
        <target>Éditer l'élément "%name"</target>
      </segment>
    </unit>
    <unit id="bblk5.r" name="new.caption">
      <notes>
        <note category="file-source" priority="1">Part-DB1\templates\AdminPages\EntityAdminBase.html.twig:50</note>
        <note priority="1">Part-DB1\templates\AdminPages\EntityAdminBase.html.twig:50</note>
        <note priority="1">templates\AdminPages\EntityAdminBase.html.twig:37</note>
      </notes>
      <segment state="translated">
        <source>new.caption</source>
        <target>Nouvel élément</target>
      </segment>
    </unit>
    <unit id="ZJ9SPOS" name="footprint.labelp">
      <notes>
        <note category="file-source" priority="1">Part-DB1\templates\AdminPages\FootprintAdmin.html.twig:4</note>
        <note category="file-source" priority="1">Part-DB1\templates\_sidebar.html.twig:9</note>
        <note priority="1">Part-DB1\templates\AdminPages\FootprintAdmin.html.twig:4</note>
        <note priority="1">Part-DB1\templates\_sidebar.html.twig:9</note>
        <note priority="1">templates\base.html.twig:172</note>
        <note priority="1">templates\base.html.twig:199</note>
        <note priority="1">templates\base.html.twig:227</note>
      </notes>
      <segment state="translated">
        <source>footprint.labelp</source>
        <target>Empreintes</target>
      </segment>
    </unit>
    <unit id="U4500WS" name="footprint.edit">
      <notes>
        <note category="file-source" priority="1">Part-DB1\templates\AdminPages\FootprintAdmin.html.twig:13</note>
        <note category="state" priority="1">new</note>
      </notes>
      <segment state="translated">
        <source>footprint.edit</source>
        <target>Editer l'empreinte</target>
      </segment>
    </unit>
    <unit id="O3SliSK" name="footprint.new">
      <notes>
        <note category="file-source" priority="1">Part-DB1\templates\AdminPages\FootprintAdmin.html.twig:17</note>
        <note category="state" priority="1">new</note>
      </notes>
      <segment state="translated">
        <source>footprint.new</source>
        <target>Nouvelle empreinte</target>
      </segment>
    </unit>
    <unit id="ZOZqHeB" name="group.edit.caption">
      <notes>
        <note category="file-source" priority="1">Part-DB1\templates\AdminPages\GroupAdmin.html.twig:4</note>
        <note priority="1">Part-DB1\templates\AdminPages\GroupAdmin.html.twig:4</note>
      </notes>
      <segment state="translated">
        <source>group.edit.caption</source>
        <target>Groupes</target>
      </segment>
    </unit>
    <unit id="iK5P0V5" name="user.edit.permissions">
      <notes>
        <note category="file-source" priority="1">Part-DB1\templates\AdminPages\GroupAdmin.html.twig:9</note>
        <note category="file-source" priority="1">Part-DB1\templates\AdminPages\UserAdmin.html.twig:16</note>
        <note priority="1">Part-DB1\templates\AdminPages\GroupAdmin.html.twig:9</note>
        <note priority="1">Part-DB1\templates\AdminPages\UserAdmin.html.twig:16</note>
      </notes>
      <segment state="translated">
        <source>user.edit.permissions</source>
        <target>Permissions</target>
      </segment>
    </unit>
    <unit id="BaTTHkG" name="group.edit">
      <notes>
        <note category="file-source" priority="1">Part-DB1\templates\AdminPages\GroupAdmin.html.twig:24</note>
        <note category="state" priority="1">new</note>
      </notes>
      <segment state="translated">
        <source>group.edit</source>
        <target>Editer le groupe</target>
      </segment>
    </unit>
    <unit id="vdjTPNv" name="group.new">
      <notes>
        <note category="file-source" priority="1">Part-DB1\templates\AdminPages\GroupAdmin.html.twig:28</note>
        <note category="state" priority="1">new</note>
      </notes>
      <segment state="translated">
        <source>group.new</source>
        <target>Nouveau groupe</target>
      </segment>
    </unit>
    <unit id="Rr_.JrB" name="label_profile.caption">
      <notes>
        <note category="file-source" priority="1">Part-DB1\templates\AdminPages\LabelProfileAdmin.html.twig:4</note>
      </notes>
      <segment state="translated">
        <source>label_profile.caption</source>
        <target>Profil des étiquettes</target>
      </segment>
    </unit>
    <unit id="QPqYdRg" name="label_profile.advanced">
      <notes>
        <note category="file-source" priority="1">Part-DB1\templates\AdminPages\LabelProfileAdmin.html.twig:8</note>
      </notes>
      <segment state="translated">
        <source>label_profile.advanced</source>
        <target>Avancé</target>
      </segment>
    </unit>
    <unit id="Pi_q_nj" name="label_profile.comment">
      <notes>
        <note category="file-source" priority="1">Part-DB1\templates\AdminPages\LabelProfileAdmin.html.twig:9</note>
      </notes>
      <segment state="translated">
        <source>label_profile.comment</source>
        <target>Commentaire</target>
      </segment>
    </unit>
    <unit id="VwVLyJA" name="label_profile.edit">
      <notes>
        <note category="file-source" priority="1">Part-DB1\templates\AdminPages\LabelProfileAdmin.html.twig:55</note>
        <note category="state" priority="1">new</note>
      </notes>
      <segment state="translated">
        <source>label_profile.edit</source>
        <target>Editer profil d'étiquette</target>
      </segment>
    </unit>
    <unit id="lObewxU" name="label_profile.new">
      <notes>
        <note category="file-source" priority="1">Part-DB1\templates\AdminPages\LabelProfileAdmin.html.twig:59</note>
        <note category="state" priority="1">new</note>
      </notes>
      <segment state="translated">
        <source>label_profile.new</source>
        <target>Nouveau profil d'étiquette</target>
      </segment>
    </unit>
    <unit id="Fum_mCX" name="manufacturer.caption">
      <notes>
        <note category="file-source" priority="1">Part-DB1\templates\AdminPages\ManufacturerAdmin.html.twig:4</note>
        <note priority="1">Part-DB1\templates\AdminPages\ManufacturerAdmin.html.twig:4</note>
        <note priority="1">templates\AdminPages\ManufacturerAdmin.html.twig:4</note>
      </notes>
      <segment state="translated">
        <source>manufacturer.caption</source>
        <target>Fabricants</target>
      </segment>
    </unit>
    <unit id="e41FWWa" name="manufacturer.edit">
      <notes>
        <note category="file-source" priority="1">Part-DB1\templates\AdminPages\ManufacturerAdmin.html.twig:8</note>
        <note category="state" priority="1">new</note>
      </notes>
      <segment state="translated">
        <source>manufacturer.edit</source>
        <target>Modifiez le fabricant</target>
      </segment>
    </unit>
    <unit id="g4gO3Qs" name="manufacturer.new">
      <notes>
        <note category="file-source" priority="1">Part-DB1\templates\AdminPages\ManufacturerAdmin.html.twig:12</note>
        <note category="state" priority="1">new</note>
      </notes>
      <segment state="translated">
        <source>manufacturer.new</source>
        <target>Nouveau fabricant</target>
      </segment>
    </unit>
    <unit id="6tFKnGD" name="measurement_unit.caption">
      <notes>
        <note category="file-source" priority="1">Part-DB1\templates\AdminPages\MeasurementUnitAdmin.html.twig:4</note>
        <note priority="1">Part-DB1\templates\AdminPages\MeasurementUnitAdmin.html.twig:4</note>
      </notes>
      <segment state="translated">
        <source>measurement_unit.caption</source>
        <target>Unité de mesure</target>
      </segment>
    </unit>
    <unit id="vZGwiMS" name="storelocation.labelp">
      <notes>
        <note category="file-source" priority="1">Part-DB1\templates\AdminPages\StorelocationAdmin.html.twig:5</note>
        <note category="file-source" priority="1">Part-DB1\templates\_sidebar.html.twig:8</note>
        <note priority="1">Part-DB1\templates\AdminPages\StorelocationAdmin.html.twig:4</note>
        <note priority="1">Part-DB1\templates\_sidebar.html.twig:8</note>
        <note priority="1">templates\base.html.twig:171</note>
        <note priority="1">templates\base.html.twig:198</note>
        <note priority="1">templates\base.html.twig:226</note>
      </notes>
      <segment state="translated">
        <source>storelocation.labelp</source>
        <target>Emplacement de stockage</target>
      </segment>
    </unit>
    <unit id="eSA7p5N" name="storelocation.edit">
      <notes>
        <note category="file-source" priority="1">Part-DB1\templates\AdminPages\StorelocationAdmin.html.twig:32</note>
        <note category="state" priority="1">new</note>
      </notes>
      <segment state="translated">
        <source>storelocation.edit</source>
        <target>Modifier l'emplacement de stockage</target>
      </segment>
    </unit>
    <unit id="eIvG1.A" name="storelocation.new">
      <notes>
        <note category="file-source" priority="1">Part-DB1\templates\AdminPages\StorelocationAdmin.html.twig:36</note>
        <note category="state" priority="1">new</note>
      </notes>
      <segment state="translated">
        <source>storelocation.new</source>
        <target>Nouvel emplacement de stockage</target>
      </segment>
    </unit>
    <unit id="ykqfBBp" name="supplier.caption">
      <notes>
        <note category="file-source" priority="1">Part-DB1\templates\AdminPages\SupplierAdmin.html.twig:4</note>
        <note priority="1">Part-DB1\templates\AdminPages\SupplierAdmin.html.twig:4</note>
        <note priority="1">templates\AdminPages\SupplierAdmin.html.twig:4</note>
      </notes>
      <segment state="translated">
        <source>supplier.caption</source>
        <target>Fournisseurs</target>
      </segment>
    </unit>
    <unit id="DpVIJeK" name="supplier.edit">
      <notes>
        <note category="file-source" priority="1">Part-DB1\templates\AdminPages\SupplierAdmin.html.twig:16</note>
        <note category="state" priority="1">new</note>
      </notes>
      <segment state="translated">
        <source>supplier.edit</source>
        <target>Modifier le fournisseur</target>
      </segment>
    </unit>
    <unit id="AcG6iT_" name="supplier.new">
      <notes>
        <note category="file-source" priority="1">Part-DB1\templates\AdminPages\SupplierAdmin.html.twig:20</note>
        <note category="state" priority="1">new</note>
      </notes>
      <segment state="translated">
        <source>supplier.new</source>
        <target>Nouveau fournisseur</target>
      </segment>
    </unit>
    <unit id=".YoS4pi" name="user.edit.caption">
      <notes>
        <note category="file-source" priority="1">Part-DB1\templates\AdminPages\UserAdmin.html.twig:8</note>
        <note priority="1">Part-DB1\templates\AdminPages\UserAdmin.html.twig:8</note>
      </notes>
      <segment state="translated">
        <source>user.edit.caption</source>
        <target>Utilisateurs</target>
      </segment>
    </unit>
    <unit id="eDE4Z9X" name="user.edit.configuration">
      <notes>
        <note category="file-source" priority="1">Part-DB1\templates\AdminPages\UserAdmin.html.twig:14</note>
        <note priority="1">Part-DB1\templates\AdminPages\UserAdmin.html.twig:14</note>
      </notes>
      <segment state="translated">
        <source>user.edit.configuration</source>
        <target>Configuration</target>
      </segment>
    </unit>
    <unit id="3HIFZxy" name="user.edit.password">
      <notes>
        <note category="file-source" priority="1">Part-DB1\templates\AdminPages\UserAdmin.html.twig:15</note>
        <note priority="1">Part-DB1\templates\AdminPages\UserAdmin.html.twig:15</note>
      </notes>
      <segment state="translated">
        <source>user.edit.password</source>
        <target>Mot de passe</target>
      </segment>
    </unit>
    <unit id="CpSdWDM" name="user.edit.tfa.caption">
      <notes>
        <note category="file-source" priority="1">Part-DB1\templates\AdminPages\UserAdmin.html.twig:45</note>
        <note priority="1">Part-DB1\templates\AdminPages\UserAdmin.html.twig:45</note>
      </notes>
      <segment state="translated">
        <source>user.edit.tfa.caption</source>
        <target>Authentification à deux facteurs</target>
      </segment>
    </unit>
    <unit id="QAuf3JI" name="user.edit.tfa.google_active">
      <notes>
        <note category="file-source" priority="1">Part-DB1\templates\AdminPages\UserAdmin.html.twig:47</note>
        <note priority="1">Part-DB1\templates\AdminPages\UserAdmin.html.twig:47</note>
      </notes>
      <segment state="translated">
        <source>user.edit.tfa.google_active</source>
        <target>Application d'authentification active</target>
      </segment>
    </unit>
    <unit id="7v_PSOf" name="tfa_backup.remaining_tokens">
      <notes>
        <note category="file-source" priority="1">Part-DB1\templates\AdminPages\UserAdmin.html.twig:48</note>
        <note category="file-source" priority="1">Part-DB1\templates\Users\backup_codes.html.twig:15</note>
        <note category="file-source" priority="1">Part-DB1\templates\Users\_2fa_settings.html.twig:95</note>
        <note priority="1">Part-DB1\templates\AdminPages\UserAdmin.html.twig:48</note>
        <note priority="1">Part-DB1\templates\Users\backup_codes.html.twig:15</note>
        <note priority="1">Part-DB1\templates\Users\_2fa_settings.html.twig:95</note>
      </notes>
      <segment state="translated">
        <source>tfa_backup.remaining_tokens</source>
        <target>Nombre de codes de secours restant</target>
      </segment>
    </unit>
    <unit id="xhNIm7L" name="tfa_backup.generation_date">
      <notes>
        <note category="file-source" priority="1">Part-DB1\templates\AdminPages\UserAdmin.html.twig:49</note>
        <note category="file-source" priority="1">Part-DB1\templates\Users\backup_codes.html.twig:17</note>
        <note category="file-source" priority="1">Part-DB1\templates\Users\_2fa_settings.html.twig:96</note>
        <note priority="1">Part-DB1\templates\AdminPages\UserAdmin.html.twig:49</note>
        <note priority="1">Part-DB1\templates\Users\backup_codes.html.twig:17</note>
        <note priority="1">Part-DB1\templates\Users\_2fa_settings.html.twig:96</note>
      </notes>
      <segment state="translated">
        <source>tfa_backup.generation_date</source>
        <target>Date de génération des codes de secours</target>
      </segment>
    </unit>
    <unit id="_m6S_4Y" name="user.edit.tfa.disabled">
      <notes>
        <note category="file-source" priority="1">Part-DB1\templates\AdminPages\UserAdmin.html.twig:53</note>
        <note category="file-source" priority="1">Part-DB1\templates\AdminPages\UserAdmin.html.twig:60</note>
        <note priority="1">Part-DB1\templates\AdminPages\UserAdmin.html.twig:53</note>
        <note priority="1">Part-DB1\templates\AdminPages\UserAdmin.html.twig:60</note>
      </notes>
      <segment state="translated">
        <source>user.edit.tfa.disabled</source>
        <target>Méthode désactivée</target>
      </segment>
    </unit>
    <unit id="TagZ6I5" name="user.edit.tfa.u2f_keys_count">
      <notes>
        <note category="file-source" priority="1">Part-DB1\templates\AdminPages\UserAdmin.html.twig:56</note>
        <note priority="1">Part-DB1\templates\AdminPages\UserAdmin.html.twig:56</note>
      </notes>
      <segment state="translated">
        <source>user.edit.tfa.u2f_keys_count</source>
        <target>Clés de sécurité actives</target>
      </segment>
    </unit>
    <unit id=".K9hu_c" name="user.edit.tfa.disable_tfa_title">
      <notes>
        <note category="file-source" priority="1">Part-DB1\templates\AdminPages\UserAdmin.html.twig:72</note>
        <note priority="1">Part-DB1\templates\AdminPages\UserAdmin.html.twig:72</note>
      </notes>
      <segment state="translated">
        <source>user.edit.tfa.disable_tfa_title</source>
        <target>Voulez vous vraiment poursuivre ?</target>
      </segment>
    </unit>
    <unit id="xORuIU4" name="user.edit.tfa.disable_tfa_message">
      <notes>
        <note category="file-source" priority="1">Part-DB1\templates\AdminPages\UserAdmin.html.twig:72</note>
        <note priority="1">Part-DB1\templates\AdminPages\UserAdmin.html.twig:72</note>
      </notes>
      <segment state="translated">
        <source>user.edit.tfa.disable_tfa_message</source>
        <target>Cela désactivera &lt;b&gt; toutes les méthodes d'authentification à deux facteurs de l'utilisateur&lt;/b&gt;  et supprimera &lt;b&gt;les codes de secours&lt;/b&gt;!
&lt;br&gt;
L'utilisateur devra configurer à nouveau toutes les méthodes d'authentification à deux facteurs et créer de nouveaux codes de secours!&lt;br&gt;&lt;br&gt;
&lt;b&gt;Ne faites ceci qu'en étant sûr de l'identité de l'utilisateur (ayant besoin d'aide),autrement le compte pourrai être compromis!&lt;/b&gt;</target>
      </segment>
    </unit>
    <unit id="02HvwiS" name="user.edit.tfa.disable_tfa.btn">
      <notes>
        <note category="file-source" priority="1">Part-DB1\templates\AdminPages\UserAdmin.html.twig:73</note>
        <note priority="1">Part-DB1\templates\AdminPages\UserAdmin.html.twig:73</note>
      </notes>
      <segment state="translated">
        <source>user.edit.tfa.disable_tfa.btn</source>
        <target>Désactiver toutes les méthodes d'authentification à deux facteurs</target>
      </segment>
    </unit>
    <unit id="vQxH4zm" name="user.edit">
      <notes>
        <note category="file-source" priority="1">Part-DB1\templates\AdminPages\UserAdmin.html.twig:85</note>
        <note category="state" priority="1">new</note>
      </notes>
      <segment state="translated">
        <source>user.edit</source>
        <target>Modifier l'utilisateur</target>
      </segment>
    </unit>
    <unit id="TvuuOMC" name="user.new">
      <notes>
        <note category="file-source" priority="1">Part-DB1\templates\AdminPages\UserAdmin.html.twig:89</note>
        <note category="state" priority="1">new</note>
      </notes>
      <segment state="translated">
        <source>user.new</source>
        <target>Nouvel utilisateur</target>
      </segment>
    </unit>
    <unit id="0EjI8FY" name="attachment.delete">
      <notes>
        <note category="file-source" priority="1">Part-DB1\templates\AdminPages\_attachments.html.twig:4</note>
        <note category="file-source" priority="1">Part-DB1\templates\Parts\edit\_attachments.html.twig:4</note>
        <note priority="1">Part-DB1\templates\AdminPages\_attachments.html.twig:4</note>
        <note priority="1">Part-DB1\templates\Parts\edit\_attachments.html.twig:4</note>
        <note priority="1">Part-DB1\templates\Parts\info\_attachments_info.html.twig:63</note>
      </notes>
      <segment state="translated">
        <source>attachment.delete</source>
        <target>Supprimer</target>
      </segment>
    </unit>
    <unit id="ffvhms1" name="attachment.external">
      <notes>
        <note category="file-source" priority="1">Part-DB1\templates\AdminPages\_attachments.html.twig:41</note>
        <note category="file-source" priority="1">Part-DB1\templates\Parts\edit\_attachments.html.twig:38</note>
        <note category="file-source" priority="1">Part-DB1\templates\Parts\info\_attachments_info.html.twig:35</note>
        <note category="file-source" priority="1">Part-DB1\src\DataTables\AttachmentDataTable.php:159</note>
        <note priority="1">Part-DB1\templates\Parts\edit\_attachments.html.twig:38</note>
        <note priority="1">Part-DB1\src\DataTables\AttachmentDataTable.php:159</note>
      </notes>
      <segment state="translated">
        <source>attachment.external</source>
        <target>Externe</target>
      </segment>
    </unit>
    <unit id="vTU.j2g" name="attachment.preview.alt">
      <notes>
        <note category="file-source" priority="1">Part-DB1\templates\AdminPages\_attachments.html.twig:49</note>
        <note category="file-source" priority="1">Part-DB1\templates\Parts\edit\_attachments.html.twig:47</note>
        <note priority="1">Part-DB1\templates\AdminPages\_attachments.html.twig:47</note>
        <note priority="1">Part-DB1\templates\Parts\edit\_attachments.html.twig:45</note>
      </notes>
      <segment state="translated">
        <source>attachment.preview.alt</source>
        <target>Miniature du fichier joint</target>
      </segment>
    </unit>
    <unit id="CNqXx.c" name="attachment.view">
      <notes>
        <note category="file-source" priority="1">Part-DB1\templates\AdminPages\_attachments.html.twig:52</note>
        <note category="file-source" priority="1">Part-DB1\templates\Parts\edit\_attachments.html.twig:50</note>
        <note category="file-source" priority="1">Part-DB1\templates\Parts\info\_attachments_info.html.twig:62</note>
        <note priority="1">Part-DB1\templates\AdminPages\_attachments.html.twig:50</note>
        <note priority="1">Part-DB1\templates\Parts\edit\_attachments.html.twig:48</note>
        <note priority="1">Part-DB1\templates\Parts\info\_attachments_info.html.twig:45</note>
      </notes>
      <segment state="translated">
        <source>attachment.view</source>
        <target>Afficher</target>
      </segment>
    </unit>
    <unit id="HnHc.HV" name="attachment.file_not_found">
      <notes>
        <note category="file-source" priority="1">Part-DB1\templates\AdminPages\_attachments.html.twig:58</note>
        <note category="file-source" priority="1">Part-DB1\templates\Parts\edit\_attachments.html.twig:56</note>
        <note category="file-source" priority="1">Part-DB1\templates\Parts\info\_attachments_info.html.twig:43</note>
        <note category="file-source" priority="1">Part-DB1\src\DataTables\AttachmentDataTable.php:166</note>
        <note priority="1">Part-DB1\templates\AdminPages\_attachments.html.twig:56</note>
        <note priority="1">Part-DB1\templates\Parts\edit\_attachments.html.twig:54</note>
        <note priority="1">Part-DB1\templates\Parts\info\_attachments_info.html.twig:38</note>
        <note priority="1">Part-DB1\src\DataTables\AttachmentDataTable.php:166</note>
      </notes>
      <segment state="translated">
        <source>attachment.file_not_found</source>
        <target>Fichier introuvable</target>
      </segment>
    </unit>
    <unit id="vnfQKjk" name="attachment.secure">
      <notes>
        <note category="file-source" priority="1">Part-DB1\templates\AdminPages\_attachments.html.twig:66</note>
        <note category="file-source" priority="1">Part-DB1\templates\Parts\edit\_attachments.html.twig:64</note>
        <note category="file-source" priority="1">Part-DB1\templates\Parts\info\_attachments_info.html.twig:48</note>
        <note priority="1">Part-DB1\templates\Parts\edit\_attachments.html.twig:62</note>
      </notes>
      <segment state="translated">
        <source>attachment.secure</source>
        <target>Fichier joint privé</target>
      </segment>
    </unit>
    <unit id="NCjSwVs" name="attachment.create">
      <notes>
        <note category="file-source" priority="1">Part-DB1\templates\AdminPages\_attachments.html.twig:79</note>
        <note category="file-source" priority="1">Part-DB1\templates\Parts\edit\_attachments.html.twig:77</note>
        <note priority="1">Part-DB1\templates\AdminPages\_attachments.html.twig:77</note>
        <note priority="1">Part-DB1\templates\Parts\edit\_attachments.html.twig:75</note>
      </notes>
      <segment state="translated">
        <source>attachment.create</source>
        <target>Ajouter un fichier joint</target>
      </segment>
    </unit>
    <unit id="kxhr8KP" name="part_lot.edit.delete.confirm">
      <notes>
        <note category="file-source" priority="1">Part-DB1\templates\AdminPages\_attachments.html.twig:84</note>
        <note category="file-source" priority="1">Part-DB1\templates\Parts\edit\_attachments.html.twig:82</note>
        <note category="file-source" priority="1">Part-DB1\templates\Parts\edit\_lots.html.twig:33</note>
        <note priority="1">Part-DB1\templates\AdminPages\_attachments.html.twig:82</note>
        <note priority="1">Part-DB1\templates\Parts\edit\_attachments.html.twig:80</note>
        <note priority="1">Part-DB1\templates\Parts\edit\_lots.html.twig:33</note>
      </notes>
      <segment state="translated">
        <source>part_lot.edit.delete.confirm</source>
        <target>Voulez vous vraiment supprimer ce stock ? Cette action ne pourra pas être annulée!</target>
      </segment>
    </unit>
    <unit id="RqM7iAG" name="entity.delete.confirm_title">
      <notes>
        <note category="file-source" priority="1">Part-DB1\templates\AdminPages\_delete_form.html.twig:2</note>
        <note priority="1">Part-DB1\templates\AdminPages\_delete_form.html.twig:2</note>
        <note priority="1">templates\AdminPages\_delete_form.html.twig:2</note>
      </notes>
      <segment state="translated">
        <source>entity.delete.confirm_title</source>
        <target>Voulez vous vraiment supprimer %name%?</target>
      </segment>
    </unit>
    <unit id="0B3xeO2" name="entity.delete.message">
      <notes>
        <note category="file-source" priority="1">Part-DB1\templates\AdminPages\_delete_form.html.twig:3</note>
        <note priority="1">Part-DB1\templates\AdminPages\_delete_form.html.twig:3</note>
        <note priority="1">templates\AdminPages\_delete_form.html.twig:3</note>
      </notes>
      <segment state="translated">
        <source>entity.delete.message</source>
        <target>Cette action ne pourra pas être annulée!
&lt;br&gt;
Les sous éléments seront déplacés vers le haut.</target>
      </segment>
    </unit>
    <unit id="eyyICVM" name="entity.delete">
      <notes>
        <note category="file-source" priority="1">Part-DB1\templates\AdminPages\_delete_form.html.twig:11</note>
        <note priority="1">Part-DB1\templates\AdminPages\_delete_form.html.twig:11</note>
        <note priority="1">templates\AdminPages\_delete_form.html.twig:9</note>
      </notes>
      <segment state="translated">
        <source>entity.delete</source>
        <target>Supprimer l'élément</target>
      </segment>
    </unit>
    <unit id="jix.mo1" name="edit.log_comment">
      <notes>
        <note category="file-source" priority="1">Part-DB1\templates\AdminPages\_delete_form.html.twig:16</note>
        <note category="file-source" priority="1">Part-DB1\templates\Parts\info\_tools.html.twig:45</note>
        <note category="file-source" priority="1">Part-DB1\src\Form\Part\PartBaseType.php:286</note>
        <note priority="1">Part-DB1\templates\AdminPages\_delete_form.html.twig:16</note>
        <note priority="1">Part-DB1\templates\Parts\info\_tools.html.twig:43</note>
        <note priority="1">Part-DB1\src\Form\Part\PartBaseType.php:267</note>
        <note priority="1">new</note>
      </notes>
      <segment state="translated">
        <source>edit.log_comment</source>
        <target>Éditer le commentaire</target>
      </segment>
    </unit>
    <unit id="A15hzUY" name="entity.delete.recursive">
      <notes>
        <note category="file-source" priority="1">Part-DB1\templates\AdminPages\_delete_form.html.twig:24</note>
        <note priority="1">Part-DB1\templates\AdminPages\_delete_form.html.twig:24</note>
        <note priority="1">templates\AdminPages\_delete_form.html.twig:12</note>
      </notes>
      <segment state="translated">
        <source>entity.delete.recursive</source>
        <target>Suppression récursive (tous les sous éléments)</target>
      </segment>
    </unit>
    <unit id="vlslklu" name="entity.duplicate">
      <notes>
        <note category="file-source" priority="1">Part-DB1\templates\AdminPages\_duplicate.html.twig:3</note>
      </notes>
      <segment state="translated">
        <source>entity.duplicate</source>
        <target>Dupliquer l’élément</target>
      </segment>
    </unit>
    <unit id="4_pqNGT" name="export.format">
      <notes>
        <note category="file-source" priority="1">Part-DB1\templates\AdminPages\_export_form.html.twig:4</note>
        <note category="file-source" priority="1">Part-DB1\src\Form\AdminPages\ImportType.php:76</note>
        <note priority="1">Part-DB1\templates\AdminPages\_export_form.html.twig:4</note>
        <note priority="1">Part-DB1\src\Form\AdminPages\ImportType.php:76</note>
        <note priority="1">templates\AdminPages\_export_form.html.twig:4</note>
        <note priority="1">src\Form\ImportType.php:67</note>
      </notes>
      <segment state="translated">
        <source>export.format</source>
        <target>Format de fichier</target>
      </segment>
    </unit>
    <unit id="FlGXF7u" name="export.level">
      <notes>
        <note category="file-source" priority="1">Part-DB1\templates\AdminPages\_export_form.html.twig:16</note>
        <note priority="1">Part-DB1\templates\AdminPages\_export_form.html.twig:16</note>
        <note priority="1">templates\AdminPages\_export_form.html.twig:16</note>
      </notes>
      <segment state="translated">
        <source>export.level</source>
        <target>Niveau de verbosité</target>
      </segment>
    </unit>
    <unit id="dA2Gh6w" name="export.level.simple">
      <notes>
        <note category="file-source" priority="1">Part-DB1\templates\AdminPages\_export_form.html.twig:19</note>
        <note priority="1">Part-DB1\templates\AdminPages\_export_form.html.twig:19</note>
        <note priority="1">templates\AdminPages\_export_form.html.twig:19</note>
      </notes>
      <segment state="translated">
        <source>export.level.simple</source>
        <target>Simple</target>
      </segment>
    </unit>
    <unit id="0UfNFxx" name="export.level.extended">
      <notes>
        <note category="file-source" priority="1">Part-DB1\templates\AdminPages\_export_form.html.twig:20</note>
        <note priority="1">Part-DB1\templates\AdminPages\_export_form.html.twig:20</note>
        <note priority="1">templates\AdminPages\_export_form.html.twig:20</note>
      </notes>
      <segment state="translated">
        <source>export.level.extended</source>
        <target>Étendu</target>
      </segment>
    </unit>
    <unit id="dLPhjKy" name="export.level.full">
      <notes>
        <note category="file-source" priority="1">Part-DB1\templates\AdminPages\_export_form.html.twig:21</note>
        <note priority="1">Part-DB1\templates\AdminPages\_export_form.html.twig:21</note>
        <note priority="1">templates\AdminPages\_export_form.html.twig:21</note>
      </notes>
      <segment state="translated">
        <source>export.level.full</source>
        <target>Complet</target>
      </segment>
    </unit>
    <unit id="5c8F8f2" name="export.include_children">
      <notes>
        <note category="file-source" priority="1">Part-DB1\templates\AdminPages\_export_form.html.twig:31</note>
        <note priority="1">Part-DB1\templates\AdminPages\_export_form.html.twig:31</note>
        <note priority="1">templates\AdminPages\_export_form.html.twig:31</note>
      </notes>
      <segment state="translated">
        <source>export.include_children</source>
        <target>Exporter également les sous éléments</target>
      </segment>
    </unit>
    <unit id="G8WtNph" name="export.btn">
      <notes>
        <note category="file-source" priority="1">Part-DB1\templates\AdminPages\_export_form.html.twig:39</note>
        <note priority="1">Part-DB1\templates\AdminPages\_export_form.html.twig:39</note>
        <note priority="1">templates\AdminPages\_export_form.html.twig:39</note>
      </notes>
      <segment state="translated">
        <source>export.btn</source>
        <target>Exporter</target>
      </segment>
    </unit>
    <unit id="2y0kouO" name="id.label">
      <notes>
        <note category="file-source" priority="1">Part-DB1\templates\AdminPages\_info.html.twig:4</note>
        <note category="file-source" priority="1">Part-DB1\templates\Parts\edit\edit_part_info.html.twig:12</note>
        <note category="file-source" priority="1">Part-DB1\templates\Parts\info\show_part_info.html.twig:24</note>
        <note category="file-source" priority="1">Part-DB1\templates\Parts\info\_extended_infos.html.twig:36</note>
        <note priority="1">Part-DB1\templates\AdminPages\_info.html.twig:4</note>
        <note priority="1">Part-DB1\templates\Parts\edit\edit_part_info.html.twig:12</note>
        <note priority="1">Part-DB1\templates\Parts\info\show_part_info.html.twig:24</note>
        <note priority="1">Part-DB1\templates\Parts\info\_extended_infos.html.twig:36</note>
        <note priority="1">templates\AdminPages\EntityAdminBase.html.twig:94</note>
        <note priority="1">templates\Parts\edit_part_info.html.twig:12</note>
        <note priority="1">templates\Parts\show_part_info.html.twig:11</note>
      </notes>
      <segment state="translated">
        <source>id.label</source>
        <target>ID</target>
      </segment>
    </unit>
    <unit id="cMLFYZw" name="createdAt">
      <notes>
        <note category="file-source" priority="1">Part-DB1\templates\AdminPages\_info.html.twig:11</note>
        <note category="file-source" priority="1">Part-DB1\templates\Parts\info\_attachments_info.html.twig:76</note>
        <note category="file-source" priority="1">Part-DB1\templates\Parts\info\_attachments_info.html.twig:77</note>
        <note category="file-source" priority="1">Part-DB1\templates\Parts\info\_extended_infos.html.twig:6</note>
        <note category="file-source" priority="1">Part-DB1\templates\Parts\info\_order_infos.html.twig:69</note>
        <note category="file-source" priority="1">Part-DB1\templates\Parts\info\_sidebar.html.twig:12</note>
        <note category="file-source" priority="1">Part-DB1\templates\Parts\lists\_info_card.html.twig:77</note>
        <note priority="1">Part-DB1\templates\AdminPages\_info.html.twig:11</note>
        <note priority="1">Part-DB1\templates\Parts\info\_attachments_info.html.twig:59</note>
        <note priority="1">Part-DB1\templates\Parts\info\_attachments_info.html.twig:60</note>
        <note priority="1">Part-DB1\templates\Parts\info\_extended_infos.html.twig:6</note>
        <note priority="1">Part-DB1\templates\Parts\info\_order_infos.html.twig:69</note>
        <note priority="1">Part-DB1\templates\Parts\info\_sidebar.html.twig:12</note>
        <note priority="1">Part-DB1\templates\Parts\lists\_info_card.html.twig:53</note>
        <note priority="1">templates\AdminPages\EntityAdminBase.html.twig:101</note>
        <note priority="1">templates\Parts\show_part_info.html.twig:248</note>
      </notes>
      <segment state="translated">
        <source>createdAt</source>
        <target>Créé le</target>
      </segment>
    </unit>
    <unit id="ZcUFNEJ" name="lastModified">
      <notes>
        <note category="file-source" priority="1">Part-DB1\templates\AdminPages\_info.html.twig:25</note>
        <note category="file-source" priority="1">Part-DB1\templates\Parts\info\_extended_infos.html.twig:21</note>
        <note category="file-source" priority="1">Part-DB1\templates\Parts\info\_sidebar.html.twig:8</note>
        <note category="file-source" priority="1">Part-DB1\templates\Parts\lists\_info_card.html.twig:73</note>
        <note priority="1">Part-DB1\templates\AdminPages\_info.html.twig:25</note>
        <note priority="1">Part-DB1\templates\Parts\info\_extended_infos.html.twig:21</note>
        <note priority="1">Part-DB1\templates\Parts\info\_sidebar.html.twig:8</note>
        <note priority="1">Part-DB1\templates\Parts\lists\_info_card.html.twig:49</note>
        <note priority="1">templates\AdminPages\EntityAdminBase.html.twig:114</note>
        <note priority="1">templates\Parts\show_part_info.html.twig:263</note>
      </notes>
      <segment state="translated">
        <source>lastModified</source>
        <target>Dernière modification</target>
      </segment>
    </unit>
    <unit id="noZi5aQ" name="entity.info.parts_count">
      <notes>
        <note category="file-source" priority="1">Part-DB1\templates\AdminPages\_info.html.twig:38</note>
        <note priority="1">Part-DB1\templates\AdminPages\_info.html.twig:38</note>
      </notes>
      <segment state="translated">
        <source>entity.info.parts_count</source>
        <target>Nombre de composants avec cet élément</target>
      </segment>
    </unit>
    <unit id="4FQqOUW" name="specifications.property">
      <notes>
        <note category="file-source" priority="1">Part-DB1\templates\AdminPages\_parameters.html.twig:6</note>
        <note category="file-source" priority="1">Part-DB1\templates\helper.twig:125</note>
        <note category="file-source" priority="1">Part-DB1\templates\Parts\edit\_specifications.html.twig:6</note>
      </notes>
      <segment state="translated">
        <source>specifications.property</source>
        <target>Paramètre</target>
      </segment>
    </unit>
    <unit id="N4F6wz5" name="specifications.symbol">
      <notes>
        <note category="file-source" priority="1">Part-DB1\templates\AdminPages\_parameters.html.twig:7</note>
        <note category="file-source" priority="1">Part-DB1\templates\Parts\edit\_specifications.html.twig:7</note>
      </notes>
      <segment state="translated">
        <source>specifications.symbol</source>
        <target>Symbole</target>
      </segment>
    </unit>
    <unit id="ManEcyM" name="specifications.value_min">
      <notes>
        <note category="file-source" priority="1">Part-DB1\templates\AdminPages\_parameters.html.twig:8</note>
        <note category="file-source" priority="1">Part-DB1\templates\Parts\edit\_specifications.html.twig:8</note>
      </notes>
      <segment state="translated">
        <source>specifications.value_min</source>
        <target>Min.</target>
      </segment>
    </unit>
    <unit id="BzRKVPC" name="specifications.value_typ">
      <notes>
        <note category="file-source" priority="1">Part-DB1\templates\AdminPages\_parameters.html.twig:9</note>
        <note category="file-source" priority="1">Part-DB1\templates\Parts\edit\_specifications.html.twig:9</note>
      </notes>
      <segment state="translated">
        <source>specifications.value_typ</source>
        <target>Typ.</target>
      </segment>
    </unit>
    <unit id="WLVXsOF" name="specifications.value_max">
      <notes>
        <note category="file-source" priority="1">Part-DB1\templates\AdminPages\_parameters.html.twig:10</note>
        <note category="file-source" priority="1">Part-DB1\templates\Parts\edit\_specifications.html.twig:10</note>
      </notes>
      <segment state="translated">
        <source>specifications.value_max</source>
        <target>Max.</target>
      </segment>
    </unit>
    <unit id="mRpl2vJ" name="specifications.unit">
      <notes>
        <note category="file-source" priority="1">Part-DB1\templates\AdminPages\_parameters.html.twig:11</note>
        <note category="file-source" priority="1">Part-DB1\templates\Parts\edit\_specifications.html.twig:11</note>
      </notes>
      <segment state="translated">
        <source>specifications.unit</source>
        <target>Unité</target>
      </segment>
    </unit>
    <unit id="05vM0Vp" name="specifications.text">
      <notes>
        <note category="file-source" priority="1">Part-DB1\templates\AdminPages\_parameters.html.twig:12</note>
        <note category="file-source" priority="1">Part-DB1\templates\Parts\edit\_specifications.html.twig:12</note>
      </notes>
      <segment state="translated">
        <source>specifications.text</source>
        <target>Texte</target>
      </segment>
    </unit>
    <unit id="t9lgp3U" name="specifications.group">
      <notes>
        <note category="file-source" priority="1">Part-DB1\templates\AdminPages\_parameters.html.twig:13</note>
        <note category="file-source" priority="1">Part-DB1\templates\Parts\edit\_specifications.html.twig:13</note>
      </notes>
      <segment state="translated">
        <source>specifications.group</source>
        <target>Groupe</target>
      </segment>
    </unit>
    <unit id="MZTH_sJ" name="specification.create">
      <notes>
        <note category="file-source" priority="1">Part-DB1\templates\AdminPages\_parameters.html.twig:26</note>
        <note category="file-source" priority="1">Part-DB1\templates\Parts\edit\_specifications.html.twig:26</note>
      </notes>
      <segment state="translated">
        <source>specification.create</source>
        <target>Nouveau paramètre</target>
      </segment>
    </unit>
    <unit id="eEuzINH" name="parameter.delete.confirm">
      <notes>
        <note category="file-source" priority="1">Part-DB1\templates\AdminPages\_parameters.html.twig:31</note>
        <note category="file-source" priority="1">Part-DB1\templates\Parts\edit\_specifications.html.twig:31</note>
      </notes>
      <segment state="translated">
        <source>parameter.delete.confirm</source>
        <target>Souhaitez-vous vraiment supprimer ce paramètre ?</target>
      </segment>
    </unit>
    <unit id="rpzRyMx" name="attachment.list.title">
      <notes>
        <note category="file-source" priority="1">Part-DB1\templates\attachment_list.html.twig:3</note>
        <note priority="1">Part-DB1\templates\attachment_list.html.twig:3</note>
      </notes>
      <segment state="translated">
        <source>attachment.list.title</source>
        <target>Liste des fichiers joints</target>
      </segment>
    </unit>
    <unit id="79bMpjW" name="part_list.loading.caption">
      <notes>
        <note category="file-source" priority="1">Part-DB1\templates\attachment_list.html.twig:10</note>
        <note category="file-source" priority="1">Part-DB1\templates\LogSystem\_log_table.html.twig:8</note>
        <note category="file-source" priority="1">Part-DB1\templates\Parts\lists\_parts_list.html.twig:6</note>
        <note priority="1">Part-DB1\templates\attachment_list.html.twig:10</note>
        <note priority="1">Part-DB1\templates\LogSystem\_log_table.html.twig:8</note>
        <note priority="1">Part-DB1\templates\Parts\lists\_parts_list.html.twig:6</note>
      </notes>
      <segment state="translated">
        <source>part_list.loading.caption</source>
        <target>Chargement</target>
      </segment>
    </unit>
    <unit id="dJ3yFo4" name="part_list.loading.message">
      <notes>
        <note category="file-source" priority="1">Part-DB1\templates\attachment_list.html.twig:11</note>
        <note category="file-source" priority="1">Part-DB1\templates\LogSystem\_log_table.html.twig:9</note>
        <note category="file-source" priority="1">Part-DB1\templates\Parts\lists\_parts_list.html.twig:7</note>
        <note priority="1">Part-DB1\templates\attachment_list.html.twig:11</note>
        <note priority="1">Part-DB1\templates\LogSystem\_log_table.html.twig:9</note>
        <note priority="1">Part-DB1\templates\Parts\lists\_parts_list.html.twig:7</note>
      </notes>
      <segment state="translated">
        <source>part_list.loading.message</source>
        <target>Cela peut prendre un moment.Si ce message ne disparaît pas, essayez de recharger la page.</target>
      </segment>
    </unit>
    <unit id="ZQMol4U" name="vendor.base.javascript_hint">
      <notes>
        <note category="file-source" priority="1">Part-DB1\templates\base.html.twig:68</note>
        <note priority="1">Part-DB1\templates\base.html.twig:68</note>
        <note priority="1">templates\base.html.twig:246</note>
      </notes>
      <segment state="translated">
        <source>vendor.base.javascript_hint</source>
        <target>Activez Javascipt pour profiter de toutes les fonctionnalités!</target>
      </segment>
    </unit>
    <unit id="0rLRD9e" name="sidebar.big.toggle">
      <notes>
        <note category="file-source" priority="1">Part-DB1\templates\base.html.twig:73</note>
        <note priority="1">Part-DB1\templates\base.html.twig:73</note>
      </notes>
      <segment state="translated">
        <source>sidebar.big.toggle</source>
        <target>Afficher/Cacher le panneau latéral
Show/Hide sidebar</target>
      </segment>
    </unit>
    <unit id="jgfKRbc" name="loading.caption">
      <notes>
        <note category="file-source" priority="1">Part-DB1\templates\base.html.twig:95</note>
        <note priority="1">Part-DB1\templates\base.html.twig:95</note>
        <note priority="1">templates\base.html.twig:271</note>
      </notes>
      <segment state="translated">
        <source>loading.caption</source>
        <target>Chargement:</target>
      </segment>
    </unit>
    <unit id="PbxPO3f" name="loading.message">
      <notes>
        <note category="file-source" priority="1">Part-DB1\templates\base.html.twig:96</note>
        <note priority="1">Part-DB1\templates\base.html.twig:96</note>
        <note priority="1">templates\base.html.twig:272</note>
      </notes>
      <segment state="translated">
        <source>loading.message</source>
        <target>Cela peut prendre un moment.Si ce message ne disparaît pas, essayez de recharger la page.</target>
      </segment>
    </unit>
    <unit id="g3Hp.cE" name="loading.bar">
      <notes>
        <note category="file-source" priority="1">Part-DB1\templates\base.html.twig:101</note>
        <note priority="1">Part-DB1\templates\base.html.twig:101</note>
        <note priority="1">templates\base.html.twig:277</note>
      </notes>
      <segment state="translated">
        <source>loading.bar</source>
        <target>Chargement...</target>
      </segment>
    </unit>
    <unit id="rIod4Xs" name="back_to_top">
      <notes>
        <note category="file-source" priority="1">Part-DB1\templates\base.html.twig:112</note>
        <note priority="1">Part-DB1\templates\base.html.twig:112</note>
        <note priority="1">templates\base.html.twig:288</note>
      </notes>
      <segment state="translated">
        <source>back_to_top</source>
        <target>Retour en haut de page</target>
      </segment>
    </unit>
    <unit id="yXZ1kdn" name="permission.edit.permission">
      <notes>
        <note category="file-source" priority="1">Part-DB1\templates\Form\permissionLayout.html.twig:35</note>
        <note priority="1">Part-DB1\templates\Form\permissionLayout.html.twig:35</note>
      </notes>
      <segment state="translated">
        <source>permission.edit.permission</source>
        <target>Permissions</target>
      </segment>
    </unit>
    <unit id="tFYZZcS" name="permission.edit.value">
      <notes>
        <note category="file-source" priority="1">Part-DB1\templates\Form\permissionLayout.html.twig:36</note>
        <note priority="1">Part-DB1\templates\Form\permissionLayout.html.twig:36</note>
      </notes>
      <segment state="translated">
        <source>permission.edit.value</source>
        <target>Valeur</target>
      </segment>
    </unit>
    <unit id="KzyDL60" name="permission.legend.title">
      <notes>
        <note category="file-source" priority="1">Part-DB1\templates\Form\permissionLayout.html.twig:53</note>
        <note priority="1">Part-DB1\templates\Form\permissionLayout.html.twig:53</note>
      </notes>
      <segment state="translated">
        <source>permission.legend.title</source>
        <target>Explication des états:</target>
      </segment>
    </unit>
    <unit id="owrJ0Qw" name="permission.legend.disallow">
      <notes>
        <note category="file-source" priority="1">Part-DB1\templates\Form\permissionLayout.html.twig:57</note>
        <note priority="1">Part-DB1\templates\Form\permissionLayout.html.twig:57</note>
      </notes>
      <segment state="translated">
        <source>permission.legend.disallow</source>
        <target>Interdire</target>
      </segment>
    </unit>
    <unit id="1nY8d_O" name="permission.legend.allow">
      <notes>
        <note category="file-source" priority="1">Part-DB1\templates\Form\permissionLayout.html.twig:61</note>
        <note priority="1">Part-DB1\templates\Form\permissionLayout.html.twig:61</note>
      </notes>
      <segment state="translated">
        <source>permission.legend.allow</source>
        <target>Autoriser</target>
      </segment>
    </unit>
    <unit id="uNMtwn9" name="permission.legend.inherit">
      <notes>
        <note category="file-source" priority="1">Part-DB1\templates\Form\permissionLayout.html.twig:65</note>
        <note priority="1">Part-DB1\templates\Form\permissionLayout.html.twig:65</note>
      </notes>
      <segment state="translated">
        <source>permission.legend.inherit</source>
        <target>Hériter du groupe (parent)</target>
      </segment>
    </unit>
    <unit id="QSE9MT9" name="bool.true">
      <notes>
        <note category="file-source" priority="1">Part-DB1\templates\helper.twig:3</note>
        <note priority="1">Part-DB1\templates\helper.twig:3</note>
      </notes>
      <segment state="translated">
        <source>bool.true</source>
        <target>Vrai</target>
      </segment>
    </unit>
    <unit id="UlrxUmI" name="bool.false">
      <notes>
        <note category="file-source" priority="1">Part-DB1\templates\helper.twig:5</note>
        <note priority="1">Part-DB1\templates\helper.twig:5</note>
      </notes>
      <segment state="translated">
        <source>bool.false</source>
        <target>Faux</target>
      </segment>
    </unit>
    <unit id="haOas0X" name="Yes">
      <notes>
        <note category="file-source" priority="1">Part-DB1\templates\helper.twig:92</note>
        <note priority="1">Part-DB1\templates\helper.twig:87</note>
      </notes>
      <segment state="translated">
        <source>Yes</source>
        <target>Oui</target>
      </segment>
    </unit>
    <unit id="HqRCoTS" name="No">
      <notes>
        <note category="file-source" priority="1">Part-DB1\templates\helper.twig:94</note>
        <note priority="1">Part-DB1\templates\helper.twig:89</note>
      </notes>
      <segment state="translated">
        <source>No</source>
        <target>Non</target>
      </segment>
    </unit>
    <unit id="PbJl5cf" name="specifications.value">
      <notes>
        <note category="file-source" priority="1">Part-DB1\templates\helper.twig:126</note>
      </notes>
      <segment state="translated">
        <source>specifications.value</source>
        <target>Valeur</target>
      </segment>
    </unit>
    <unit id="Qj.Hpb." name="version.caption">
      <notes>
        <note category="file-source" priority="1">Part-DB1\templates\homepage.html.twig:7</note>
        <note priority="1">Part-DB1\templates\homepage.html.twig:7</note>
        <note priority="1">templates\homepage.html.twig:7</note>
      </notes>
      <segment state="translated">
        <source>version.caption</source>
        <target>Version</target>
      </segment>
    </unit>
    <unit id="GDYG7.b" name="homepage.license">
      <notes>
        <note category="file-source" priority="1">Part-DB1\templates\homepage.html.twig:22</note>
        <note priority="1">Part-DB1\templates\homepage.html.twig:22</note>
        <note priority="1">templates\homepage.html.twig:19</note>
      </notes>
      <segment state="translated">
        <source>homepage.license</source>
        <target>Information de license</target>
      </segment>
    </unit>
    <unit id="5nDb2pj" name="homepage.github.caption">
      <notes>
        <note category="file-source" priority="1">Part-DB1\templates\homepage.html.twig:31</note>
        <note priority="1">Part-DB1\templates\homepage.html.twig:31</note>
        <note priority="1">templates\homepage.html.twig:28</note>
      </notes>
      <segment state="translated">
        <source>homepage.github.caption</source>
        <target>Page du projet</target>
      </segment>
    </unit>
    <unit id="7nCeHg7" name="homepage.github.text">
      <notes>
        <note category="file-source" priority="1">Part-DB1\templates\homepage.html.twig:31</note>
        <note priority="1">Part-DB1\templates\homepage.html.twig:31</note>
        <note priority="1">templates\homepage.html.twig:28</note>
      </notes>
      <segment state="translated">
        <source>homepage.github.text</source>
        <target>Retrouvez les téléchargements, report de bugs, to-do-list etc. sur &lt;a href="%href%" class="link-external" target="_blank"&gt;la page du projet GitHub&lt;/a&gt;</target>
      </segment>
    </unit>
    <unit id="9pp.6vF" name="homepage.help.caption">
      <notes>
        <note category="file-source" priority="1">Part-DB1\templates\homepage.html.twig:32</note>
        <note priority="1">Part-DB1\templates\homepage.html.twig:32</note>
        <note priority="1">templates\homepage.html.twig:29</note>
      </notes>
      <segment state="translated">
        <source>homepage.help.caption</source>
        <target>Aide</target>
      </segment>
    </unit>
    <unit id="exp3iqv" name="homepage.help.text">
      <notes>
        <note category="file-source" priority="1">Part-DB1\templates\homepage.html.twig:32</note>
        <note priority="1">Part-DB1\templates\homepage.html.twig:32</note>
        <note priority="1">templates\homepage.html.twig:29</note>
      </notes>
      <segment state="translated">
        <source>homepage.help.text</source>
        <target>De l'aide et des conseils sont disponibles sur le Wiki de la &lt;a href="%href%" class="link-external" target="_blank"&gt;page GitHub&lt;/a&gt;</target>
      </segment>
    </unit>
    <unit id="R2g.45a" name="homepage.forum.caption">
      <notes>
        <note category="file-source" priority="1">Part-DB1\templates\homepage.html.twig:33</note>
        <note priority="1">Part-DB1\templates\homepage.html.twig:33</note>
        <note priority="1">templates\homepage.html.twig:30</note>
      </notes>
      <segment state="translated">
        <source>homepage.forum.caption</source>
        <target>Forum</target>
      </segment>
    </unit>
<<<<<<< HEAD
=======
    <unit id="jOOAjnK" name="homepage.last_activity">
      <notes>
        <note category="file-source" priority="1">Part-DB1\templates\homepage.html.twig:45</note>
        <note priority="1">Part-DB1\templates\homepage.html.twig:45</note>
        <note priority="1">new</note>
      </notes>
      <segment state="translated">
        <source>homepage.last_activity</source>
        <target>Activité récente</target>
      </segment>
    </unit>
>>>>>>> 4a158db6
    <unit id="bqeaYn7" name="label_generator.title">
      <notes>
        <note category="file-source" priority="1">Part-DB1\templates\LabelSystem\dialog.html.twig:3</note>
        <note category="file-source" priority="1">Part-DB1\templates\LabelSystem\dialog.html.twig:6</note>
      </notes>
      <segment state="translated">
        <source>label_generator.title</source>
        <target>Générateur d'étiquettes</target>
      </segment>
    </unit>
    <unit id="qHJOVv6" name="label_generator.common">
      <notes>
        <note category="file-source" priority="1">Part-DB1\templates\LabelSystem\dialog.html.twig:16</note>
      </notes>
      <segment state="translated">
        <source>label_generator.common</source>
        <target>Commun</target>
      </segment>
    </unit>
    <unit id="WLpYniK" name="label_generator.advanced">
      <notes>
        <note category="file-source" priority="1">Part-DB1\templates\LabelSystem\dialog.html.twig:20</note>
      </notes>
      <segment state="translated">
        <source>label_generator.advanced</source>
        <target>Avancé</target>
      </segment>
    </unit>
    <unit id="wNFVz._" name="label_generator.profiles">
      <notes>
        <note category="file-source" priority="1">Part-DB1\templates\LabelSystem\dialog.html.twig:24</note>
      </notes>
      <segment state="translated">
        <source>label_generator.profiles</source>
        <target>Profils</target>
      </segment>
    </unit>
    <unit id="CjbZJ5j" name="label_generator.selected_profile">
      <notes>
        <note category="file-source" priority="1">Part-DB1\templates\LabelSystem\dialog.html.twig:58</note>
      </notes>
      <segment state="translated">
        <source>label_generator.selected_profile</source>
        <target>Profil actuellement sélectionné</target>
      </segment>
    </unit>
    <unit id="HqINOSK" name="label_generator.edit_profile">
      <notes>
        <note category="file-source" priority="1">Part-DB1\templates\LabelSystem\dialog.html.twig:62</note>
      </notes>
      <segment state="translated">
        <source>label_generator.edit_profile</source>
        <target>Modifier le profil</target>
      </segment>
    </unit>
    <unit id="fZChaHF" name="label_generator.load_profile">
      <notes>
        <note category="file-source" priority="1">Part-DB1\templates\LabelSystem\dialog.html.twig:75</note>
      </notes>
      <segment state="translated">
        <source>label_generator.load_profile</source>
        <target>Charger le profil</target>
      </segment>
    </unit>
    <unit id="UFelt6r" name="label_generator.download">
      <notes>
        <note category="file-source" priority="1">Part-DB1\templates\LabelSystem\dialog.html.twig:102</note>
      </notes>
      <segment state="translated">
        <source>label_generator.download</source>
        <target>Télécharger</target>
      </segment>
    </unit>
    <unit id="fkESKHW" name="label_generator.label_btn">
      <notes>
        <note category="file-source" priority="1">Part-DB1\templates\LabelSystem\dropdown_macro.html.twig:3</note>
        <note category="file-source" priority="1">Part-DB1\templates\LabelSystem\dropdown_macro.html.twig:5</note>
      </notes>
      <segment state="translated">
        <source>label_generator.label_btn</source>
        <target>Générer une étiquette</target>
      </segment>
    </unit>
    <unit id="xXkObqX" name="label_generator.label_empty">
      <notes>
        <note category="file-source" priority="1">Part-DB1\templates\LabelSystem\dropdown_macro.html.twig:20</note>
      </notes>
      <segment state="translated">
        <source>label_generator.label_empty</source>
        <target>Nouvelle étiquette vide</target>
      </segment>
    </unit>
    <unit id="0qyoOfw" name="label_scanner.title">
      <notes>
        <note category="file-source" priority="1">Part-DB1\templates\LabelSystem\Scanner\dialog.html.twig:3</note>
      </notes>
      <segment state="translated">
        <source>label_scanner.title</source>
        <target>Lecteur d'étiquettes</target>
      </segment>
    </unit>
    <unit id="Z0zU4lk" name="label_scanner.no_cam_found.title">
      <notes>
        <note category="file-source" priority="1">Part-DB1\templates\LabelSystem\Scanner\dialog.html.twig:7</note>
      </notes>
      <segment state="translated">
        <source>label_scanner.no_cam_found.title</source>
        <target>Aucune webcam trouvée</target>
      </segment>
    </unit>
    <unit id="2Jk59Ug" name="label_scanner.no_cam_found.text">
      <notes>
        <note category="file-source" priority="1">Part-DB1\templates\LabelSystem\Scanner\dialog.html.twig:7</note>
      </notes>
      <segment state="translated">
        <source>label_scanner.no_cam_found.text</source>
        <target>Vous devez disposer d'une webcam et donner l'autorisation d'utiliser la fonction de scanner. Vous pouvez entrer le code à barres manuellement ci-dessous.</target>
      </segment>
    </unit>
    <unit id="6qQTB7S" name="label_scanner.source_select">
      <notes>
        <note category="file-source" priority="1">Part-DB1\templates\LabelSystem\Scanner\dialog.html.twig:27</note>
      </notes>
      <segment state="translated">
        <source>label_scanner.source_select</source>
        <target>Sélectionnez une source</target>
      </segment>
    </unit>
    <unit id="uKTMZBs" name="log.list.title">
      <notes>
        <note category="file-source" priority="1">Part-DB1\templates\LogSystem\log_list.html.twig:3</note>
        <note priority="1">Part-DB1\templates\LogSystem\log_list.html.twig:3</note>
      </notes>
      <segment state="translated">
        <source>log.list.title</source>
        <target>Journal système</target>
      </segment>
    </unit>
    <unit id="_1bnAgm" name="log.undo.confirm_title">
      <notes>
        <note category="file-source" priority="1">Part-DB1\templates\LogSystem\_log_table.html.twig:1</note>
        <note priority="1">Part-DB1\templates\LogSystem\_log_table.html.twig:1</note>
        <note priority="1">new</note>
      </notes>
      <segment state="translated">
        <source>log.undo.confirm_title</source>
        <target>Annuler le changement / revenir à une date antérieure ?</target>
      </segment>
    </unit>
    <unit id="ATlnZ1T" name="log.undo.confirm_message">
      <notes>
        <note category="file-source" priority="1">Part-DB1\templates\LogSystem\_log_table.html.twig:2</note>
        <note priority="1">Part-DB1\templates\LogSystem\_log_table.html.twig:2</note>
        <note priority="1">new</note>
      </notes>
      <segment state="translated">
        <source>log.undo.confirm_message</source>
        <target>Voulez-vous annuler la modification donnée / réinitialiser l'élément à une date donnée ?</target>
      </segment>
    </unit>
    <unit id="Rc1M3PN" name="mail.footer.email_sent_by">
      <notes>
        <note category="file-source" priority="1">Part-DB1\templates\mail\base.html.twig:24</note>
        <note priority="1">Part-DB1\templates\mail\base.html.twig:24</note>
      </notes>
      <segment state="translated">
        <source>mail.footer.email_sent_by</source>
        <target>Cet email a été envoyé automatiquement par</target>
      </segment>
    </unit>
    <unit id="AchaWxK" name="mail.footer.dont_reply">
      <notes>
        <note category="file-source" priority="1">Part-DB1\templates\mail\base.html.twig:24</note>
        <note priority="1">Part-DB1\templates\mail\base.html.twig:24</note>
      </notes>
      <segment state="translated">
        <source>mail.footer.dont_reply</source>
        <target>Ne répondez pas à cet email.</target>
      </segment>
    </unit>
    <unit id="S6Fot75" name="email.hi %name%">
      <notes>
        <note category="file-source" priority="1">Part-DB1\templates\mail\pw_reset.html.twig:6</note>
        <note priority="1">Part-DB1\templates\mail\pw_reset.html.twig:6</note>
      </notes>
      <segment state="translated">
        <source>email.hi %name%</source>
        <target>Bonjour %name%</target>
      </segment>
    </unit>
    <unit id="VKSPbrb" name="email.pw_reset.message">
      <notes>
        <note category="file-source" priority="1">Part-DB1\templates\mail\pw_reset.html.twig:7</note>
        <note priority="1">Part-DB1\templates\mail\pw_reset.html.twig:7</note>
      </notes>
      <segment state="translated">
        <source>email.pw_reset.message</source>
        <target>Quelqu’un (surement vous) a demandé une réinitialisation de votre mot de passe.Si ce n'est pas le cas, ignorez simplement cet email.</target>
      </segment>
    </unit>
    <unit id="lu8bcCN" name="email.pw_reset.button">
      <notes>
        <note category="file-source" priority="1">Part-DB1\templates\mail\pw_reset.html.twig:9</note>
        <note priority="1">Part-DB1\templates\mail\pw_reset.html.twig:9</note>
      </notes>
      <segment state="translated">
        <source>email.pw_reset.button</source>
        <target>Cliquez ici pour réinitialiser votre mot de passe</target>
      </segment>
    </unit>
    <unit id="tS_htiy" name="email.pw_reset.fallback">
      <notes>
        <note category="file-source" priority="1">Part-DB1\templates\mail\pw_reset.html.twig:11</note>
        <note priority="1">Part-DB1\templates\mail\pw_reset.html.twig:11</note>
      </notes>
      <segment state="translated">
        <source>email.pw_reset.fallback</source>
        <target>Si cela ne fonctionne pas pour vous, allez à &lt;a href="%url%"&gt;%url%&lt;/a&gt; et entrez les informations suivantes</target>
      </segment>
    </unit>
    <unit id="QBTV5KP" name="email.pw_reset.username">
      <notes>
        <note category="file-source" priority="1">Part-DB1\templates\mail\pw_reset.html.twig:16</note>
        <note priority="1">Part-DB1\templates\mail\pw_reset.html.twig:16</note>
      </notes>
      <segment state="translated">
        <source>email.pw_reset.username</source>
        <target>Nom d'utilisateur</target>
      </segment>
    </unit>
    <unit id="6UyKd6G" name="email.pw_reset.token">
      <notes>
        <note category="file-source" priority="1">Part-DB1\templates\mail\pw_reset.html.twig:19</note>
        <note priority="1">Part-DB1\templates\mail\pw_reset.html.twig:19</note>
      </notes>
      <segment state="translated">
        <source>email.pw_reset.token</source>
        <target>Jeton</target>
      </segment>
    </unit>
    <unit id="3Rl4ELy" name="email.pw_reset.valid_unit %date%">
      <notes>
        <note category="file-source" priority="1">Part-DB1\templates\mail\pw_reset.html.twig:24</note>
        <note priority="1">Part-DB1\templates\mail\pw_reset.html.twig:24</note>
      </notes>
      <segment state="translated">
        <source>email.pw_reset.valid_unit %date%</source>
        <target>Le jeton de réinitialisation sera valable jusqu'au &lt;i&gt;%date%&lt;/i&gt;.</target>
      </segment>
    </unit>
    <unit id="ItQbhLs" name="orderdetail.delete">
      <notes>
        <note category="file-source" priority="1">Part-DB1\templates\Parts\edit\edit_form_styles.html.twig:18</note>
        <note category="file-source" priority="1">Part-DB1\templates\Parts\edit\edit_form_styles.html.twig:58</note>
        <note category="file-source" priority="1">Part-DB1\templates\Parts\edit\edit_form_styles.html.twig:78</note>
        <note priority="1">Part-DB1\templates\Parts\edit\edit_form_styles.html.twig:58</note>
      </notes>
      <segment state="translated">
        <source>orderdetail.delete</source>
        <target>Supprimer</target>
      </segment>
    </unit>
    <unit id="uUvRF8P" name="pricedetails.edit.min_qty">
      <notes>
        <note category="file-source" priority="1">Part-DB1\templates\Parts\edit\edit_form_styles.html.twig:39</note>
        <note priority="1">Part-DB1\templates\Parts\edit\edit_form_styles.html.twig:39</note>
      </notes>
      <segment state="translated">
        <source>pricedetails.edit.min_qty</source>
        <target>Quantité minimale de commande</target>
      </segment>
    </unit>
    <unit id="3meOpdA" name="pricedetails.edit.price">
      <notes>
        <note category="file-source" priority="1">Part-DB1\templates\Parts\edit\edit_form_styles.html.twig:40</note>
        <note priority="1">Part-DB1\templates\Parts\edit\edit_form_styles.html.twig:40</note>
      </notes>
      <segment state="translated">
        <source>pricedetails.edit.price</source>
        <target>Prix</target>
      </segment>
    </unit>
    <unit id="1gzHhnJ" name="pricedetails.edit.price_qty">
      <notes>
        <note category="file-source" priority="1">Part-DB1\templates\Parts\edit\edit_form_styles.html.twig:41</note>
        <note priority="1">Part-DB1\templates\Parts\edit\edit_form_styles.html.twig:41</note>
      </notes>
      <segment state="translated">
        <source>pricedetails.edit.price_qty</source>
        <target>Pour la quantité</target>
      </segment>
    </unit>
    <unit id="8BF.OZR" name="pricedetail.create">
      <notes>
        <note category="file-source" priority="1">Part-DB1\templates\Parts\edit\edit_form_styles.html.twig:54</note>
        <note priority="1">Part-DB1\templates\Parts\edit\edit_form_styles.html.twig:54</note>
      </notes>
      <segment state="translated">
        <source>pricedetail.create</source>
        <target>Ajouter prix</target>
      </segment>
    </unit>
    <unit id="nS44Iqv" name="part.edit.title">
      <notes>
        <note category="file-source" priority="1">Part-DB1\templates\Parts\edit\edit_part_info.html.twig:4</note>
        <note priority="1">Part-DB1\templates\Parts\edit\edit_part_info.html.twig:4</note>
        <note priority="1">templates\Parts\edit_part_info.html.twig:4</note>
      </notes>
      <segment state="translated">
        <source>part.edit.title</source>
        <target>Éditer le composant</target>
      </segment>
    </unit>
    <unit id="Ko2G29K" name="part.edit.card_title">
      <notes>
        <note category="file-source" priority="1">Part-DB1\templates\Parts\edit\edit_part_info.html.twig:9</note>
        <note priority="1">Part-DB1\templates\Parts\edit\edit_part_info.html.twig:9</note>
        <note priority="1">templates\Parts\edit_part_info.html.twig:9</note>
      </notes>
      <segment state="translated">
        <source>part.edit.card_title</source>
        <target>Éditer le composant</target>
      </segment>
    </unit>
    <unit id="MvJvWIA" name="part.edit.tab.common">
      <notes>
        <note category="file-source" priority="1">Part-DB1\templates\Parts\edit\edit_part_info.html.twig:22</note>
        <note priority="1">Part-DB1\templates\Parts\edit\edit_part_info.html.twig:22</note>
      </notes>
      <segment state="translated">
        <source>part.edit.tab.common</source>
        <target>Général</target>
      </segment>
    </unit>
    <unit id="RjPp2bd" name="part.edit.tab.manufacturer">
      <notes>
        <note category="file-source" priority="1">Part-DB1\templates\Parts\edit\edit_part_info.html.twig:28</note>
        <note priority="1">Part-DB1\templates\Parts\edit\edit_part_info.html.twig:28</note>
      </notes>
      <segment state="translated">
        <source>part.edit.tab.manufacturer</source>
        <target>Fabricant</target>
      </segment>
    </unit>
    <unit id="e9FzmOU" name="part.edit.tab.advanced">
      <notes>
        <note category="file-source" priority="1">Part-DB1\templates\Parts\edit\edit_part_info.html.twig:34</note>
        <note priority="1">Part-DB1\templates\Parts\edit\edit_part_info.html.twig:34</note>
      </notes>
      <segment state="translated">
        <source>part.edit.tab.advanced</source>
        <target>Avancé</target>
      </segment>
    </unit>
    <unit id="uc9NwcF" name="part.edit.tab.part_lots">
      <notes>
        <note category="file-source" priority="1">Part-DB1\templates\Parts\edit\edit_part_info.html.twig:40</note>
        <note priority="1">Part-DB1\templates\Parts\edit\edit_part_info.html.twig:40</note>
      </notes>
      <segment state="translated">
        <source>part.edit.tab.part_lots</source>
        <target>Stocks</target>
      </segment>
    </unit>
    <unit id="9HrMrf1" name="part.edit.tab.attachments">
      <notes>
        <note category="file-source" priority="1">Part-DB1\templates\Parts\edit\edit_part_info.html.twig:46</note>
        <note priority="1">Part-DB1\templates\Parts\edit\edit_part_info.html.twig:46</note>
      </notes>
      <segment state="translated">
        <source>part.edit.tab.attachments</source>
        <target>Fichiers joints</target>
      </segment>
    </unit>
    <unit id="tkdBTwZ" name="part.edit.tab.orderdetails">
      <notes>
        <note category="file-source" priority="1">Part-DB1\templates\Parts\edit\edit_part_info.html.twig:52</note>
        <note priority="1">Part-DB1\templates\Parts\edit\edit_part_info.html.twig:52</note>
      </notes>
      <segment state="translated">
        <source>part.edit.tab.orderdetails</source>
        <target>Informations pour la commande</target>
      </segment>
    </unit>
    <unit id="fLuFk_2" name="part.edit.tab.specifications">
      <notes>
        <note category="file-source" priority="1">Part-DB1\templates\Parts\edit\edit_part_info.html.twig:58</note>
      </notes>
      <segment state="translated">
        <source>part.edit.tab.specifications</source>
        <target>Caractéristiques</target>
      </segment>
    </unit>
    <unit id="LgSgFFj" name="part.edit.tab.comment">
      <notes>
        <note category="file-source" priority="1">Part-DB1\templates\Parts\edit\edit_part_info.html.twig:64</note>
        <note priority="1">Part-DB1\templates\Parts\edit\edit_part_info.html.twig:58</note>
      </notes>
      <segment state="translated">
        <source>part.edit.tab.comment</source>
        <target>Commentaire</target>
      </segment>
    </unit>
    <unit id="h0g53U_" name="part.new.card_title">
      <notes>
        <note category="file-source" priority="1">Part-DB1\templates\Parts\edit\new_part.html.twig:8</note>
        <note priority="1">Part-DB1\templates\Parts\edit\new_part.html.twig:8</note>
        <note priority="1">templates\Parts\new_part.html.twig:8</note>
      </notes>
      <segment state="translated">
        <source>part.new.card_title</source>
        <target>Créer un nouveau composant</target>
      </segment>
    </unit>
    <unit id="X.m4tR7" name="part_lot.delete">
      <notes>
        <note category="file-source" priority="1">Part-DB1\templates\Parts\edit\_lots.html.twig:5</note>
        <note priority="1">Part-DB1\templates\Parts\edit\_lots.html.twig:5</note>
      </notes>
      <segment state="translated">
        <source>part_lot.delete</source>
        <target>Supprimer</target>
      </segment>
    </unit>
    <unit id="Ey2BEY6" name="part_lot.create">
      <notes>
        <note category="file-source" priority="1">Part-DB1\templates\Parts\edit\_lots.html.twig:28</note>
        <note priority="1">Part-DB1\templates\Parts\edit\_lots.html.twig:28</note>
      </notes>
      <segment state="translated">
        <source>part_lot.create</source>
        <target>Créer un inventaire</target>
      </segment>
    </unit>
    <unit id="D7h1rMv" name="orderdetail.create">
      <notes>
        <note category="file-source" priority="1">Part-DB1\templates\Parts\edit\_orderdetails.html.twig:13</note>
        <note priority="1">Part-DB1\templates\Parts\edit\_orderdetails.html.twig:13</note>
      </notes>
      <segment state="translated">
        <source>orderdetail.create</source>
        <target>Ajouter un fournisseur</target>
      </segment>
    </unit>
    <unit id="uKZiiFJ" name="pricedetails.edit.delete.confirm">
      <notes>
        <note category="file-source" priority="1">Part-DB1\templates\Parts\edit\_orderdetails.html.twig:18</note>
        <note priority="1">Part-DB1\templates\Parts\edit\_orderdetails.html.twig:18</note>
      </notes>
      <segment state="translated">
        <source>pricedetails.edit.delete.confirm</source>
        <target>Voulez-vous vraiment supprimer ce prix ? Cela ne peut pas être défait !</target>
      </segment>
    </unit>
    <unit id="FIw9JVr" name="orderdetails.edit.delete.confirm">
      <notes>
        <note category="file-source" priority="1">Part-DB1\templates\Parts\edit\_orderdetails.html.twig:62</note>
        <note priority="1">Part-DB1\templates\Parts\edit\_orderdetails.html.twig:61</note>
      </notes>
      <segment state="translated">
        <source>orderdetails.edit.delete.confirm</source>
        <target>Voulez-vous vraiment supprimer ce fournisseur ? Cela ne peut pas être défait !</target>
      </segment>
    </unit>
    <unit id="UoflU8w" name="part.info.title">
      <notes>
        <note category="file-source" priority="1">Part-DB1\templates\Parts\info\show_part_info.html.twig:4</note>
        <note category="file-source" priority="1">Part-DB1\templates\Parts\info\show_part_info.html.twig:19</note>
        <note priority="1">Part-DB1\templates\Parts\info\show_part_info.html.twig:4</note>
        <note priority="1">Part-DB1\templates\Parts\info\show_part_info.html.twig:19</note>
        <note priority="1">templates\Parts\show_part_info.html.twig:4</note>
        <note priority="1">templates\Parts\show_part_info.html.twig:9</note>
      </notes>
      <segment state="translated">
        <source>part.info.title</source>
        <target>Informations détaillées pour</target>
      </segment>
    </unit>
    <unit id="ZrzEsc_" name="part.part_lots.label">
      <notes>
        <note category="file-source" priority="1">Part-DB1\templates\Parts\info\show_part_info.html.twig:47</note>
        <note priority="1">Part-DB1\templates\Parts\info\show_part_info.html.twig:47</note>
      </notes>
      <segment state="translated">
        <source>part.part_lots.label</source>
        <target>Stocks</target>
      </segment>
    </unit>
    <unit id="BWS7Lck" name="comment.label">
      <notes>
        <note category="file-source" priority="1">Part-DB1\templates\Parts\info\show_part_info.html.twig:56</note>
        <note category="file-source" priority="1">Part-DB1\templates\Parts\lists\_info_card.html.twig:43</note>
        <note category="file-source" priority="1">Part-DB1\templates\_navbar_search.html.twig:31</note>
        <note priority="1">Part-DB1\templates\_navbar_search.html.twig:26</note>
        <note priority="1">templates\base.html.twig:62</note>
        <note priority="1">templates\Parts\show_part_info.html.twig:74</note>
        <note priority="1">src\Form\PartType.php:86</note>
      </notes>
      <segment state="translated">
        <source>comment.label</source>
        <target>Commentaire</target>
      </segment>
    </unit>
    <unit id="Y2.Edoh" name="part.info.specifications">
      <notes>
        <note category="file-source" priority="1">Part-DB1\templates\Parts\info\show_part_info.html.twig:64</note>
      </notes>
      <segment state="translated">
        <source>part.info.specifications</source>
        <target>Caractéristiques</target>
      </segment>
    </unit>
    <unit id="MZz0rtU" name="attachment.labelp">
      <notes>
        <note category="file-source" priority="1">Part-DB1\templates\Parts\info\show_part_info.html.twig:74</note>
        <note priority="1">Part-DB1\templates\Parts\info\show_part_info.html.twig:64</note>
        <note priority="1">templates\Parts\show_part_info.html.twig:82</note>
      </notes>
      <segment state="translated">
        <source>attachment.labelp</source>
        <target>Fichiers joints</target>
      </segment>
    </unit>
    <unit id="b5.SSzx" name="vendor.partinfo.shopping_infos">
      <notes>
        <note category="file-source" priority="1">Part-DB1\templates\Parts\info\show_part_info.html.twig:83</note>
        <note priority="1">Part-DB1\templates\Parts\info\show_part_info.html.twig:71</note>
        <note priority="1">templates\Parts\show_part_info.html.twig:88</note>
      </notes>
      <segment state="translated">
        <source>vendor.partinfo.shopping_infos</source>
        <target>Informations de commande</target>
      </segment>
    </unit>
    <unit id="1Soir6U" name="vendor.partinfo.history">
      <notes>
        <note category="file-source" priority="1">Part-DB1\templates\Parts\info\show_part_info.html.twig:91</note>
        <note priority="1">Part-DB1\templates\Parts\info\show_part_info.html.twig:78</note>
        <note priority="1">templates\Parts\show_part_info.html.twig:94</note>
      </notes>
      <segment state="translated">
        <source>vendor.partinfo.history</source>
        <target>Historique</target>
      </segment>
    </unit>
    <unit id="__OuWRw" name="tools.label">
      <notes>
        <note category="file-source" priority="1">Part-DB1\templates\Parts\info\show_part_info.html.twig:97</note>
        <note category="file-source" priority="1">Part-DB1\templates\_sidebar.html.twig:54</note>
        <note category="file-source" priority="1">Part-DB1\templates\_sidebar.html.twig:13</note>
        <note priority="1">Part-DB1\templates\Parts\info\show_part_info.html.twig:84</note>
        <note priority="1">Part-DB1\templates\_sidebar.html.twig:54</note>
        <note priority="1">Part-DB1\templates\_sidebar.html.twig:13</note>
        <note priority="1">templates\base.html.twig:176</note>
        <note priority="1">templates\base.html.twig:203</note>
        <note priority="1">templates\base.html.twig:217</note>
        <note priority="1">templates\base.html.twig:231</note>
        <note priority="1">templates\Parts\show_part_info.html.twig:100</note>
      </notes>
      <segment state="translated">
        <source>tools.label</source>
        <target>Outils</target>
      </segment>
    </unit>
    <unit id="BnHnqwK" name="extended_info.label">
      <notes>
        <note category="file-source" priority="1">Part-DB1\templates\Parts\info\show_part_info.html.twig:103</note>
        <note priority="1">Part-DB1\templates\Parts\info\show_part_info.html.twig:90</note>
      </notes>
      <segment state="translated">
        <source>extended_info.label</source>
        <target>Informations complémentaires</target>
      </segment>
    </unit>
    <unit id="vMya34Z" name="attachment.name">
      <notes>
        <note category="file-source" priority="1">Part-DB1\templates\Parts\info\_attachments_info.html.twig:7</note>
        <note priority="1">Part-DB1\templates\Parts\info\_attachments_info.html.twig:7</note>
      </notes>
      <segment state="translated">
        <source>attachment.name</source>
        <target>Nom</target>
      </segment>
    </unit>
    <unit id="wFzihuM" name="attachment.attachment_type">
      <notes>
        <note category="file-source" priority="1">Part-DB1\templates\Parts\info\_attachments_info.html.twig:8</note>
        <note priority="1">Part-DB1\templates\Parts\info\_attachments_info.html.twig:8</note>
      </notes>
      <segment state="translated">
        <source>attachment.attachment_type</source>
        <target>Type de fichier joint</target>
      </segment>
    </unit>
    <unit id="qbywfNk" name="attachment.file_name">
      <notes>
        <note category="file-source" priority="1">Part-DB1\templates\Parts\info\_attachments_info.html.twig:9</note>
        <note priority="1">Part-DB1\templates\Parts\info\_attachments_info.html.twig:9</note>
      </notes>
      <segment state="translated">
        <source>attachment.file_name</source>
        <target>Nom du fichier</target>
      </segment>
    </unit>
    <unit id="MUTx89j" name="attachment.file_size">
      <notes>
        <note category="file-source" priority="1">Part-DB1\templates\Parts\info\_attachments_info.html.twig:10</note>
        <note priority="1">Part-DB1\templates\Parts\info\_attachments_info.html.twig:10</note>
      </notes>
      <segment state="translated">
        <source>attachment.file_size</source>
        <target>Taille du fichier</target>
      </segment>
    </unit>
    <unit id="gWj51jS" name="attachment.preview">
      <notes>
        <note category="file-source" priority="1">Part-DB1\templates\Parts\info\_attachments_info.html.twig:54</note>
      </notes>
      <segment state="translated">
        <source>attachment.preview</source>
        <target>Aperçu de l'image</target>
      </segment>
    </unit>
    <unit id="GSjs0LU" name="attachment.download">
      <notes>
        <note category="file-source" priority="1">Part-DB1\templates\Parts\info\_attachments_info.html.twig:67</note>
        <note priority="1">Part-DB1\templates\Parts\info\_attachments_info.html.twig:50</note>
      </notes>
      <segment state="translated">
        <source>attachment.download</source>
        <target>Téléchargement</target>
      </segment>
    </unit>
    <unit id="5PiNnoA" name="user.creating_user">
      <notes>
        <note category="file-source" priority="1">Part-DB1\templates\Parts\info\_extended_infos.html.twig:11</note>
        <note priority="1">Part-DB1\templates\Parts\info\_extended_infos.html.twig:11</note>
        <note priority="1">new</note>
      </notes>
      <segment state="translated">
        <source>user.creating_user</source>
        <target>Utilisateur qui a créé ce composant</target>
      </segment>
    </unit>
    <unit id="t2TNwOq" name="Unknown">
      <notes>
        <note category="file-source" priority="1">Part-DB1\templates\Parts\info\_extended_infos.html.twig:13</note>
        <note category="file-source" priority="1">Part-DB1\templates\Parts\info\_extended_infos.html.twig:28</note>
        <note category="file-source" priority="1">Part-DB1\templates\Parts\info\_extended_infos.html.twig:50</note>
        <note priority="1">Part-DB1\templates\Parts\info\_extended_infos.html.twig:13</note>
        <note priority="1">Part-DB1\templates\Parts\info\_extended_infos.html.twig:28</note>
        <note priority="1">Part-DB1\templates\Parts\info\_extended_infos.html.twig:50</note>
      </notes>
      <segment state="translated">
        <source>Unknown</source>
        <target>Inconnu</target>
      </segment>
    </unit>
    <unit id="n4o6jKZ" name="accessDenied">
      <notes>
        <note category="file-source" priority="1">Part-DB1\templates\Parts\info\_extended_infos.html.twig:15</note>
        <note category="file-source" priority="1">Part-DB1\templates\Parts\info\_extended_infos.html.twig:30</note>
        <note priority="1">Part-DB1\templates\Parts\info\_extended_infos.html.twig:15</note>
        <note priority="1">Part-DB1\templates\Parts\info\_extended_infos.html.twig:30</note>
        <note priority="1">new</note>
      </notes>
      <segment state="translated">
        <source>accessDenied</source>
        <target>Accès refusé</target>
      </segment>
    </unit>
    <unit id="uaxA.n." name="user.last_editing_user">
      <notes>
        <note category="file-source" priority="1">Part-DB1\templates\Parts\info\_extended_infos.html.twig:26</note>
        <note priority="1">Part-DB1\templates\Parts\info\_extended_infos.html.twig:26</note>
        <note priority="1">new</note>
      </notes>
      <segment state="translated">
        <source>user.last_editing_user</source>
        <target>Utilisateur qui a édité ce composant en dernier</target>
      </segment>
    </unit>
    <unit id="xQkqdM5" name="part.isFavorite">
      <notes>
        <note category="file-source" priority="1">Part-DB1\templates\Parts\info\_extended_infos.html.twig:41</note>
        <note priority="1">Part-DB1\templates\Parts\info\_extended_infos.html.twig:41</note>
      </notes>
      <segment state="translated">
        <source>part.isFavorite</source>
        <target>Favoris</target>
      </segment>
    </unit>
    <unit id="qwRgUmm" name="part.minOrderAmount">
      <notes>
        <note category="file-source" priority="1">Part-DB1\templates\Parts\info\_extended_infos.html.twig:46</note>
        <note priority="1">Part-DB1\templates\Parts\info\_extended_infos.html.twig:46</note>
      </notes>
      <segment state="translated">
        <source>part.minOrderAmount</source>
        <target>Quantité minimale de commande</target>
      </segment>
    </unit>
    <unit id="WB3sH1G" name="manufacturer.label">
      <notes>
        <note category="file-source" priority="1">Part-DB1\templates\Parts\info\_main_infos.html.twig:8</note>
        <note category="file-source" priority="1">Part-DB1\templates\_navbar_search.html.twig:46</note>
        <note category="file-source" priority="1">Part-DB1\src\Services\ElementTypeNameGenerator.php:84</note>
        <note priority="1">Part-DB1\templates\Parts\info\_main_infos.html.twig:8</note>
        <note priority="1">Part-DB1\templates\_navbar_search.html.twig:41</note>
        <note priority="1">Part-DB1\src\Services\ElementTypeNameGenerator.php:84</note>
        <note priority="1">templates\base.html.twig:70</note>
        <note priority="1">templates\Parts\show_part_info.html.twig:24</note>
        <note priority="1">src\Form\PartType.php:80</note>
      </notes>
      <segment state="translated">
        <source>manufacturer.label</source>
        <target>Fabricant</target>
      </segment>
    </unit>
    <unit id="kTRK6H_" name="name.label">
      <notes>
        <note category="file-source" priority="1">Part-DB1\templates\Parts\info\_main_infos.html.twig:24</note>
        <note category="file-source" priority="1">Part-DB1\templates\_navbar_search.html.twig:11</note>
        <note priority="1">templates\base.html.twig:54</note>
        <note priority="1">src\Form\PartType.php:62</note>
      </notes>
      <segment state="translated">
        <source>name.label</source>
        <target>Nom</target>
      </segment>
    </unit>
    <unit id="xaKzTBt" name="part.back_to_info">
      <notes>
        <note category="file-source" priority="1">Part-DB1\templates\Parts\info\_main_infos.html.twig:27</note>
        <note priority="1">Part-DB1\templates\Parts\info\_main_infos.html.twig:27</note>
        <note priority="1">new</note>
      </notes>
      <segment state="translated">
        <source>part.back_to_info</source>
        <target>Retour à la version actuelle</target>
      </segment>
    </unit>
    <unit id="LSnWIG7" name="description.label">
      <notes>
        <note category="file-source" priority="1">Part-DB1\templates\Parts\info\_main_infos.html.twig:32</note>
        <note category="file-source" priority="1">Part-DB1\templates\_navbar_search.html.twig:19</note>
        <note priority="1">Part-DB1\templates\Parts\info\_main_infos.html.twig:32</note>
        <note priority="1">Part-DB1\templates\_navbar_search.html.twig:18</note>
        <note priority="1">templates\base.html.twig:58</note>
        <note priority="1">templates\Parts\show_part_info.html.twig:31</note>
        <note priority="1">src\Form\PartType.php:65</note>
      </notes>
      <segment state="translated">
        <source>description.label</source>
        <target>Description</target>
      </segment>
    </unit>
    <unit id="ZY57BXc" name="category.label">
      <notes>
        <note category="file-source" priority="1">Part-DB1\templates\Parts\info\_main_infos.html.twig:34</note>
        <note category="file-source" priority="1">Part-DB1\templates\_navbar_search.html.twig:15</note>
        <note category="file-source" priority="1">Part-DB1\src\Services\ElementTypeNameGenerator.php:80</note>
        <note priority="1">Part-DB1\templates\Parts\info\_main_infos.html.twig:34</note>
        <note priority="1">Part-DB1\templates\_navbar_search.html.twig:14</note>
        <note priority="1">Part-DB1\src\Services\ElementTypeNameGenerator.php:80</note>
        <note priority="1">templates\base.html.twig:56</note>
        <note priority="1">templates\Parts\show_part_info.html.twig:32</note>
        <note priority="1">src\Form\PartType.php:74</note>
      </notes>
      <segment state="translated">
        <source>category.label</source>
        <target>Catégorie</target>
      </segment>
    </unit>
    <unit id="J.AXbaM" name="instock.label">
      <notes>
        <note category="file-source" priority="1">Part-DB1\templates\Parts\info\_main_infos.html.twig:39</note>
        <note priority="1">Part-DB1\templates\Parts\info\_main_infos.html.twig:39</note>
        <note priority="1">templates\Parts\show_part_info.html.twig:42</note>
        <note priority="1">src\Form\PartType.php:69</note>
      </notes>
      <segment state="translated">
        <source>instock.label</source>
        <target>En stock</target>
      </segment>
    </unit>
    <unit id="VYcxdrz" name="mininstock.label">
      <notes>
        <note category="file-source" priority="1">Part-DB1\templates\Parts\info\_main_infos.html.twig:41</note>
        <note priority="1">Part-DB1\templates\Parts\info\_main_infos.html.twig:41</note>
        <note priority="1">templates\Parts\show_part_info.html.twig:44</note>
        <note priority="1">src\Form\PartType.php:72</note>
      </notes>
      <segment state="translated">
        <source>mininstock.label</source>
        <target>Stock minimum</target>
      </segment>
    </unit>
    <unit id="griVyRf" name="footprint.label">
      <notes>
        <note category="file-source" priority="1">Part-DB1\templates\Parts\info\_main_infos.html.twig:45</note>
        <note category="file-source" priority="1">Part-DB1\templates\_navbar_search.html.twig:52</note>
        <note category="file-source" priority="1">Part-DB1\src\Services\ElementTypeNameGenerator.php:83</note>
        <note priority="1">Part-DB1\templates\Parts\info\_main_infos.html.twig:45</note>
        <note priority="1">Part-DB1\templates\_navbar_search.html.twig:47</note>
        <note priority="1">Part-DB1\src\Services\ElementTypeNameGenerator.php:83</note>
        <note priority="1">templates\base.html.twig:73</note>
        <note priority="1">templates\Parts\show_part_info.html.twig:47</note>
      </notes>
      <segment state="translated">
        <source>footprint.label</source>
        <target>Empreinte</target>
      </segment>
    </unit>
    <unit id="LL2dt8U" name="part.avg_price.label">
      <notes>
        <note category="file-source" priority="1">Part-DB1\templates\Parts\info\_main_infos.html.twig:56</note>
        <note category="file-source" priority="1">Part-DB1\templates\Parts\info\_main_infos.html.twig:59</note>
        <note priority="1">Part-DB1\templates\Parts\info\_main_infos.html.twig:57</note>
        <note priority="1">Part-DB1\templates\Parts\info\_main_infos.html.twig:60</note>
        <note priority="1">templates\Parts\show_part_info.html.twig:51</note>
      </notes>
      <segment state="translated">
        <source>part.avg_price.label</source>
        <target>Prix moyen</target>
      </segment>
    </unit>
    <unit id="3tdTZVD" name="part.supplier.name">
      <notes>
        <note category="file-source" priority="1">Part-DB1\templates\Parts\info\_order_infos.html.twig:5</note>
        <note priority="1">Part-DB1\templates\Parts\info\_order_infos.html.twig:5</note>
      </notes>
      <segment state="translated">
        <source>part.supplier.name</source>
        <target>Nom</target>
      </segment>
    </unit>
    <unit id="RiciNp5" name="part.supplier.partnr">
      <notes>
        <note category="file-source" priority="1">Part-DB1\templates\Parts\info\_order_infos.html.twig:6</note>
        <note priority="1">Part-DB1\templates\Parts\info\_order_infos.html.twig:6</note>
      </notes>
      <segment state="translated">
        <source>part.supplier.partnr</source>
        <target>Lien/Code cmd.</target>
      </segment>
    </unit>
    <unit id="_SpdO.3" name="part.order.minamount">
      <notes>
        <note category="file-source" priority="1">Part-DB1\templates\Parts\info\_order_infos.html.twig:28</note>
        <note priority="1">Part-DB1\templates\Parts\info\_order_infos.html.twig:28</note>
      </notes>
      <segment state="translated">
        <source>part.order.minamount</source>
        <target>Nombre minimum</target>
      </segment>
    </unit>
    <unit id="4RsODVR" name="part.order.price">
      <notes>
        <note category="file-source" priority="1">Part-DB1\templates\Parts\info\_order_infos.html.twig:29</note>
        <note priority="1">Part-DB1\templates\Parts\info\_order_infos.html.twig:29</note>
      </notes>
      <segment state="translated">
        <source>part.order.price</source>
        <target>Prix</target>
      </segment>
    </unit>
    <unit id="Lr0c8K3" name="part.order.single_price">
      <notes>
        <note category="file-source" priority="1">Part-DB1\templates\Parts\info\_order_infos.html.twig:31</note>
        <note priority="1">Part-DB1\templates\Parts\info\_order_infos.html.twig:31</note>
      </notes>
      <segment state="translated">
        <source>part.order.single_price</source>
        <target>Prix unitaire</target>
      </segment>
    </unit>
    <unit id="EKnfKFl" name="edit.caption_short">
      <notes>
        <note category="file-source" priority="1">Part-DB1\templates\Parts\info\_order_infos.html.twig:71</note>
        <note priority="1">Part-DB1\templates\Parts\info\_order_infos.html.twig:71</note>
      </notes>
      <segment state="translated">
        <source>edit.caption_short</source>
        <target>Éditer</target>
      </segment>
    </unit>
    <unit id="qNZM46r" name="delete.caption">
      <notes>
        <note category="file-source" priority="1">Part-DB1\templates\Parts\info\_order_infos.html.twig:72</note>
        <note priority="1">Part-DB1\templates\Parts\info\_order_infos.html.twig:72</note>
      </notes>
      <segment state="translated">
        <source>delete.caption</source>
        <target>Supprimer</target>
      </segment>
    </unit>
    <unit id="aUihK3c" name="part_lots.description">
      <notes>
        <note category="file-source" priority="1">Part-DB1\templates\Parts\info\_part_lots.html.twig:7</note>
        <note priority="1">Part-DB1\templates\Parts\info\_part_lots.html.twig:6</note>
      </notes>
      <segment state="translated">
        <source>part_lots.description</source>
        <target>Description</target>
      </segment>
    </unit>
    <unit id="SOcXkyd" name="part_lots.storage_location">
      <notes>
        <note category="file-source" priority="1">Part-DB1\templates\Parts\info\_part_lots.html.twig:8</note>
        <note priority="1">Part-DB1\templates\Parts\info\_part_lots.html.twig:7</note>
      </notes>
      <segment state="translated">
        <source>part_lots.storage_location</source>
        <target>Emplacement de stockage</target>
      </segment>
    </unit>
    <unit id="jVYrm0U" name="part_lots.amount">
      <notes>
        <note category="file-source" priority="1">Part-DB1\templates\Parts\info\_part_lots.html.twig:9</note>
        <note priority="1">Part-DB1\templates\Parts\info\_part_lots.html.twig:8</note>
      </notes>
      <segment state="translated">
        <source>part_lots.amount</source>
        <target>Quantité</target>
      </segment>
    </unit>
    <unit id="upshmqD" name="part_lots.location_unknown">
      <notes>
        <note category="file-source" priority="1">Part-DB1\templates\Parts\info\_part_lots.html.twig:24</note>
        <note priority="1">Part-DB1\templates\Parts\info\_part_lots.html.twig:22</note>
      </notes>
      <segment state="translated">
        <source>part_lots.location_unknown</source>
        <target>Emplacement de stockage inconnu</target>
      </segment>
    </unit>
    <unit id="BTUni9r" name="part_lots.instock_unknown">
      <notes>
        <note category="file-source" priority="1">Part-DB1\templates\Parts\info\_part_lots.html.twig:31</note>
        <note priority="1">Part-DB1\templates\Parts\info\_part_lots.html.twig:29</note>
      </notes>
      <segment state="translated">
        <source>part_lots.instock_unknown</source>
        <target>Quantité inconnue</target>
      </segment>
    </unit>
    <unit id="NFa2bFQ" name="part_lots.expiration_date">
      <notes>
        <note category="file-source" priority="1">Part-DB1\templates\Parts\info\_part_lots.html.twig:40</note>
        <note priority="1">Part-DB1\templates\Parts\info\_part_lots.html.twig:38</note>
      </notes>
      <segment state="translated">
        <source>part_lots.expiration_date</source>
        <target>Date d'expiration</target>
      </segment>
    </unit>
    <unit id="axp.g13" name="part_lots.is_expired">
      <notes>
        <note category="file-source" priority="1">Part-DB1\templates\Parts\info\_part_lots.html.twig:48</note>
        <note priority="1">Part-DB1\templates\Parts\info\_part_lots.html.twig:46</note>
      </notes>
      <segment state="translated">
        <source>part_lots.is_expired</source>
        <target>Expiré</target>
      </segment>
    </unit>
    <unit id="EWX1Sti" name="part_lots.need_refill">
      <notes>
        <note category="file-source" priority="1">Part-DB1\templates\Parts\info\_part_lots.html.twig:55</note>
        <note priority="1">Part-DB1\templates\Parts\info\_part_lots.html.twig:53</note>
      </notes>
      <segment state="translated">
        <source>part_lots.need_refill</source>
        <target>Doit être rempli à nouveau</target>
      </segment>
    </unit>
    <unit id="E4S6Pvg" name="part.info.prev_picture">
      <notes>
        <note category="file-source" priority="1">Part-DB1\templates\Parts\info\_picture.html.twig:15</note>
        <note priority="1">Part-DB1\templates\Parts\info\_picture.html.twig:15</note>
      </notes>
      <segment state="translated">
        <source>part.info.prev_picture</source>
        <target>Image précédente</target>
      </segment>
    </unit>
    <unit id="2PpQKL9" name="part.info.next_picture">
      <notes>
        <note category="file-source" priority="1">Part-DB1\templates\Parts\info\_picture.html.twig:19</note>
        <note priority="1">Part-DB1\templates\Parts\info\_picture.html.twig:19</note>
      </notes>
      <segment state="translated">
        <source>part.info.next_picture</source>
        <target>Image suivante</target>
      </segment>
    </unit>
    <unit id="8zIQiUL" name="part.mass.tooltip">
      <notes>
        <note category="file-source" priority="1">Part-DB1\templates\Parts\info\_sidebar.html.twig:21</note>
        <note priority="1">Part-DB1\templates\Parts\info\_sidebar.html.twig:21</note>
      </notes>
      <segment state="translated">
        <source>part.mass.tooltip</source>
        <target>Poids</target>
      </segment>
    </unit>
    <unit id="9o2FQD1" name="part.needs_review.badge">
      <notes>
        <note category="file-source" priority="1">Part-DB1\templates\Parts\info\_sidebar.html.twig:30</note>
        <note priority="1">Part-DB1\templates\Parts\info\_sidebar.html.twig:30</note>
      </notes>
      <segment state="translated">
        <source>part.needs_review.badge</source>
        <target>Révision nécessaire</target>
      </segment>
    </unit>
    <unit id="dF6ZXKR" name="part.favorite.badge">
      <notes>
        <note category="file-source" priority="1">Part-DB1\templates\Parts\info\_sidebar.html.twig:39</note>
        <note priority="1">Part-DB1\templates\Parts\info\_sidebar.html.twig:39</note>
      </notes>
      <segment state="translated">
        <source>part.favorite.badge</source>
        <target>Favoris</target>
      </segment>
    </unit>
    <unit id="EgLR013" name="part.obsolete.badge">
      <notes>
        <note category="file-source" priority="1">Part-DB1\templates\Parts\info\_sidebar.html.twig:47</note>
        <note priority="1">Part-DB1\templates\Parts\info\_sidebar.html.twig:47</note>
      </notes>
      <segment state="translated">
        <source>part.obsolete.badge</source>
        <target>N'est plus disponible</target>
      </segment>
    </unit>
    <unit id="PYWb1Wy" name="parameters.extracted_from_description">
      <notes>
        <note category="file-source" priority="1">Part-DB1\templates\Parts\info\_specifications.html.twig:10</note>
      </notes>
      <segment state="translated">
        <source>parameters.extracted_from_description</source>
        <target>Automatiquement extrait de la description</target>
      </segment>
    </unit>
    <unit id="xuDIeTd" name="parameters.auto_extracted_from_comment">
      <notes>
        <note category="file-source" priority="1">Part-DB1\templates\Parts\info\_specifications.html.twig:15</note>
      </notes>
      <segment state="translated">
        <source>parameters.auto_extracted_from_comment</source>
        <target>Automatiquement extrait du commentaire</target>
      </segment>
    </unit>
    <unit id="cTsojYo" name="part.edit.btn">
      <notes>
        <note category="file-source" priority="1">Part-DB1\templates\Parts\info\_tools.html.twig:6</note>
        <note priority="1">Part-DB1\templates\Parts\info\_tools.html.twig:4</note>
        <note priority="1">templates\Parts\show_part_info.html.twig:125</note>
      </notes>
      <segment state="translated">
        <source>part.edit.btn</source>
        <target>Éditer</target>
      </segment>
    </unit>
    <unit id="XGGYjnA" name="part.clone.btn">
      <notes>
        <note category="file-source" priority="1">Part-DB1\templates\Parts\info\_tools.html.twig:16</note>
        <note priority="1">Part-DB1\templates\Parts\info\_tools.html.twig:14</note>
        <note priority="1">templates\Parts\show_part_info.html.twig:135</note>
      </notes>
      <segment state="translated">
        <source>part.clone.btn</source>
        <target>Duplication</target>
      </segment>
    </unit>
    <unit id="WzQH7wQ" name="part.create.btn">
      <notes>
        <note category="file-source" priority="1">Part-DB1\templates\Parts\info\_tools.html.twig:24</note>
        <note category="file-source" priority="1">Part-DB1\templates\Parts\lists\_action_bar.html.twig:4</note>
        <note priority="1">templates\Parts\show_part_info.html.twig:143</note>
      </notes>
      <segment state="translated">
        <source>part.create.btn</source>
        <target>Créer un nouveau composant</target>
      </segment>
    </unit>
    <unit id="GayDkXI" name="part.delete.confirm_title">
      <notes>
        <note category="file-source" priority="1">Part-DB1\templates\Parts\info\_tools.html.twig:31</note>
        <note priority="1">Part-DB1\templates\Parts\info\_tools.html.twig:29</note>
      </notes>
      <segment state="translated">
        <source>part.delete.confirm_title</source>
        <target>Voulez-vous vraiment supprimer ce composant ?</target>
      </segment>
    </unit>
    <unit id="v4cgmfN" name="part.delete.message">
      <notes>
        <note category="file-source" priority="1">Part-DB1\templates\Parts\info\_tools.html.twig:32</note>
        <note priority="1">Part-DB1\templates\Parts\info\_tools.html.twig:30</note>
      </notes>
      <segment state="translated">
        <source>part.delete.message</source>
        <target>Le composant et toutes les informations associées (stocks, fichiers joints, etc.) sont supprimés. Cela ne pourra pas être annulé.</target>
      </segment>
    </unit>
    <unit id="CJHxw_e" name="part.delete">
      <notes>
        <note category="file-source" priority="1">Part-DB1\templates\Parts\info\_tools.html.twig:39</note>
        <note priority="1">Part-DB1\templates\Parts\info\_tools.html.twig:37</note>
      </notes>
      <segment state="translated">
        <source>part.delete</source>
        <target>Supprimer le composant</target>
      </segment>
    </unit>
    <unit id="7BufWRt" name="parts_list.all.title">
      <notes>
        <note category="file-source" priority="1">Part-DB1\templates\Parts\lists\all_list.html.twig:4</note>
        <note priority="1">Part-DB1\templates\Parts\lists\all_list.html.twig:4</note>
      </notes>
      <segment state="translated">
        <source>parts_list.all.title</source>
        <target>Tous les composants</target>
      </segment>
    </unit>
    <unit id="TOD4O3j" name="parts_list.category.title">
      <notes>
        <note category="file-source" priority="1">Part-DB1\templates\Parts\lists\category_list.html.twig:4</note>
        <note priority="1">Part-DB1\templates\Parts\lists\category_list.html.twig:4</note>
      </notes>
      <segment state="translated">
        <source>parts_list.category.title</source>
        <target>Composants avec catégorie</target>
      </segment>
    </unit>
    <unit id="yCsUZQZ" name="parts_list.footprint.title">
      <notes>
        <note category="file-source" priority="1">Part-DB1\templates\Parts\lists\footprint_list.html.twig:4</note>
        <note priority="1">Part-DB1\templates\Parts\lists\footprint_list.html.twig:4</note>
      </notes>
      <segment state="translated">
        <source>parts_list.footprint.title</source>
        <target>Composants avec empreinte</target>
      </segment>
    </unit>
    <unit id="j4vXh3o" name="parts_list.manufacturer.title">
      <notes>
        <note category="file-source" priority="1">Part-DB1\templates\Parts\lists\manufacturer_list.html.twig:4</note>
        <note priority="1">Part-DB1\templates\Parts\lists\manufacturer_list.html.twig:4</note>
      </notes>
      <segment state="translated">
        <source>parts_list.manufacturer.title</source>
        <target>Composants avec fabricant</target>
      </segment>
    </unit>
    <unit id="6uogzri" name="parts_list.search.title">
      <notes>
        <note category="file-source" priority="1">Part-DB1\templates\Parts\lists\search_list.html.twig:4</note>
        <note priority="1">Part-DB1\templates\Parts\lists\search_list.html.twig:4</note>
      </notes>
      <segment state="translated">
        <source>parts_list.search.title</source>
        <target>Recherche de composants</target>
      </segment>
    </unit>
    <unit id="gwE_D3w" name="parts_list.storelocation.title">
      <notes>
        <note category="file-source" priority="1">Part-DB1\templates\Parts\lists\store_location_list.html.twig:4</note>
        <note priority="1">Part-DB1\templates\Parts\lists\store_location_list.html.twig:4</note>
      </notes>
      <segment state="translated">
        <source>parts_list.storelocation.title</source>
        <target>Composants avec lieu de stockage</target>
      </segment>
    </unit>
    <unit id="K3Nj1UQ" name="parts_list.supplier.title">
      <notes>
        <note category="file-source" priority="1">Part-DB1\templates\Parts\lists\supplier_list.html.twig:4</note>
        <note priority="1">Part-DB1\templates\Parts\lists\supplier_list.html.twig:4</note>
      </notes>
      <segment state="translated">
        <source>parts_list.supplier.title</source>
        <target>Composants avec fournisseur</target>
      </segment>
    </unit>
    <unit id="DBlWwba" name="parts_list.tags.title">
      <notes>
        <note category="file-source" priority="1">Part-DB1\templates\Parts\lists\tags_list.html.twig:4</note>
        <note priority="1">Part-DB1\templates\Parts\lists\tags_list.html.twig:4</note>
      </notes>
      <segment state="translated">
        <source>parts_list.tags.title</source>
        <target>Composants avec tag</target>
      </segment>
    </unit>
    <unit id="5tFcxpX" name="entity.info.common.tab">
      <notes>
        <note category="file-source" priority="1">Part-DB1\templates\Parts\lists\_info_card.html.twig:22</note>
        <note priority="1">Part-DB1\templates\Parts\lists\_info_card.html.twig:17</note>
      </notes>
      <segment state="translated">
        <source>entity.info.common.tab</source>
        <target>Général</target>
      </segment>
    </unit>
    <unit id="F0da8x0" name="entity.info.statistics.tab">
      <notes>
        <note category="file-source" priority="1">Part-DB1\templates\Parts\lists\_info_card.html.twig:26</note>
        <note priority="1">Part-DB1\templates\Parts\lists\_info_card.html.twig:20</note>
      </notes>
      <segment state="translated">
        <source>entity.info.statistics.tab</source>
        <target>Statistiques</target>
      </segment>
    </unit>
    <unit id="Msykg.Z" name="entity.info.attachments.tab">
      <notes>
        <note category="file-source" priority="1">Part-DB1\templates\Parts\lists\_info_card.html.twig:31</note>
      </notes>
      <segment state="translated">
        <source>entity.info.attachments.tab</source>
        <target>Pièces jointes</target>
      </segment>
    </unit>
    <unit id="8VfTCPf" name="entity.info.parameters.tab">
      <notes>
        <note category="file-source" priority="1">Part-DB1\templates\Parts\lists\_info_card.html.twig:37</note>
      </notes>
      <segment state="translated">
        <source>entity.info.parameters.tab</source>
        <target>Caractéristiques</target>
      </segment>
    </unit>
    <unit id="a0Bt1My" name="entity.info.name">
      <notes>
        <note category="file-source" priority="1">Part-DB1\templates\Parts\lists\_info_card.html.twig:54</note>
        <note priority="1">Part-DB1\templates\Parts\lists\_info_card.html.twig:30</note>
      </notes>
      <segment state="translated">
        <source>entity.info.name</source>
        <target>Nom</target>
      </segment>
    </unit>
    <unit id="pqMTPTv" name="entity.info.parent">
      <notes>
        <note category="file-source" priority="1">Part-DB1\templates\Parts\lists\_info_card.html.twig:58</note>
        <note category="file-source" priority="1">Part-DB1\templates\Parts\lists\_info_card.html.twig:96</note>
        <note priority="1">Part-DB1\templates\Parts\lists\_info_card.html.twig:34</note>
        <note priority="1">Part-DB1\templates\Parts\lists\_info_card.html.twig:67</note>
      </notes>
      <segment state="translated">
        <source>entity.info.parent</source>
        <target>Parent</target>
      </segment>
    </unit>
    <unit id="nDEGgY0" name="entity.edit.btn">
      <notes>
        <note category="file-source" priority="1">Part-DB1\templates\Parts\lists\_info_card.html.twig:70</note>
        <note priority="1">Part-DB1\templates\Parts\lists\_info_card.html.twig:46</note>
      </notes>
      <segment state="translated">
        <source>entity.edit.btn</source>
        <target>Éditer</target>
      </segment>
    </unit>
    <unit id="Rsrawma" name="entity.info.children_count">
      <notes>
        <note category="file-source" priority="1">Part-DB1\templates\Parts\lists\_info_card.html.twig:92</note>
        <note priority="1">Part-DB1\templates\Parts\lists\_info_card.html.twig:63</note>
      </notes>
      <segment state="translated">
        <source>entity.info.children_count</source>
        <target>Nombre de sous-éléments</target>
      </segment>
    </unit>
    <unit id="3WtQFdr" name="tfa.check.title">
      <notes>
        <note category="file-source" priority="1">Part-DB1\templates\security\2fa_base_form.html.twig:3</note>
        <note category="file-source" priority="1">Part-DB1\templates\security\2fa_base_form.html.twig:5</note>
        <note priority="1">Part-DB1\templates\security\2fa_base_form.html.twig:3</note>
        <note priority="1">Part-DB1\templates\security\2fa_base_form.html.twig:5</note>
      </notes>
      <segment state="translated">
        <source>tfa.check.title</source>
        <target>Authentification à deux facteurs requise</target>
      </segment>
    </unit>
    <unit id="FPvJfPr" name="tfa.code.trusted_pc">
      <notes>
        <note category="file-source" priority="1">Part-DB1\templates\security\2fa_base_form.html.twig:39</note>
        <note priority="1">Part-DB1\templates\security\2fa_base_form.html.twig:39</note>
      </notes>
      <segment state="translated">
        <source>tfa.code.trusted_pc</source>
        <target>Il s'agit d'un ordinateur de confiance (si cette fonction est activée, aucune autre requête à deux facteurs n'est effectuée sur cet ordinateur)</target>
      </segment>
    </unit>
    <unit id="XtrGxkd" name="login.btn">
      <notes>
        <note category="file-source" priority="1">Part-DB1\templates\security\2fa_base_form.html.twig:52</note>
        <note category="file-source" priority="1">Part-DB1\templates\security\login.html.twig:58</note>
        <note priority="1">Part-DB1\templates\security\2fa_base_form.html.twig:52</note>
        <note priority="1">Part-DB1\templates\security\login.html.twig:58</note>
      </notes>
      <segment state="translated">
        <source>login.btn</source>
        <target>Connexion</target>
      </segment>
    </unit>
    <unit id="okzpfQC" name="user.logout">
      <notes>
        <note category="file-source" priority="1">Part-DB1\templates\security\2fa_base_form.html.twig:53</note>
        <note category="file-source" priority="1">Part-DB1\templates\security\U2F\u2f_login.html.twig:13</note>
        <note category="file-source" priority="1">Part-DB1\templates\_navbar.html.twig:42</note>
        <note priority="1">Part-DB1\templates\security\2fa_base_form.html.twig:53</note>
        <note priority="1">Part-DB1\templates\security\U2F\u2f_login.html.twig:13</note>
        <note priority="1">Part-DB1\templates\_navbar.html.twig:40</note>
      </notes>
      <segment state="translated">
        <source>user.logout</source>
        <target>Déconnexion</target>
      </segment>
    </unit>
    <unit id="INlwXoR" name="tfa.check.code.label">
      <notes>
        <note category="file-source" priority="1">Part-DB1\templates\security\2fa_form.html.twig:6</note>
        <note priority="1">Part-DB1\templates\security\2fa_form.html.twig:6</note>
      </notes>
      <segment state="translated">
        <source>tfa.check.code.label</source>
        <target>Code d'application de l'authentificateur</target>
      </segment>
    </unit>
    <unit id="TUbr0_A" name="tfa.check.code.help">
      <notes>
        <note category="file-source" priority="1">Part-DB1\templates\security\2fa_form.html.twig:10</note>
        <note priority="1">Part-DB1\templates\security\2fa_form.html.twig:10</note>
      </notes>
      <segment state="translated">
        <source>tfa.check.code.help</source>
        <target>Entrez le code à 6 chiffres de votre application d'authentification ou l'un de vos codes de secours si l'authentificateur n'est pas disponible.</target>
      </segment>
    </unit>
    <unit id="Kd99AFq" name="login.title">
      <notes>
        <note category="file-source" priority="1">Part-DB1\templates\security\login.html.twig:3</note>
        <note priority="1">Part-DB1\templates\security\login.html.twig:3</note>
        <note priority="1">templates\security\login.html.twig:3</note>
      </notes>
      <segment state="translated">
        <source>login.title</source>
        <target>Connexion</target>
      </segment>
    </unit>
    <unit id="nDK0G.T" name="login.card_title">
      <notes>
        <note category="file-source" priority="1">Part-DB1\templates\security\login.html.twig:7</note>
        <note priority="1">Part-DB1\templates\security\login.html.twig:7</note>
        <note priority="1">templates\security\login.html.twig:7</note>
      </notes>
      <segment state="translated">
        <source>login.card_title</source>
        <target>Connexion</target>
      </segment>
    </unit>
    <unit id="6Ks0rFM" name="login.username.label">
      <notes>
        <note category="file-source" priority="1">Part-DB1\templates\security\login.html.twig:31</note>
        <note priority="1">Part-DB1\templates\security\login.html.twig:31</note>
        <note priority="1">templates\security\login.html.twig:31</note>
      </notes>
      <segment state="translated">
        <source>login.username.label</source>
        <target>Nom d'utilisateur</target>
      </segment>
    </unit>
    <unit id="JUuJUUV" name="login.username.placeholder">
      <notes>
        <note category="file-source" priority="1">Part-DB1\templates\security\login.html.twig:34</note>
        <note priority="1">Part-DB1\templates\security\login.html.twig:34</note>
        <note priority="1">templates\security\login.html.twig:34</note>
      </notes>
      <segment state="translated">
        <source>login.username.placeholder</source>
        <target>Nom d'utilisateur</target>
      </segment>
    </unit>
    <unit id="HJtrGOc" name="login.password.label">
      <notes>
        <note category="file-source" priority="1">Part-DB1\templates\security\login.html.twig:38</note>
        <note priority="1">Part-DB1\templates\security\login.html.twig:38</note>
        <note priority="1">templates\security\login.html.twig:38</note>
      </notes>
      <segment state="translated">
        <source>login.password.label</source>
        <target>Mot de passe</target>
      </segment>
    </unit>
    <unit id="8SD.6EK" name="login.password.placeholder">
      <notes>
        <note category="file-source" priority="1">Part-DB1\templates\security\login.html.twig:40</note>
        <note priority="1">Part-DB1\templates\security\login.html.twig:40</note>
        <note priority="1">templates\security\login.html.twig:40</note>
      </notes>
      <segment state="translated">
        <source>login.password.placeholder</source>
        <target>Mot de passe</target>
      </segment>
    </unit>
    <unit id="BSn76q_" name="login.rememberme">
      <notes>
        <note category="file-source" priority="1">Part-DB1\templates\security\login.html.twig:50</note>
        <note priority="1">Part-DB1\templates\security\login.html.twig:50</note>
        <note priority="1">templates\security\login.html.twig:50</note>
      </notes>
      <segment state="translated">
        <source>login.rememberme</source>
        <target>Rester connecté (non recommandé sur les ordinateurs publics)</target>
      </segment>
    </unit>
    <unit id="GO.ZhTX" name="pw_reset.password_forget">
      <notes>
        <note category="file-source" priority="1">Part-DB1\templates\security\login.html.twig:64</note>
        <note priority="1">Part-DB1\templates\security\login.html.twig:64</note>
      </notes>
      <segment state="translated">
        <source>pw_reset.password_forget</source>
        <target>Nom d'utilisateur/mot de passe oublié ?</target>
      </segment>
    </unit>
    <unit id="hbW2JJr" name="pw_reset.new_pw.header.title">
      <notes>
        <note category="file-source" priority="1">Part-DB1\templates\security\pw_reset_new_pw.html.twig:5</note>
        <note priority="1">Part-DB1\templates\security\pw_reset_new_pw.html.twig:5</note>
      </notes>
      <segment state="translated">
        <source>pw_reset.new_pw.header.title</source>
        <target>Définir un nouveau mot de passe</target>
      </segment>
    </unit>
    <unit id="3Tgn6io" name="pw_reset.request.header.title">
      <notes>
        <note category="file-source" priority="1">Part-DB1\templates\security\pw_reset_request.html.twig:5</note>
        <note priority="1">Part-DB1\templates\security\pw_reset_request.html.twig:5</note>
      </notes>
      <segment state="translated">
        <source>pw_reset.request.header.title</source>
        <target>Demander un nouveau mot de passe</target>
      </segment>
    </unit>
    <unit id="J1aHED." name="tfa_u2f.http_warning">
      <notes>
        <note category="file-source" priority="1">Part-DB1\templates\security\U2F\u2f_login.html.twig:7</note>
        <note category="file-source" priority="1">Part-DB1\templates\security\U2F\u2f_register.html.twig:10</note>
        <note priority="1">Part-DB1\templates\security\U2F\u2f_login.html.twig:7</note>
        <note priority="1">Part-DB1\templates\security\U2F\u2f_register.html.twig:10</note>
      </notes>
      <segment state="translated">
        <source>tfa_u2f.http_warning</source>
        <target>Vous accédez à cette page en utilisant la méthode HTTP non sécurisée, donc U2F ne fonctionnera probablement pas (message d'erreur "Bad Request"). Demandez à un administrateur de mettre en place la méthode HTTPS sécurisée si vous souhaitez utiliser des clés de sécurité.</target>
      </segment>
    </unit>
    <unit id="Do6QuMa" name="r_u2f_two_factor.pressbutton">
      <notes>
        <note category="file-source" priority="1">Part-DB1\templates\security\U2F\u2f_login.html.twig:10</note>
        <note category="file-source" priority="1">Part-DB1\templates\security\U2F\u2f_register.html.twig:22</note>
        <note priority="1">Part-DB1\templates\security\U2F\u2f_login.html.twig:10</note>
        <note priority="1">Part-DB1\templates\security\U2F\u2f_register.html.twig:22</note>
      </notes>
      <segment state="translated">
        <source>r_u2f_two_factor.pressbutton</source>
        <target>Veuillez insérer la clé de sécurité et appuyer sur le bouton !</target>
      </segment>
    </unit>
    <unit id="T4i5SE4" name="tfa_u2f.add_key.title">
      <notes>
        <note category="file-source" priority="1">Part-DB1\templates\security\U2F\u2f_register.html.twig:3</note>
        <note priority="1">Part-DB1\templates\security\U2F\u2f_register.html.twig:3</note>
      </notes>
      <segment state="translated">
        <source>tfa_u2f.add_key.title</source>
        <target>Ajouter une clé de sécurité</target>
      </segment>
    </unit>
    <unit id="rIJ.Flq" name="tfa_u2f.explanation">
      <notes>
        <note category="file-source" priority="1">Part-DB1\templates\security\U2F\u2f_register.html.twig:6</note>
        <note category="file-source" priority="1">Part-DB1\templates\Users\_2fa_settings.html.twig:111</note>
        <note priority="1">Part-DB1\templates\security\U2F\u2f_register.html.twig:6</note>
        <note priority="1">Part-DB1\templates\Users\_2fa_settings.html.twig:111</note>
      </notes>
      <segment state="translated">
        <source>tfa_u2f.explanation</source>
        <target>À l'aide d'une clé de sécurité compatible U2F/FIDO (par exemple YubiKey ou NitroKey), une authentification à deux facteurs sûre et pratique peut être obtenue. Les clés de sécurité peuvent être enregistrées ici, et si une vérification à deux facteurs est nécessaire, il suffit d'insérer la clé via USB ou de la taper sur le dispositif via NFC.</target>
      </segment>
    </unit>
    <unit id="DMC2yTT" name="tfa_u2f.add_key.backup_hint">
      <notes>
        <note category="file-source" priority="1">Part-DB1\templates\security\U2F\u2f_register.html.twig:7</note>
        <note priority="1">Part-DB1\templates\security\U2F\u2f_register.html.twig:7</note>
      </notes>
      <segment state="translated">
        <source>tfa_u2f.add_key.backup_hint</source>
        <target>Pour garantir l'accès même en cas de perte de la clé, il est recommandé d'enregistrer une deuxième clé en guise de sauvegarde et de la conserver dans un endroit sûr !</target>
      </segment>
    </unit>
    <unit id="ktQ_kY9" name="r_u2f_two_factor.name">
      <notes>
        <note category="file-source" priority="1">Part-DB1\templates\security\U2F\u2f_register.html.twig:16</note>
        <note priority="1">Part-DB1\templates\security\U2F\u2f_register.html.twig:16</note>
      </notes>
      <segment state="translated">
        <source>r_u2f_two_factor.name</source>
        <target>Afficher le nom de la clé (par exemple, sauvegarde)</target>
      </segment>
    </unit>
    <unit id="HI4_6dF" name="tfa_u2f.add_key.add_button">
      <notes>
        <note category="file-source" priority="1">Part-DB1\templates\security\U2F\u2f_register.html.twig:19</note>
        <note priority="1">Part-DB1\templates\security\U2F\u2f_register.html.twig:19</note>
      </notes>
      <segment state="translated">
        <source>tfa_u2f.add_key.add_button</source>
        <target>Ajouter une clé de sécurité</target>
      </segment>
    </unit>
    <unit id="JyEfylJ" name="tfa_u2f.add_key.back_to_settings">
      <notes>
        <note category="file-source" priority="1">Part-DB1\templates\security\U2F\u2f_register.html.twig:27</note>
        <note priority="1">Part-DB1\templates\security\U2F\u2f_register.html.twig:27</note>
      </notes>
      <segment state="translated">
        <source>tfa_u2f.add_key.back_to_settings</source>
        <target>Retour aux paramètres</target>
      </segment>
    </unit>
    <unit id="yD.UA07" name="statistics.title">
      <notes>
        <note category="file-source" priority="1">Part-DB1\templates\Statistics\statistics.html.twig:5</note>
        <note category="file-source" priority="1">Part-DB1\templates\Statistics\statistics.html.twig:8</note>
        <note priority="1">Part-DB1\templates\Statistics\statistics.html.twig:5</note>
        <note priority="1">Part-DB1\templates\Statistics\statistics.html.twig:8</note>
        <note priority="1">new</note>
      </notes>
      <segment state="translated">
        <source>statistics.title</source>
        <target>Statistiques</target>
      </segment>
    </unit>
    <unit id="6l0Fwd2" name="statistics.parts">
      <notes>
        <note category="file-source" priority="1">Part-DB1\templates\Statistics\statistics.html.twig:14</note>
        <note priority="1">Part-DB1\templates\Statistics\statistics.html.twig:14</note>
        <note priority="1">new</note>
      </notes>
      <segment state="translated">
        <source>statistics.parts</source>
        <target>Composants</target>
      </segment>
    </unit>
    <unit id="QRdK9zd" name="statistics.data_structures">
      <notes>
        <note category="file-source" priority="1">Part-DB1\templates\Statistics\statistics.html.twig:19</note>
        <note priority="1">Part-DB1\templates\Statistics\statistics.html.twig:19</note>
        <note priority="1">new</note>
      </notes>
      <segment state="translated">
        <source>statistics.data_structures</source>
        <target>Structures des données</target>
      </segment>
    </unit>
    <unit id="50kyfxA" name="statistics.attachments">
      <notes>
        <note category="file-source" priority="1">Part-DB1\templates\Statistics\statistics.html.twig:24</note>
        <note priority="1">Part-DB1\templates\Statistics\statistics.html.twig:24</note>
        <note priority="1">new</note>
      </notes>
      <segment state="translated">
        <source>statistics.attachments</source>
        <target>Fichiers joints</target>
      </segment>
    </unit>
    <unit id="Op0xko9" name="statistics.property">
      <notes>
        <note category="file-source" priority="1">Part-DB1\templates\Statistics\statistics.html.twig:34</note>
        <note category="file-source" priority="1">Part-DB1\templates\Statistics\statistics.html.twig:59</note>
        <note category="file-source" priority="1">Part-DB1\templates\Statistics\statistics.html.twig:104</note>
        <note priority="1">Part-DB1\templates\Statistics\statistics.html.twig:34</note>
        <note priority="1">Part-DB1\templates\Statistics\statistics.html.twig:59</note>
        <note priority="1">Part-DB1\templates\Statistics\statistics.html.twig:104</note>
        <note priority="1">new</note>
      </notes>
      <segment state="translated">
        <source>statistics.property</source>
        <target>Propriété</target>
      </segment>
    </unit>
    <unit id="zn.PnJ2" name="statistics.value">
      <notes>
        <note category="file-source" priority="1">Part-DB1\templates\Statistics\statistics.html.twig:35</note>
        <note category="file-source" priority="1">Part-DB1\templates\Statistics\statistics.html.twig:60</note>
        <note category="file-source" priority="1">Part-DB1\templates\Statistics\statistics.html.twig:105</note>
        <note priority="1">Part-DB1\templates\Statistics\statistics.html.twig:35</note>
        <note priority="1">Part-DB1\templates\Statistics\statistics.html.twig:60</note>
        <note priority="1">Part-DB1\templates\Statistics\statistics.html.twig:105</note>
        <note priority="1">new</note>
      </notes>
      <segment state="translated">
        <source>statistics.value</source>
        <target>Valeur</target>
      </segment>
    </unit>
    <unit id=".lLfExB" name="statistics.distinct_parts_count">
      <notes>
        <note category="file-source" priority="1">Part-DB1\templates\Statistics\statistics.html.twig:40</note>
        <note priority="1">Part-DB1\templates\Statistics\statistics.html.twig:40</note>
        <note priority="1">new</note>
      </notes>
      <segment state="translated">
        <source>statistics.distinct_parts_count</source>
        <target>Nombre de composants distincts</target>
      </segment>
    </unit>
    <unit id="IjDWXUD" name="statistics.parts_instock_sum">
      <notes>
        <note category="file-source" priority="1">Part-DB1\templates\Statistics\statistics.html.twig:44</note>
        <note priority="1">Part-DB1\templates\Statistics\statistics.html.twig:44</note>
        <note priority="1">new</note>
      </notes>
      <segment state="translated">
        <source>statistics.parts_instock_sum</source>
        <target>Somme de tout les composants en stock</target>
      </segment>
    </unit>
    <unit id="OUVlqDZ" name="statistics.parts_with_price">
      <notes>
        <note category="file-source" priority="1">Part-DB1\templates\Statistics\statistics.html.twig:48</note>
        <note priority="1">Part-DB1\templates\Statistics\statistics.html.twig:48</note>
        <note priority="1">new</note>
      </notes>
      <segment state="translated">
        <source>statistics.parts_with_price</source>
        <target>Nombre de composants avec information de prix</target>
      </segment>
    </unit>
    <unit id="VX9aZ2j" name="statistics.categories_count">
      <notes>
        <note category="file-source" priority="1">Part-DB1\templates\Statistics\statistics.html.twig:65</note>
        <note priority="1">Part-DB1\templates\Statistics\statistics.html.twig:65</note>
        <note priority="1">new</note>
      </notes>
      <segment state="translated">
        <source>statistics.categories_count</source>
        <target>Nombre de catégories</target>
      </segment>
    </unit>
    <unit id="Aks9a3Q" name="statistics.footprints_count">
      <notes>
        <note category="file-source" priority="1">Part-DB1\templates\Statistics\statistics.html.twig:69</note>
        <note priority="1">Part-DB1\templates\Statistics\statistics.html.twig:69</note>
        <note priority="1">new</note>
      </notes>
      <segment state="translated">
        <source>statistics.footprints_count</source>
        <target>Nombre d'empreintes</target>
      </segment>
    </unit>
    <unit id="wvwDajm" name="statistics.manufacturers_count">
      <notes>
        <note category="file-source" priority="1">Part-DB1\templates\Statistics\statistics.html.twig:73</note>
        <note priority="1">Part-DB1\templates\Statistics\statistics.html.twig:73</note>
        <note priority="1">new</note>
      </notes>
      <segment state="translated">
        <source>statistics.manufacturers_count</source>
        <target>Nombre de fabricants</target>
      </segment>
    </unit>
    <unit id="MDdSIU0" name="statistics.storelocations_count">
      <notes>
        <note category="file-source" priority="1">Part-DB1\templates\Statistics\statistics.html.twig:77</note>
        <note priority="1">Part-DB1\templates\Statistics\statistics.html.twig:77</note>
        <note priority="1">new</note>
      </notes>
      <segment state="translated">
        <source>statistics.storelocations_count</source>
        <target>Nombre d'emplacements de stockage</target>
      </segment>
    </unit>
    <unit id="q9tLL7." name="statistics.suppliers_count">
      <notes>
        <note category="file-source" priority="1">Part-DB1\templates\Statistics\statistics.html.twig:81</note>
        <note priority="1">Part-DB1\templates\Statistics\statistics.html.twig:81</note>
        <note priority="1">new</note>
      </notes>
      <segment state="translated">
        <source>statistics.suppliers_count</source>
        <target>Nombre de fournisseurs</target>
      </segment>
    </unit>
    <unit id="xzr9lD3" name="statistics.currencies_count">
      <notes>
        <note category="file-source" priority="1">Part-DB1\templates\Statistics\statistics.html.twig:85</note>
        <note priority="1">Part-DB1\templates\Statistics\statistics.html.twig:85</note>
        <note priority="1">new</note>
      </notes>
      <segment state="translated">
        <source>statistics.currencies_count</source>
        <target>Nombre de devises</target>
      </segment>
    </unit>
    <unit id="AZ_PxJJ" name="statistics.measurement_units_count">
      <notes>
        <note category="file-source" priority="1">Part-DB1\templates\Statistics\statistics.html.twig:89</note>
        <note priority="1">Part-DB1\templates\Statistics\statistics.html.twig:89</note>
        <note priority="1">new</note>
      </notes>
      <segment state="translated">
        <source>statistics.measurement_units_count</source>
        <target>Nombre d'unités de mesure</target>
      </segment>
    </unit>
    <unit id="T0BDQn_" name="statistics.devices_count">
      <notes>
        <note category="file-source" priority="1">Part-DB1\templates\Statistics\statistics.html.twig:93</note>
        <note priority="1">Part-DB1\templates\Statistics\statistics.html.twig:93</note>
        <note priority="1">new</note>
      </notes>
      <segment state="translated">
        <source>statistics.devices_count</source>
        <target>Nombre de projets</target>
      </segment>
    </unit>
    <unit id="8HKc.Yq" name="statistics.attachment_types_count">
      <notes>
        <note category="file-source" priority="1">Part-DB1\templates\Statistics\statistics.html.twig:110</note>
        <note priority="1">Part-DB1\templates\Statistics\statistics.html.twig:110</note>
        <note priority="1">new</note>
      </notes>
      <segment state="translated">
        <source>statistics.attachment_types_count</source>
        <target>Nombre de types de fichiers joints</target>
      </segment>
    </unit>
    <unit id="S1UPbY3" name="statistics.all_attachments_count">
      <notes>
        <note category="file-source" priority="1">Part-DB1\templates\Statistics\statistics.html.twig:114</note>
        <note priority="1">Part-DB1\templates\Statistics\statistics.html.twig:114</note>
        <note priority="1">new</note>
      </notes>
      <segment state="translated">
        <source>statistics.all_attachments_count</source>
        <target>Total des pièces jointes</target>
      </segment>
    </unit>
    <unit id="X68eHt0" name="statistics.user_uploaded_attachments_count">
      <notes>
        <note category="file-source" priority="1">Part-DB1\templates\Statistics\statistics.html.twig:118</note>
        <note priority="1">Part-DB1\templates\Statistics\statistics.html.twig:118</note>
        <note priority="1">new</note>
      </notes>
      <segment state="translated">
        <source>statistics.user_uploaded_attachments_count</source>
        <target>Nombre de fichiers joints envoyées</target>
      </segment>
    </unit>
    <unit id="PcACWnw" name="statistics.private_attachments_count">
      <notes>
        <note category="file-source" priority="1">Part-DB1\templates\Statistics\statistics.html.twig:122</note>
        <note priority="1">Part-DB1\templates\Statistics\statistics.html.twig:122</note>
        <note priority="1">new</note>
      </notes>
      <segment state="translated">
        <source>statistics.private_attachments_count</source>
        <target>Nombre de fichiers joints privés</target>
      </segment>
    </unit>
    <unit id="b2F2Gpk" name="statistics.external_attachments_count">
      <notes>
        <note category="file-source" priority="1">Part-DB1\templates\Statistics\statistics.html.twig:126</note>
        <note priority="1">Part-DB1\templates\Statistics\statistics.html.twig:126</note>
        <note priority="1">new</note>
      </notes>
      <segment state="translated">
        <source>statistics.external_attachments_count</source>
        <target>Nombre de fichiers joints externes</target>
      </segment>
    </unit>
    <unit id="xd6VhOm" name="tfa_backup.codes.title">
      <notes>
        <note category="file-source" priority="1">Part-DB1\templates\Users\backup_codes.html.twig:3</note>
        <note category="file-source" priority="1">Part-DB1\templates\Users\backup_codes.html.twig:9</note>
        <note priority="1">Part-DB1\templates\Users\backup_codes.html.twig:3</note>
        <note priority="1">Part-DB1\templates\Users\backup_codes.html.twig:9</note>
      </notes>
      <segment state="translated">
        <source>tfa_backup.codes.title</source>
        <target>Codes de secours</target>
      </segment>
    </unit>
    <unit id="DE6_hcj" name="tfa_backup.codes.explanation">
      <notes>
        <note category="file-source" priority="1">Part-DB1\templates\Users\backup_codes.html.twig:12</note>
        <note priority="1">Part-DB1\templates\Users\backup_codes.html.twig:12</note>
      </notes>
      <segment state="translated">
        <source>tfa_backup.codes.explanation</source>
        <target>Imprimez ces codes et conservez-les dans un endroit sûr !</target>
      </segment>
    </unit>
    <unit id="q3Apy0z" name="tfa_backup.codes.help">
      <notes>
        <note category="file-source" priority="1">Part-DB1\templates\Users\backup_codes.html.twig:13</note>
        <note priority="1">Part-DB1\templates\Users\backup_codes.html.twig:13</note>
      </notes>
      <segment state="translated">
        <source>tfa_backup.codes.help</source>
        <target>Si vous n'avez plus accès à votre appareil avec l'application d'authentification (smartphone perdu, perte de données, etc.), vous pouvez utiliser un de ces codes pour accéder à votre compte et éventuellement configurer une nouvelle application d'authentification. Chacun de ces codes peut être utilisé une fois, il est recommandé de supprimer les codes utilisés. Toute personne ayant accès à ces codes peut potentiellement accéder à votre compte, alors gardez-les en lieu sûr.</target>
      </segment>
    </unit>
    <unit id="iPcPo4t" name="tfa_backup.username">
      <notes>
        <note category="file-source" priority="1">Part-DB1\templates\Users\backup_codes.html.twig:16</note>
        <note priority="1">Part-DB1\templates\Users\backup_codes.html.twig:16</note>
      </notes>
      <segment state="translated">
        <source>tfa_backup.username</source>
        <target>Nom d'utilisateur</target>
      </segment>
    </unit>
    <unit id="g7XKOBR" name="tfa_backup.codes.page_generated_on">
      <notes>
        <note category="file-source" priority="1">Part-DB1\templates\Users\backup_codes.html.twig:29</note>
        <note priority="1">Part-DB1\templates\Users\backup_codes.html.twig:29</note>
      </notes>
      <segment state="translated">
        <source>tfa_backup.codes.page_generated_on</source>
        <target>Page générée le %date%</target>
      </segment>
    </unit>
    <unit id="3Qg6WkA" name="tfa_backup.codes.print">
      <notes>
        <note category="file-source" priority="1">Part-DB1\templates\Users\backup_codes.html.twig:32</note>
        <note priority="1">Part-DB1\templates\Users\backup_codes.html.twig:32</note>
      </notes>
      <segment state="translated">
        <source>tfa_backup.codes.print</source>
        <target>Imprimer</target>
      </segment>
    </unit>
    <unit id="CJiKz6Q" name="tfa_backup.codes.copy_clipboard">
      <notes>
        <note category="file-source" priority="1">Part-DB1\templates\Users\backup_codes.html.twig:35</note>
        <note priority="1">Part-DB1\templates\Users\backup_codes.html.twig:35</note>
      </notes>
      <segment state="translated">
        <source>tfa_backup.codes.copy_clipboard</source>
        <target>Copier dans le presse-papier</target>
      </segment>
    </unit>
    <unit id="_M8LV3f" name="user.info.label">
      <notes>
        <note category="file-source" priority="1">Part-DB1\templates\Users\user_info.html.twig:3</note>
        <note category="file-source" priority="1">Part-DB1\templates\Users\user_info.html.twig:6</note>
        <note category="file-source" priority="1">Part-DB1\templates\_navbar.html.twig:40</note>
        <note priority="1">Part-DB1\templates\Users\user_info.html.twig:3</note>
        <note priority="1">Part-DB1\templates\Users\user_info.html.twig:6</note>
        <note priority="1">Part-DB1\templates\_navbar.html.twig:38</note>
        <note priority="1">templates\base.html.twig:99</note>
        <note priority="1">templates\Users\user_info.html.twig:3</note>
        <note priority="1">templates\Users\user_info.html.twig:6</note>
      </notes>
      <segment state="translated">
        <source>user.info.label</source>
        <target>Informations sur l'utilisateur</target>
      </segment>
    </unit>
    <unit id="PwI64fM" name="user.firstName.label">
      <notes>
        <note category="file-source" priority="1">Part-DB1\templates\Users\user_info.html.twig:18</note>
        <note category="file-source" priority="1">Part-DB1\src\Form\UserSettingsType.php:77</note>
        <note priority="1">Part-DB1\templates\Users\user_info.html.twig:18</note>
        <note priority="1">Part-DB1\src\Form\UserSettingsType.php:77</note>
        <note priority="1">templates\Users\user_info.html.twig:18</note>
        <note priority="1">src\Form\UserSettingsType.php:32</note>
      </notes>
      <segment state="translated">
        <source>user.firstName.label</source>
        <target>Prénom</target>
      </segment>
    </unit>
    <unit id="u2ayBIA" name="user.lastName.label">
      <notes>
        <note category="file-source" priority="1">Part-DB1\templates\Users\user_info.html.twig:24</note>
        <note category="file-source" priority="1">Part-DB1\src\Form\UserSettingsType.php:82</note>
        <note priority="1">Part-DB1\templates\Users\user_info.html.twig:24</note>
        <note priority="1">Part-DB1\src\Form\UserSettingsType.php:82</note>
        <note priority="1">templates\Users\user_info.html.twig:24</note>
        <note priority="1">src\Form\UserSettingsType.php:35</note>
      </notes>
      <segment state="translated">
        <source>user.lastName.label</source>
        <target>Nom</target>
      </segment>
    </unit>
    <unit id="cDu6Rok" name="user.email.label">
      <notes>
        <note category="file-source" priority="1">Part-DB1\templates\Users\user_info.html.twig:30</note>
        <note category="file-source" priority="1">Part-DB1\src\Form\UserSettingsType.php:92</note>
        <note priority="1">Part-DB1\templates\Users\user_info.html.twig:30</note>
        <note priority="1">Part-DB1\src\Form\UserSettingsType.php:92</note>
        <note priority="1">templates\Users\user_info.html.twig:30</note>
        <note priority="1">src\Form\UserSettingsType.php:41</note>
      </notes>
      <segment state="translated">
        <source>user.email.label</source>
        <target>Email</target>
      </segment>
    </unit>
    <unit id="8GGUFm1" name="user.department.label">
      <notes>
        <note category="file-source" priority="1">Part-DB1\templates\Users\user_info.html.twig:37</note>
        <note category="file-source" priority="1">Part-DB1\src\Form\UserSettingsType.php:87</note>
        <note priority="1">Part-DB1\templates\Users\user_info.html.twig:37</note>
        <note priority="1">Part-DB1\src\Form\UserSettingsType.php:87</note>
        <note priority="1">templates\Users\user_info.html.twig:37</note>
        <note priority="1">src\Form\UserSettingsType.php:38</note>
      </notes>
      <segment state="translated">
        <source>user.department.label</source>
        <target>Département</target>
      </segment>
    </unit>
    <unit id="oX4P2rM" name="user.username.label">
      <notes>
        <note category="file-source" priority="1">Part-DB1\templates\Users\user_info.html.twig:47</note>
        <note category="file-source" priority="1">Part-DB1\src\Form\UserSettingsType.php:73</note>
        <note priority="1">Part-DB1\templates\Users\user_info.html.twig:47</note>
        <note priority="1">Part-DB1\src\Form\UserSettingsType.php:73</note>
        <note priority="1">templates\Users\user_info.html.twig:47</note>
        <note priority="1">src\Form\UserSettingsType.php:30</note>
      </notes>
      <segment state="translated">
        <source>user.username.label</source>
        <target>Nom d'utilisateur</target>
      </segment>
    </unit>
    <unit id="QK5x4IY" name="group.label">
      <notes>
        <note category="file-source" priority="1">Part-DB1\templates\Users\user_info.html.twig:53</note>
        <note category="file-source" priority="1">Part-DB1\src\Services\ElementTypeNameGenerator.php:93</note>
        <note priority="1">Part-DB1\templates\Users\user_info.html.twig:53</note>
        <note priority="1">Part-DB1\src\Services\ElementTypeNameGenerator.php:93</note>
        <note priority="1">templates\Users\user_info.html.twig:53</note>
      </notes>
      <segment state="translated">
        <source>group.label</source>
        <target>Groupe</target>
      </segment>
    </unit>
    <unit id="A7LFSdc" name="user.permissions">
      <notes>
        <note category="file-source" priority="1">Part-DB1\templates\Users\user_info.html.twig:67</note>
        <note priority="1">Part-DB1\templates\Users\user_info.html.twig:67</note>
      </notes>
      <segment state="translated">
        <source>user.permissions</source>
        <target>Autorisations</target>
      </segment>
    </unit>
    <unit id="4fEJHYJ" name="user.settings.label">
      <notes>
        <note category="file-source" priority="1">Part-DB1\templates\Users\user_settings.html.twig:3</note>
        <note category="file-source" priority="1">Part-DB1\templates\Users\user_settings.html.twig:6</note>
        <note category="file-source" priority="1">Part-DB1\templates\_navbar.html.twig:39</note>
        <note priority="1">Part-DB1\templates\Users\user_settings.html.twig:3</note>
        <note priority="1">Part-DB1\templates\Users\user_settings.html.twig:6</note>
        <note priority="1">Part-DB1\templates\_navbar.html.twig:37</note>
        <note priority="1">templates\base.html.twig:98</note>
        <note priority="1">templates\Users\user_settings.html.twig:3</note>
        <note priority="1">templates\Users\user_settings.html.twig:6</note>
      </notes>
      <segment state="translated">
        <source>user.settings.label</source>
        <target>Paramètres utilisateur</target>
      </segment>
    </unit>
    <unit id="zqcVMWA" name="user_settings.data.label">
      <notes>
        <note category="file-source" priority="1">Part-DB1\templates\Users\user_settings.html.twig:18</note>
        <note priority="1">Part-DB1\templates\Users\user_settings.html.twig:18</note>
        <note priority="1">templates\Users\user_settings.html.twig:14</note>
      </notes>
      <segment state="translated">
        <source>user_settings.data.label</source>
        <target>Données personnelles</target>
      </segment>
    </unit>
    <unit id="Dh.DwVa" name="user_settings.configuration.label">
      <notes>
        <note category="file-source" priority="1">Part-DB1\templates\Users\user_settings.html.twig:22</note>
        <note priority="1">Part-DB1\templates\Users\user_settings.html.twig:22</note>
        <note priority="1">templates\Users\user_settings.html.twig:18</note>
      </notes>
      <segment state="translated">
        <source>user_settings.configuration.label</source>
        <target>Configuration</target>
      </segment>
    </unit>
    <unit id="v3ayVni" name="user.settings.change_pw">
      <notes>
        <note category="file-source" priority="1">Part-DB1\templates\Users\user_settings.html.twig:55</note>
        <note priority="1">Part-DB1\templates\Users\user_settings.html.twig:55</note>
        <note priority="1">templates\Users\user_settings.html.twig:48</note>
      </notes>
      <segment state="translated">
        <source>user.settings.change_pw</source>
        <target>Changer de mot de passe</target>
      </segment>
    </unit>
    <unit id="2g9WpFv" name="user.settings.2fa_settings">
      <notes>
        <note category="file-source" priority="1">Part-DB1\templates\Users\_2fa_settings.html.twig:6</note>
        <note priority="1">Part-DB1\templates\Users\_2fa_settings.html.twig:6</note>
      </notes>
      <segment state="translated">
        <source>user.settings.2fa_settings</source>
        <target>Authentification à deux facteurs</target>
      </segment>
    </unit>
    <unit id="4Ubnv0V" name="tfa.settings.google.tab">
      <notes>
        <note category="file-source" priority="1">Part-DB1\templates\Users\_2fa_settings.html.twig:13</note>
        <note priority="1">Part-DB1\templates\Users\_2fa_settings.html.twig:13</note>
      </notes>
      <segment state="translated">
        <source>tfa.settings.google.tab</source>
        <target>Application d'authentification</target>
      </segment>
    </unit>
    <unit id="A0dMe4r" name="tfa.settings.bakup.tab">
      <notes>
        <note category="file-source" priority="1">Part-DB1\templates\Users\_2fa_settings.html.twig:17</note>
        <note priority="1">Part-DB1\templates\Users\_2fa_settings.html.twig:17</note>
      </notes>
      <segment state="translated">
        <source>tfa.settings.bakup.tab</source>
        <target>Codes de secours</target>
      </segment>
    </unit>
    <unit id="dxSnk50" name="tfa.settings.u2f.tab">
      <notes>
        <note category="file-source" priority="1">Part-DB1\templates\Users\_2fa_settings.html.twig:21</note>
        <note priority="1">Part-DB1\templates\Users\_2fa_settings.html.twig:21</note>
      </notes>
      <segment state="translated">
        <source>tfa.settings.u2f.tab</source>
        <target>Clés de sécurité (U2F)</target>
      </segment>
    </unit>
    <unit id="6nafcsi" name="tfa.settings.trustedDevices.tab">
      <notes>
        <note category="file-source" priority="1">Part-DB1\templates\Users\_2fa_settings.html.twig:25</note>
        <note priority="1">Part-DB1\templates\Users\_2fa_settings.html.twig:25</note>
      </notes>
      <segment state="translated">
        <source>tfa.settings.trustedDevices.tab</source>
        <target>Appareils de confiance</target>
      </segment>
    </unit>
    <unit id="AYt4Z2k" name="tfa_google.disable.confirm_title">
      <notes>
        <note category="file-source" priority="1">Part-DB1\templates\Users\_2fa_settings.html.twig:33</note>
        <note priority="1">Part-DB1\templates\Users\_2fa_settings.html.twig:33</note>
      </notes>
      <segment state="translated">
        <source>tfa_google.disable.confirm_title</source>
        <target>Voulez-vous vraiment désactiver l'application d'authentification ?</target>
      </segment>
    </unit>
    <unit id="lTwm.J0" name="tfa_google.disable.confirm_message">
      <notes>
        <note category="file-source" priority="1">Part-DB1\templates\Users\_2fa_settings.html.twig:33</note>
        <note priority="1">Part-DB1\templates\Users\_2fa_settings.html.twig:33</note>
      </notes>
      <segment state="translated">
        <source>tfa_google.disable.confirm_message</source>
        <target>Si vous désactivez l'application d'authentification, tous les codes de sauvegarde seront supprimés, vous devrez donc peut-être les réimprimer.&lt;br&gt;
Notez également que sans authentification à deux facteurs, votre compte n'est pas aussi bien protégé !</target>
      </segment>
    </unit>
    <unit id="VYOAO2c" name="tfa_google.disabled_message">
      <notes>
        <note category="file-source" priority="1">Part-DB1\templates\Users\_2fa_settings.html.twig:39</note>
        <note priority="1">Part-DB1\templates\Users\_2fa_settings.html.twig:39</note>
      </notes>
      <segment state="translated">
        <source>tfa_google.disabled_message</source>
        <target>Application d'authentification désactivée</target>
      </segment>
    </unit>
    <unit id="cW3GnIC" name="tfa_google.step.download">
      <notes>
        <note category="file-source" priority="1">Part-DB1\templates\Users\_2fa_settings.html.twig:48</note>
        <note priority="1">Part-DB1\templates\Users\_2fa_settings.html.twig:48</note>
      </notes>
      <segment state="translated">
        <source>tfa_google.step.download</source>
        <target>Télécharger une application d'authentification (par exemple &lt;a class="link-external" target="_blank" href="https://play.google.com/store/apps/details?id=com.google.android.apps.authenticator2"&gt;Authentificateur Google&lt;/a&gt; ou &lt;a class="link-external" target="_blank" href="https://play.google.com/store/apps/details?id=org.fedorahosted.freeotp"&gt;Authentificateur FreeOTP&lt;/a&gt;)</target>
      </segment>
    </unit>
    <unit id="TXv.pXw" name="tfa_google.step.scan">
      <notes>
        <note category="file-source" priority="1">Part-DB1\templates\Users\_2fa_settings.html.twig:49</note>
        <note priority="1">Part-DB1\templates\Users\_2fa_settings.html.twig:49</note>
      </notes>
      <segment state="translated">
        <source>tfa_google.step.scan</source>
        <target>Scannez le QR code adjacent avec l'application ou saisissez les données manuellement</target>
      </segment>
    </unit>
    <unit id="A9Ex8CO" name="tfa_google.step.input_code">
      <notes>
        <note category="file-source" priority="1">Part-DB1\templates\Users\_2fa_settings.html.twig:50</note>
        <note priority="1">Part-DB1\templates\Users\_2fa_settings.html.twig:50</note>
      </notes>
      <segment state="translated">
        <source>tfa_google.step.input_code</source>
        <target>Entrez le code généré dans le champ ci-dessous et confirmez</target>
      </segment>
    </unit>
    <unit id="RqoGsnx" name="tfa_google.step.download_backup">
      <notes>
        <note category="file-source" priority="1">Part-DB1\templates\Users\_2fa_settings.html.twig:51</note>
        <note priority="1">Part-DB1\templates\Users\_2fa_settings.html.twig:51</note>
      </notes>
      <segment state="translated">
        <source>tfa_google.step.download_backup</source>
        <target>Imprimez vos codes de secours et conservez-les dans un endroit sûr</target>
      </segment>
    </unit>
    <unit id="EygadTb" name="tfa_google.manual_setup">
      <notes>
        <note category="file-source" priority="1">Part-DB1\templates\Users\_2fa_settings.html.twig:58</note>
        <note priority="1">Part-DB1\templates\Users\_2fa_settings.html.twig:58</note>
      </notes>
      <segment state="translated">
        <source>tfa_google.manual_setup</source>
        <target>Configuration manuelle</target>
      </segment>
    </unit>
    <unit id="4jE4fvm" name="tfa_google.manual_setup.type">
      <notes>
        <note category="file-source" priority="1">Part-DB1\templates\Users\_2fa_settings.html.twig:62</note>
        <note priority="1">Part-DB1\templates\Users\_2fa_settings.html.twig:62</note>
      </notes>
      <segment state="translated">
        <source>tfa_google.manual_setup.type</source>
        <target>Type</target>
      </segment>
    </unit>
    <unit id="NqQTgh6" name="tfa_google.manual_setup.username">
      <notes>
        <note category="file-source" priority="1">Part-DB1\templates\Users\_2fa_settings.html.twig:63</note>
        <note priority="1">Part-DB1\templates\Users\_2fa_settings.html.twig:63</note>
      </notes>
      <segment state="translated">
        <source>tfa_google.manual_setup.username</source>
        <target>Nom d'utilisateur</target>
      </segment>
    </unit>
    <unit id="pkupOqy" name="tfa_google.manual_setup.secret">
      <notes>
        <note category="file-source" priority="1">Part-DB1\templates\Users\_2fa_settings.html.twig:64</note>
        <note priority="1">Part-DB1\templates\Users\_2fa_settings.html.twig:64</note>
      </notes>
      <segment state="translated">
        <source>tfa_google.manual_setup.secret</source>
        <target>Secret</target>
      </segment>
    </unit>
    <unit id="zabzs3X" name="tfa_google.manual_setup.digit_count">
      <notes>
        <note category="file-source" priority="1">Part-DB1\templates\Users\_2fa_settings.html.twig:65</note>
        <note priority="1">Part-DB1\templates\Users\_2fa_settings.html.twig:65</note>
      </notes>
      <segment state="translated">
        <source>tfa_google.manual_setup.digit_count</source>
        <target>Nombre de caractères</target>
      </segment>
    </unit>
    <unit id="FvB0dIm" name="tfa_google.enabled_message">
      <notes>
        <note category="file-source" priority="1">Part-DB1\templates\Users\_2fa_settings.html.twig:74</note>
        <note priority="1">Part-DB1\templates\Users\_2fa_settings.html.twig:74</note>
      </notes>
      <segment state="translated">
        <source>tfa_google.enabled_message</source>
        <target>Application d'authentification activée</target>
      </segment>
    </unit>
    <unit id="atzHEe7" name="tfa_backup.disabled">
      <notes>
        <note category="file-source" priority="1">Part-DB1\templates\Users\_2fa_settings.html.twig:83</note>
        <note priority="1">Part-DB1\templates\Users\_2fa_settings.html.twig:83</note>
      </notes>
      <segment state="translated">
        <source>tfa_backup.disabled</source>
        <target>Codes de secours désactivés. Configurez l'application d'authentification pour activer les codes de secours.</target>
      </segment>
    </unit>
    <unit id=".T4.dPM" name="tfa_backup.explanation">
      <notes>
        <note category="file-source" priority="1">Part-DB1\templates\Users\_2fa_settings.html.twig:84</note>
        <note category="file-source" priority="1">Part-DB1\templates\Users\_2fa_settings.html.twig:92</note>
        <note priority="1">Part-DB1\templates\Users\_2fa_settings.html.twig:84</note>
        <note priority="1">Part-DB1\templates\Users\_2fa_settings.html.twig:92</note>
      </notes>
      <segment state="translated">
        <source>tfa_backup.explanation</source>
        <target>Grâce à ces codes de secours, vous pouvez accéder à votre compte même si vous perdez l'appareil avec l'application d'authentification. Imprimez les codes et conservez-les dans un endroit sûr.</target>
      </segment>
    </unit>
    <unit id="H10CC4E" name="tfa_backup.reset_codes.confirm_title">
      <notes>
        <note category="file-source" priority="1">Part-DB1\templates\Users\_2fa_settings.html.twig:88</note>
        <note priority="1">Part-DB1\templates\Users\_2fa_settings.html.twig:88</note>
      </notes>
      <segment state="translated">
        <source>tfa_backup.reset_codes.confirm_title</source>
        <target>Etes vous sûr de vouloir réinitialiser  les codes ?</target>
      </segment>
    </unit>
    <unit id="5Fu2DpJ" name="tfa_backup.reset_codes.confirm_message">
      <notes>
        <note category="file-source" priority="1">Part-DB1\templates\Users\_2fa_settings.html.twig:88</note>
        <note priority="1">Part-DB1\templates\Users\_2fa_settings.html.twig:88</note>
      </notes>
      <segment state="translated">
        <source>tfa_backup.reset_codes.confirm_message</source>
        <target>Cela permettra de supprimer tous les codes précédents et de générer un ensemble de nouveaux codes. Cela ne peut pas être annulé. N'oubliez pas d'imprimer les nouveaux codes et de les conserver dans un endroit sûr !</target>
      </segment>
    </unit>
    <unit id="o5LtJ9_" name="tfa_backup.enabled">
      <notes>
        <note category="file-source" priority="1">Part-DB1\templates\Users\_2fa_settings.html.twig:91</note>
        <note priority="1">Part-DB1\templates\Users\_2fa_settings.html.twig:91</note>
      </notes>
      <segment state="translated">
        <source>tfa_backup.enabled</source>
        <target>Codes de secours activés</target>
      </segment>
    </unit>
    <unit id="kqmz5H_" name="tfa_backup.show_codes">
      <notes>
        <note category="file-source" priority="1">Part-DB1\templates\Users\_2fa_settings.html.twig:99</note>
        <note priority="1">Part-DB1\templates\Users\_2fa_settings.html.twig:99</note>
      </notes>
      <segment state="translated">
        <source>tfa_backup.show_codes</source>
        <target>Afficher les codes de secours</target>
      </segment>
    </unit>
    <unit id="7g11_KD" name="tfa_u2f.table_caption">
      <notes>
        <note category="file-source" priority="1">Part-DB1\templates\Users\_2fa_settings.html.twig:114</note>
        <note priority="1">Part-DB1\templates\Users\_2fa_settings.html.twig:114</note>
      </notes>
      <segment state="translated">
        <source>tfa_u2f.table_caption</source>
        <target>Clés de sécurité enregistrées</target>
      </segment>
    </unit>
    <unit id="UUr4y_o" name="tfa_u2f.delete_u2f.confirm_title">
      <notes>
        <note category="file-source" priority="1">Part-DB1\templates\Users\_2fa_settings.html.twig:115</note>
        <note priority="1">Part-DB1\templates\Users\_2fa_settings.html.twig:115</note>
      </notes>
      <segment state="translated">
        <source>tfa_u2f.delete_u2f.confirm_title</source>
        <target>Etes vous sûr de vouloir supprimer cette clé de sécurité ?</target>
      </segment>
    </unit>
    <unit id="5ggwjiF" name="tfa_u2f.delete_u2f.confirm_message">
      <notes>
        <note category="file-source" priority="1">Part-DB1\templates\Users\_2fa_settings.html.twig:116</note>
        <note priority="1">Part-DB1\templates\Users\_2fa_settings.html.twig:116</note>
      </notes>
      <segment state="translated">
        <source>tfa_u2f.delete_u2f.confirm_message</source>
        <target>Si vous supprimez cette clé, il ne sera plus possible de se connecter avec cette clé. S'il ne reste aucune clé de sécurité, l'authentification à deux facteurs sera désactivée.</target>
      </segment>
    </unit>
    <unit id="QS7fv4V" name="tfa_u2f.keys.name">
      <notes>
        <note category="file-source" priority="1">Part-DB1\templates\Users\_2fa_settings.html.twig:123</note>
        <note priority="1">Part-DB1\templates\Users\_2fa_settings.html.twig:123</note>
      </notes>
      <segment state="translated">
        <source>tfa_u2f.keys.name</source>
        <target>Nom de la clé</target>
      </segment>
    </unit>
    <unit id="4qB9rjg" name="tfa_u2f.keys.added_date">
      <notes>
        <note category="file-source" priority="1">Part-DB1\templates\Users\_2fa_settings.html.twig:124</note>
        <note priority="1">Part-DB1\templates\Users\_2fa_settings.html.twig:124</note>
      </notes>
      <segment state="translated">
        <source>tfa_u2f.keys.added_date</source>
        <target>Date d'enregistrement</target>
      </segment>
    </unit>
    <unit id="EDTcMLO" name="tfa_u2f.key_delete">
      <notes>
        <note category="file-source" priority="1">Part-DB1\templates\Users\_2fa_settings.html.twig:134</note>
        <note priority="1">Part-DB1\templates\Users\_2fa_settings.html.twig:134</note>
      </notes>
      <segment state="translated">
        <source>tfa_u2f.key_delete</source>
        <target>Supprimer la clé</target>
      </segment>
    </unit>
    <unit id="h0wV1h2" name="tfa_u2f.no_keys_registered">
      <notes>
        <note category="file-source" priority="1">Part-DB1\templates\Users\_2fa_settings.html.twig:141</note>
        <note priority="1">Part-DB1\templates\Users\_2fa_settings.html.twig:141</note>
      </notes>
      <segment state="translated">
        <source>tfa_u2f.no_keys_registered</source>
        <target>Aucune clé de sécurité enregistrée</target>
      </segment>
    </unit>
    <unit id="HuO06yQ" name="tfa_u2f.add_new_key">
      <notes>
        <note category="file-source" priority="1">Part-DB1\templates\Users\_2fa_settings.html.twig:144</note>
        <note priority="1">Part-DB1\templates\Users\_2fa_settings.html.twig:144</note>
      </notes>
      <segment state="translated">
        <source>tfa_u2f.add_new_key</source>
        <target>Enregistrer une nouvelle clé de sécurité</target>
      </segment>
    </unit>
    <unit id="JNqROE2" name="tfa_trustedDevices.explanation">
      <notes>
        <note category="file-source" priority="1">Part-DB1\templates\Users\_2fa_settings.html.twig:148</note>
        <note priority="1">Part-DB1\templates\Users\_2fa_settings.html.twig:148</note>
      </notes>
      <segment state="translated">
        <source>tfa_trustedDevices.explanation</source>
        <target>Lors de la vérification du deuxième facteur, l'ordinateur actuel peut être marqué comme étant digne de confiance, de sorte qu'il n'est plus nécessaire de procéder à des vérifications à deux facteurs sur cet ordinateur.
Si vous avez fait cela de manière incorrecte ou si un ordinateur n'est plus fiable, vous pouvez réinitialiser le statut de &lt;i&gt;tous&lt;/i&gt; les ordinateurs ici.</target>
      </segment>
    </unit>
    <unit id="xRB9q2I" name="tfa_trustedDevices.invalidate.confirm_title">
      <notes>
        <note category="file-source" priority="1">Part-DB1\templates\Users\_2fa_settings.html.twig:149</note>
        <note priority="1">Part-DB1\templates\Users\_2fa_settings.html.twig:149</note>
      </notes>
      <segment state="translated">
        <source>tfa_trustedDevices.invalidate.confirm_title</source>
        <target>Etes vous sûr de vouloir supprimer tous les ordinateurs de confiance ?</target>
      </segment>
    </unit>
    <unit id="r7Z3.L4" name="tfa_trustedDevices.invalidate.confirm_message">
      <notes>
        <note category="file-source" priority="1">Part-DB1\templates\Users\_2fa_settings.html.twig:150</note>
        <note priority="1">Part-DB1\templates\Users\_2fa_settings.html.twig:150</note>
      </notes>
      <segment state="translated">
        <source>tfa_trustedDevices.invalidate.confirm_message</source>
        <target>Vous devrez à nouveau procéder à une authentification à deux facteurs sur tous les ordinateurs. Assurez-vous d'avoir votre appareil à deux facteurs à portée de main.</target>
      </segment>
    </unit>
    <unit id="jiNvzqA" name="tfa_trustedDevices.invalidate.btn">
      <notes>
        <note category="file-source" priority="1">Part-DB1\templates\Users\_2fa_settings.html.twig:154</note>
        <note priority="1">Part-DB1\templates\Users\_2fa_settings.html.twig:154</note>
      </notes>
      <segment state="translated">
        <source>tfa_trustedDevices.invalidate.btn</source>
        <target>Supprimer tous les dispositifs de confiance</target>
      </segment>
    </unit>
    <unit id="cElTSD4" name="sidebar.toggle">
      <notes>
        <note category="file-source" priority="1">Part-DB1\templates\_navbar.html.twig:4</note>
        <note priority="1">Part-DB1\templates\_navbar.html.twig:4</note>
        <note priority="1">templates\base.html.twig:29</note>
      </notes>
      <segment state="translated">
        <source>sidebar.toggle</source>
        <target>Activer/désactiver la barre latérale</target>
      </segment>
    </unit>
    <unit id="iCTvpEA" name="navbar.scanner.link">
      <notes>
        <note category="file-source" priority="1">Part-DB1\templates\_navbar.html.twig:22</note>
      </notes>
      <segment state="translated">
        <source>navbar.scanner.link</source>
        <target>Scanner</target>
      </segment>
    </unit>
    <unit id="PRvW.EI" name="user.loggedin.label">
      <notes>
        <note category="file-source" priority="1">Part-DB1\templates\_navbar.html.twig:38</note>
        <note priority="1">Part-DB1\templates\_navbar.html.twig:36</note>
        <note priority="1">templates\base.html.twig:97</note>
      </notes>
      <segment state="translated">
        <source>user.loggedin.label</source>
        <target>Connecté en tant que</target>
      </segment>
    </unit>
    <unit id="rruB2OR" name="user.login">
      <notes>
        <note category="file-source" priority="1">Part-DB1\templates\_navbar.html.twig:44</note>
        <note priority="1">Part-DB1\templates\_navbar.html.twig:42</note>
        <note priority="1">templates\base.html.twig:103</note>
      </notes>
      <segment state="translated">
        <source>user.login</source>
        <target>Connexion</target>
      </segment>
    </unit>
    <unit id="Eorzg9b" name="ui.toggle_darkmode">
      <notes>
        <note category="file-source" priority="1">Part-DB1\templates\_navbar.html.twig:50</note>
        <note priority="1">Part-DB1\templates\_navbar.html.twig:48</note>
      </notes>
      <segment state="translated">
        <source>ui.toggle_darkmode</source>
        <target>Darkmode</target>
      </segment>
    </unit>
    <unit id="oabvQfM" name="user.language_select">
      <notes>
        <note category="file-source" priority="1">Part-DB1\templates\_navbar.html.twig:54</note>
        <note category="file-source" priority="1">Part-DB1\src\Form\UserSettingsType.php:97</note>
        <note priority="1">Part-DB1\templates\_navbar.html.twig:52</note>
        <note priority="1">Part-DB1\src\Form\UserSettingsType.php:97</note>
        <note priority="1">templates\base.html.twig:106</note>
        <note priority="1">src\Form\UserSettingsType.php:44</note>
      </notes>
      <segment state="translated">
        <source>user.language_select</source>
        <target>Langue</target>
      </segment>
    </unit>
    <unit id="el2uFyW" name="search.options.label">
      <notes>
        <note category="file-source" priority="1">Part-DB1\templates\_navbar_search.html.twig:4</note>
        <note priority="1">Part-DB1\templates\_navbar_search.html.twig:4</note>
        <note priority="1">templates\base.html.twig:49</note>
      </notes>
      <segment state="translated">
        <source>search.options.label</source>
        <target>Options de recherche</target>
      </segment>
    </unit>
    <unit id="V2u6xXi" name="tags.label">
      <notes>
        <note category="file-source" priority="1">Part-DB1\templates\_navbar_search.html.twig:23</note>
      </notes>
      <segment state="translated">
        <source>tags.label</source>
        <target>Tags</target>
      </segment>
    </unit>
    <unit id="RezjOdV" name="storelocation.label">
      <notes>
        <note category="file-source" priority="1">Part-DB1\templates\_navbar_search.html.twig:27</note>
        <note category="file-source" priority="1">Part-DB1\src\Form\LabelOptionsType.php:68</note>
        <note category="file-source" priority="1">Part-DB1\src\Services\ElementTypeNameGenerator.php:88</note>
        <note priority="1">Part-DB1\src\Services\ElementTypeNameGenerator.php:88</note>
        <note priority="1">templates\base.html.twig:60</note>
        <note priority="1">templates\Parts\show_part_info.html.twig:36</note>
        <note priority="1">src\Form\PartType.php:77</note>
      </notes>
      <segment state="translated">
        <source>storelocation.label</source>
        <target>Emplacement de stockage</target>
      </segment>
    </unit>
    <unit id="z1DQ7QF" name="ordernumber.label.short">
      <notes>
        <note category="file-source" priority="1">Part-DB1\templates\_navbar_search.html.twig:36</note>
        <note priority="1">Part-DB1\templates\_navbar_search.html.twig:31</note>
        <note priority="1">templates\base.html.twig:65</note>
      </notes>
      <segment state="translated">
        <source>ordernumber.label.short</source>
        <target>Codecmd.</target>
      </segment>
    </unit>
    <unit id="zT4k8ZJ" name="supplier.label">
      <notes>
        <note category="file-source" priority="1">Part-DB1\templates\_navbar_search.html.twig:40</note>
        <note category="file-source" priority="1">Part-DB1\src\Services\ElementTypeNameGenerator.php:89</note>
        <note priority="1">Part-DB1\templates\_navbar_search.html.twig:35</note>
        <note priority="1">Part-DB1\src\Services\ElementTypeNameGenerator.php:89</note>
        <note priority="1">templates\base.html.twig:67</note>
      </notes>
      <segment state="translated">
        <source>supplier.label</source>
        <target>Fournisseur</target>
      </segment>
    </unit>
    <unit id="Bs5QvO0" name="search.deactivateBarcode">
      <notes>
        <note category="file-source" priority="1">Part-DB1\templates\_navbar_search.html.twig:57</note>
        <note priority="1">Part-DB1\templates\_navbar_search.html.twig:52</note>
        <note priority="1">templates\base.html.twig:75</note>
      </notes>
      <segment state="translated">
        <source>search.deactivateBarcode</source>
        <target>Désa. Code barres</target>
      </segment>
    </unit>
    <unit id="biFM.cv" name="search.regexmatching">
      <notes>
        <note category="file-source" priority="1">Part-DB1\templates\_navbar_search.html.twig:61</note>
        <note priority="1">Part-DB1\templates\_navbar_search.html.twig:56</note>
        <note priority="1">templates\base.html.twig:77</note>
      </notes>
      <segment state="translated">
        <source>search.regexmatching</source>
        <target>Reg.Ex. Correspondance</target>
      </segment>
    </unit>
    <unit id="N66qZeD" name="search.submit">
      <notes>
        <note category="file-source" priority="1">Part-DB1\templates\_navbar_search.html.twig:68</note>
        <note priority="1">Part-DB1\templates\_navbar_search.html.twig:62</note>
      </notes>
      <segment state="translated">
        <source>search.submit</source>
        <target>Rechercher!</target>
      </segment>
    </unit>
    <unit id="Kw3N1AA" name="actions">
      <notes>
        <note category="file-source" priority="1">Part-DB1\templates\_sidebar.html.twig:2</note>
        <note priority="1">Part-DB1\templates\_sidebar.html.twig:2</note>
        <note priority="1">templates\base.html.twig:165</note>
        <note priority="1">templates\base.html.twig:192</note>
        <note priority="1">templates\base.html.twig:220</note>
      </notes>
      <segment state="translated">
        <source>actions</source>
        <target>Actions</target>
      </segment>
    </unit>
    <unit id=".x0rFcf" name="datasource">
      <notes>
        <note category="file-source" priority="1">Part-DB1\templates\_sidebar.html.twig:6</note>
        <note priority="1">Part-DB1\templates\_sidebar.html.twig:6</note>
        <note priority="1">templates\base.html.twig:169</note>
        <note priority="1">templates\base.html.twig:196</note>
        <note priority="1">templates\base.html.twig:224</note>
      </notes>
      <segment state="translated">
        <source>datasource</source>
        <target>Source de données</target>
      </segment>
    </unit>
    <unit id="NSnSQf4" name="manufacturer.labelp">
      <notes>
        <note category="file-source" priority="1">Part-DB1\templates\_sidebar.html.twig:10</note>
        <note priority="1">Part-DB1\templates\_sidebar.html.twig:10</note>
        <note priority="1">templates\base.html.twig:173</note>
        <note priority="1">templates\base.html.twig:200</note>
        <note priority="1">templates\base.html.twig:228</note>
      </notes>
      <segment state="translated">
        <source>manufacturer.labelp</source>
        <target>Fabricants</target>
      </segment>
    </unit>
    <unit id="DQQjhS_" name="supplier.labelp">
      <notes>
        <note category="file-source" priority="1">Part-DB1\templates\_sidebar.html.twig:11</note>
        <note priority="1">Part-DB1\templates\_sidebar.html.twig:11</note>
        <note priority="1">templates\base.html.twig:174</note>
        <note priority="1">templates\base.html.twig:201</note>
        <note priority="1">templates\base.html.twig:229</note>
      </notes>
      <segment state="translated">
        <source>supplier.labelp</source>
        <target>Fournisseurs</target>
      </segment>
    </unit>
    <unit id="V1QubEL" name="attachment.download_failed">
      <notes>
        <note category="file-source" priority="1">Part-DB1\src\Controller\AdminPages\BaseAdminController.php:213</note>
        <note category="file-source" priority="1">Part-DB1\src\Controller\AdminPages\BaseAdminController.php:293</note>
        <note category="file-source" priority="1">Part-DB1\src\Controller\PartController.php:173</note>
        <note category="file-source" priority="1">Part-DB1\src\Controller\PartController.php:293</note>
        <note priority="1">Part-DB1\src\Controller\AdminPages\BaseAdminController.php:181</note>
        <note priority="1">Part-DB1\src\Controller\AdminPages\BaseAdminController.php:243</note>
        <note priority="1">Part-DB1\src\Controller\PartController.php:173</note>
        <note priority="1">Part-DB1\src\Controller\PartController.php:268</note>
      </notes>
      <segment state="translated">
        <source>attachment.download_failed</source>
        <target>Le téléchargement du fichier joint a échoué !</target>
      </segment>
    </unit>
    <unit id="A7i8za4" name="entity.edit_flash">
      <notes>
        <note category="file-source" priority="1">Part-DB1\src\Controller\AdminPages\BaseAdminController.php:222</note>
        <note priority="1">Part-DB1\src\Controller\AdminPages\BaseAdminController.php:190</note>
      </notes>
      <segment state="translated">
        <source>entity.edit_flash</source>
        <target>Changements sauvegardés avec succès.</target>
      </segment>
    </unit>
    <unit id="AoZHore" name="entity.edit_flash.invalid">
      <notes>
        <note category="file-source" priority="1">Part-DB1\src\Controller\AdminPages\BaseAdminController.php:231</note>
        <note priority="1">Part-DB1\src\Controller\AdminPages\BaseAdminController.php:196</note>
      </notes>
      <segment state="translated">
        <source>entity.edit_flash.invalid</source>
        <target>Les changements n'ont pas pu être sauvegardés ! Veuillez vérifier vos données !</target>
      </segment>
    </unit>
    <unit id="8MJvWmd" name="entity.created_flash">
      <notes>
        <note category="file-source" priority="1">Part-DB1\src\Controller\AdminPages\BaseAdminController.php:302</note>
        <note priority="1">Part-DB1\src\Controller\AdminPages\BaseAdminController.php:252</note>
      </notes>
      <segment state="translated">
        <source>entity.created_flash</source>
        <target>Élément créé avec succès !</target>
      </segment>
    </unit>
    <unit id="zZdZuYS" name="entity.created_flash.invalid">
      <notes>
        <note category="file-source" priority="1">Part-DB1\src\Controller\AdminPages\BaseAdminController.php:308</note>
        <note priority="1">Part-DB1\src\Controller\AdminPages\BaseAdminController.php:258</note>
      </notes>
      <segment state="translated">
        <source>entity.created_flash.invalid</source>
        <target>L'élément n'a pas pu être créé ! Vérifiez vos données !</target>
      </segment>
    </unit>
    <unit id="lSfR7sD" name="attachment_type.deleted">
      <notes>
        <note category="file-source" priority="1">Part-DB1\src\Controller\AdminPages\BaseAdminController.php:399</note>
        <note priority="1">Part-DB1\src\Controller\AdminPages\BaseAdminController.php:352</note>
        <note priority="1">src\Controller\BaseAdminController.php:154</note>
      </notes>
      <segment state="translated">
        <source>attachment_type.deleted</source>
        <target>Élément supprimé !</target>
      </segment>
    </unit>
    <unit id="2bvWUoo" name="csfr_invalid">
      <notes>
        <note category="file-source" priority="1">Part-DB1\src\Controller\AdminPages\BaseAdminController.php:401</note>
        <note category="file-source" priority="1">Part-DB1\src\Controller\UserController.php:109</note>
        <note category="file-source" priority="1">Part-DB1\src\Controller\UserSettingsController.php:159</note>
        <note category="file-source" priority="1">Part-DB1\src\Controller\UserSettingsController.php:193</note>
        <note priority="1">Part-DB1\src\Controller\AdminPages\BaseAdminController.php:354</note>
        <note priority="1">Part-DB1\src\Controller\UserController.php:101</note>
        <note priority="1">Part-DB1\src\Controller\UserSettingsController.php:150</note>
        <note priority="1">Part-DB1\src\Controller\UserSettingsController.php:182</note>
      </notes>
      <segment state="translated">
        <source>csfr_invalid</source>
        <target>Le jeton RFTS n'est pas valable ! Rechargez cette page ou contactez un administrateur si le problème persiste !</target>
      </segment>
    </unit>
    <unit id="7ynbNyD" name="label_generator.no_entities_found">
      <notes>
        <note category="file-source" priority="1">Part-DB1\src\Controller\LabelController.php:125</note>
      </notes>
      <segment state="translated">
        <source>label_generator.no_entities_found</source>
        <target>Aucune entité correspondant à la gamme trouvée.</target>
      </segment>
    </unit>
    <unit id="BeMACpw" name="log.undo.target_not_found">
      <notes>
        <note category="file-source" priority="1">Part-DB1\src\Controller\LogController.php:149</note>
        <note priority="1">Part-DB1\src\Controller\LogController.php:154</note>
        <note priority="1">new</note>
      </notes>
      <segment state="translated">
        <source>log.undo.target_not_found</source>
        <target>L'élément ciblé n'a pas pu être trouvé dans la base de données !</target>
      </segment>
    </unit>
    <unit id="sG2PEwi" name="log.undo.revert_success">
      <notes>
        <note category="file-source" priority="1">Part-DB1\src\Controller\LogController.php:156</note>
        <note priority="1">Part-DB1\src\Controller\LogController.php:160</note>
        <note priority="1">new</note>
      </notes>
      <segment state="translated">
        <source>log.undo.revert_success</source>
        <target>Rétablissement réussi.</target>
      </segment>
    </unit>
    <unit id="GMilP1t" name="log.undo.element_undelete_success">
      <notes>
        <note category="file-source" priority="1">Part-DB1\src\Controller\LogController.php:176</note>
        <note priority="1">Part-DB1\src\Controller\LogController.php:180</note>
        <note priority="1">new</note>
      </notes>
      <segment state="translated">
        <source>log.undo.element_undelete_success</source>
        <target>Élément restauré avec succès.</target>
      </segment>
    </unit>
    <unit id="YJB8YZ6" name="log.undo.element_element_already_undeleted">
      <notes>
        <note category="file-source" priority="1">Part-DB1\src\Controller\LogController.php:178</note>
        <note priority="1">Part-DB1\src\Controller\LogController.php:182</note>
        <note priority="1">new</note>
      </notes>
      <segment state="translated">
        <source>log.undo.element_element_already_undeleted</source>
        <target>L'élément a déjà été restauré !</target>
      </segment>
    </unit>
    <unit id="NI2CbLV" name="log.undo.element_delete_success">
      <notes>
        <note category="file-source" priority="1">Part-DB1\src\Controller\LogController.php:185</note>
        <note priority="1">Part-DB1\src\Controller\LogController.php:189</note>
        <note priority="1">new</note>
      </notes>
      <segment state="translated">
        <source>log.undo.element_delete_success</source>
        <target>L'élément a été supprimé avec succès.</target>
      </segment>
    </unit>
    <unit id=".D_N333" name="log.undo.element.element_already_delted">
      <notes>
        <note category="file-source" priority="1">Part-DB1\src\Controller\LogController.php:187</note>
        <note priority="1">Part-DB1\src\Controller\LogController.php:191</note>
        <note priority="1">new</note>
      </notes>
      <segment state="translated">
        <source>log.undo.element.element_already_delted</source>
        <target>L'élément a déjà été supprimé !</target>
      </segment>
    </unit>
    <unit id="Bz3n92Q" name="log.undo.element_change_undone">
      <notes>
        <note category="file-source" priority="1">Part-DB1\src\Controller\LogController.php:194</note>
        <note priority="1">Part-DB1\src\Controller\LogController.php:198</note>
        <note priority="1">new</note>
      </notes>
      <segment state="translated">
        <source>log.undo.element_change_undone</source>
        <target>Annulation de la modification de l'élément</target>
      </segment>
    </unit>
    <unit id="Ne_xS01" name="log.undo.do_undelete_before">
      <notes>
        <note category="file-source" priority="1">Part-DB1\src\Controller\LogController.php:196</note>
        <note priority="1">Part-DB1\src\Controller\LogController.php:200</note>
        <note priority="1">new</note>
      </notes>
      <segment state="translated">
        <source>log.undo.do_undelete_before</source>
        <target>Vous devez supprimer l'élément avant de pouvoir annuler ce changement !</target>
      </segment>
    </unit>
    <unit id="GswNRna" name="log.undo.log_type_invalid">
      <notes>
        <note category="file-source" priority="1">Part-DB1\src\Controller\LogController.php:199</note>
        <note priority="1">Part-DB1\src\Controller\LogController.php:203</note>
        <note priority="1">new</note>
      </notes>
      <segment state="translated">
        <source>log.undo.log_type_invalid</source>
        <target>Cette entrée de journal ne peut pas être annulée !</target>
      </segment>
    </unit>
    <unit id="6xOvKkk" name="part.edited_flash">
      <notes>
        <note category="file-source" priority="1">Part-DB1\src\Controller\PartController.php:182</note>
        <note priority="1">Part-DB1\src\Controller\PartController.php:182</note>
        <note priority="1">src\Controller\PartController.php:80</note>
      </notes>
      <segment state="translated">
        <source>part.edited_flash</source>
        <target>Changements sauvegardés !</target>
      </segment>
    </unit>
    <unit id="w57VDWn" name="part.edited_flash.invalid">
      <notes>
        <note category="file-source" priority="1">Part-DB1\src\Controller\PartController.php:186</note>
        <note priority="1">Part-DB1\src\Controller\PartController.php:186</note>
      </notes>
      <segment state="translated">
        <source>part.edited_flash.invalid</source>
        <target>Erreur lors de l'enregistrement : Vérifiez vos données !</target>
      </segment>
    </unit>
    <unit id="suYw2UL" name="part.deleted">
      <notes>
        <note category="file-source" priority="1">Part-DB1\src\Controller\PartController.php:216</note>
        <note priority="1">Part-DB1\src\Controller\PartController.php:219</note>
      </notes>
      <segment state="translated">
        <source>part.deleted</source>
        <target>Composant supprimé avec succès.</target>
      </segment>
    </unit>
    <unit id="tG.Jfwp" name="part.created_flash">
      <notes>
        <note category="file-source" priority="1">Part-DB1\src\Controller\PartController.php:302</note>
        <note priority="1">Part-DB1\src\Controller\PartController.php:277</note>
        <note priority="1">Part-DB1\src\Controller\PartController.php:317</note>
        <note priority="1">src\Controller\PartController.php:113</note>
        <note priority="1">src\Controller\PartController.php:142</note>
      </notes>
      <segment state="translated">
        <source>part.created_flash</source>
        <target>Composants créés avec succès !</target>
      </segment>
    </unit>
    <unit id="LOw_XJ." name="part.created_flash.invalid">
      <notes>
        <note category="file-source" priority="1">Part-DB1\src\Controller\PartController.php:308</note>
        <note priority="1">Part-DB1\src\Controller\PartController.php:283</note>
      </notes>
      <segment state="translated">
        <source>part.created_flash.invalid</source>
        <target>Erreur lors de la création : Vérifiez vos données !</target>
      </segment>
    </unit>
    <unit id="6T8GmmR" name="scan.qr_not_found">
      <notes>
        <note category="file-source" priority="1">Part-DB1\src\Controller\ScanController.php:68</note>
        <note category="file-source" priority="1">Part-DB1\src\Controller\ScanController.php:90</note>
      </notes>
      <segment state="translated">
        <source>scan.qr_not_found</source>
        <target>Aucun élément trouvé pour le code-barres donné.</target>
      </segment>
    </unit>
    <unit id="vXTqaTo" name="scan.format_unknown">
      <notes>
        <note category="file-source" priority="1">Part-DB1\src\Controller\ScanController.php:71</note>
      </notes>
      <segment state="translated">
        <source>scan.format_unknown</source>
        <target>Format inconnu !</target>
      </segment>
    </unit>
    <unit id="8CJPuTZ" name="scan.qr_success">
      <notes>
        <note category="file-source" priority="1">Part-DB1\src\Controller\ScanController.php:86</note>
      </notes>
      <segment state="translated">
        <source>scan.qr_success</source>
        <target>Élément trouvé.</target>
      </segment>
    </unit>
    <unit id="B1T9Kt6" name="pw_reset.user_or_email">
      <notes>
        <note category="file-source" priority="1">Part-DB1\src\Controller\SecurityController.php:114</note>
        <note priority="1">Part-DB1\src\Controller\SecurityController.php:109</note>
      </notes>
      <segment state="translated">
        <source>pw_reset.user_or_email</source>
        <target>Nom d'utilisateur / Email</target>
      </segment>
    </unit>
    <unit id="C_43E5l" name="pw_reset.request.success">
      <notes>
        <note category="file-source" priority="1">Part-DB1\src\Controller\SecurityController.php:131</note>
        <note priority="1">Part-DB1\src\Controller\SecurityController.php:126</note>
      </notes>
      <segment state="translated">
        <source>pw_reset.request.success</source>
        <target>Demande de mot de passe réussie ! Consultez vos e-mails pour plus d'informations.</target>
      </segment>
    </unit>
    <unit id="Ytlen4L" name="pw_reset.username">
      <notes>
        <note category="file-source" priority="1">Part-DB1\src\Controller\SecurityController.php:162</note>
        <note priority="1">Part-DB1\src\Controller\SecurityController.php:160</note>
      </notes>
      <segment state="translated">
        <source>pw_reset.username</source>
        <target>Nom d'utilisateur</target>
      </segment>
    </unit>
    <unit id="kCND5gR" name="pw_reset.token">
      <notes>
        <note category="file-source" priority="1">Part-DB1\src\Controller\SecurityController.php:165</note>
        <note priority="1">Part-DB1\src\Controller\SecurityController.php:163</note>
      </notes>
      <segment state="translated">
        <source>pw_reset.token</source>
        <target>Jeton</target>
      </segment>
    </unit>
    <unit id="Kz.sA0j" name="pw_reset.new_pw.error">
      <notes>
        <note category="file-source" priority="1">Part-DB1\src\Controller\SecurityController.php:194</note>
        <note priority="1">Part-DB1\src\Controller\SecurityController.php:192</note>
      </notes>
      <segment state="translated">
        <source>pw_reset.new_pw.error</source>
        <target>Nom d'utilisateur ou jeton invalide ! Veuillez vérifier vos données.</target>
      </segment>
    </unit>
    <unit id="Uy8yPX1" name="pw_reset.new_pw.success">
      <notes>
        <note category="file-source" priority="1">Part-DB1\src\Controller\SecurityController.php:196</note>
        <note priority="1">Part-DB1\src\Controller\SecurityController.php:194</note>
      </notes>
      <segment state="translated">
        <source>pw_reset.new_pw.success</source>
        <target>Le mot de passe a été réinitialisé avec succès. Vous pouvez maintenant vous connecter avec le nouveau mot de passe.</target>
      </segment>
    </unit>
    <unit id="L8g8bFy" name="user.edit.reset_success">
      <notes>
        <note category="file-source" priority="1">Part-DB1\src\Controller\UserController.php:107</note>
        <note priority="1">Part-DB1\src\Controller\UserController.php:99</note>
      </notes>
      <segment state="translated">
        <source>user.edit.reset_success</source>
        <target>Toutes les méthodes d'authentification à deux facteurs ont été désactivées avec succès.</target>
      </segment>
    </unit>
    <unit id="_OcjXRe" name="tfa_backup.no_codes_enabled">
      <notes>
        <note category="file-source" priority="1">Part-DB1\src\Controller\UserSettingsController.php:101</note>
        <note priority="1">Part-DB1\src\Controller\UserSettingsController.php:92</note>
      </notes>
      <segment state="translated">
        <source>tfa_backup.no_codes_enabled</source>
        <target>Aucun code de secours n'est activé !</target>
      </segment>
    </unit>
    <unit id="9UBDL1p" name="tfa_u2f.u2f_delete.not_existing">
      <notes>
        <note category="file-source" priority="1">Part-DB1\src\Controller\UserSettingsController.php:138</note>
        <note priority="1">Part-DB1\src\Controller\UserSettingsController.php:132</note>
      </notes>
      <segment state="translated">
        <source>tfa_u2f.u2f_delete.not_existing</source>
        <target>Il n'y a pas de clé de sécurité avec cet ID !</target>
      </segment>
    </unit>
    <unit id="6waUw7j" name="tfa_u2f.u2f_delete.access_denied">
      <notes>
        <note category="file-source" priority="1">Part-DB1\src\Controller\UserSettingsController.php:145</note>
        <note priority="1">Part-DB1\src\Controller\UserSettingsController.php:139</note>
      </notes>
      <segment state="translated">
        <source>tfa_u2f.u2f_delete.access_denied</source>
        <target>Vous ne pouvez pas supprimer les clés de sécurité des autres utilisateurs !</target>
      </segment>
    </unit>
    <unit id="Kn9dPI5" name="tfa.u2f.u2f_delete.success">
      <notes>
        <note category="file-source" priority="1">Part-DB1\src\Controller\UserSettingsController.php:153</note>
        <note priority="1">Part-DB1\src\Controller\UserSettingsController.php:147</note>
      </notes>
      <segment state="translated">
        <source>tfa.u2f.u2f_delete.success</source>
        <target>Clé de sécurité retirée avec succès.</target>
      </segment>
    </unit>
    <unit id="h.BcrtU" name="tfa_trustedDevice.invalidate.success">
      <notes>
        <note category="file-source" priority="1">Part-DB1\src\Controller\UserSettingsController.php:188</note>
        <note priority="1">Part-DB1\src\Controller\UserSettingsController.php:180</note>
      </notes>
      <segment state="translated">
        <source>tfa_trustedDevice.invalidate.success</source>
        <target>Les appareils de confiance ont été réinitialisés avec succès.</target>
      </segment>
    </unit>
    <unit id="PBKICdd" name="user.settings.saved_flash">
      <notes>
        <note category="file-source" priority="1">Part-DB1\src\Controller\UserSettingsController.php:235</note>
        <note priority="1">Part-DB1\src\Controller\UserSettingsController.php:226</note>
        <note priority="1">src\Controller\UserController.php:98</note>
      </notes>
      <segment state="translated">
        <source>user.settings.saved_flash</source>
        <target>Paramètres sauvegardés !</target>
      </segment>
    </unit>
    <unit id="mPAd5JY" name="user.settings.pw_changed_flash">
      <notes>
        <note category="file-source" priority="1">Part-DB1\src\Controller\UserSettingsController.php:297</note>
        <note priority="1">Part-DB1\src\Controller\UserSettingsController.php:288</note>
        <note priority="1">src\Controller\UserController.php:130</note>
      </notes>
      <segment state="translated">
        <source>user.settings.pw_changed_flash</source>
        <target>Mot de passe changé !</target>
      </segment>
    </unit>
    <unit id="xy.2mkA" name="user.settings.2fa.google.activated">
      <notes>
        <note category="file-source" priority="1">Part-DB1\src\Controller\UserSettingsController.php:317</note>
        <note priority="1">Part-DB1\src\Controller\UserSettingsController.php:306</note>
      </notes>
      <segment state="translated">
        <source>user.settings.2fa.google.activated</source>
        <target>L'application d'authentification a été activée avec succès.</target>
      </segment>
    </unit>
    <unit id="RXjFD7H" name="user.settings.2fa.google.disabled">
      <notes>
        <note category="file-source" priority="1">Part-DB1\src\Controller\UserSettingsController.php:328</note>
        <note priority="1">Part-DB1\src\Controller\UserSettingsController.php:315</note>
      </notes>
      <segment state="translated">
        <source>user.settings.2fa.google.disabled</source>
        <target>L'application d'authentification a été désactivée avec succès.</target>
      </segment>
    </unit>
    <unit id="4ZUxld3" name="user.settings.2fa.backup_codes.regenerated">
      <notes>
        <note category="file-source" priority="1">Part-DB1\src\Controller\UserSettingsController.php:346</note>
        <note priority="1">Part-DB1\src\Controller\UserSettingsController.php:332</note>
      </notes>
      <segment state="translated">
        <source>user.settings.2fa.backup_codes.regenerated</source>
        <target>De nouveaux codes de secours ont été générés avec succès.</target>
      </segment>
    </unit>
    <unit id="zC0oO.O" name="attachment.table.filename">
      <notes>
        <note category="file-source" priority="1">Part-DB1\src\DataTables\AttachmentDataTable.php:148</note>
        <note priority="1">Part-DB1\src\DataTables\AttachmentDataTable.php:148</note>
      </notes>
      <segment state="translated">
        <source>attachment.table.filename</source>
        <target>Nom du fichier</target>
      </segment>
    </unit>
    <unit id="dNey6.4" name="attachment.table.filesize">
      <notes>
        <note category="file-source" priority="1">Part-DB1\src\DataTables\AttachmentDataTable.php:153</note>
        <note priority="1">Part-DB1\src\DataTables\AttachmentDataTable.php:153</note>
      </notes>
      <segment state="translated">
        <source>attachment.table.filesize</source>
        <target>Taille du fichier</target>
      </segment>
    </unit>
    <unit id="tb6kG2x" name="true">
      <notes>
        <note category="file-source" priority="1">Part-DB1\src\DataTables\AttachmentDataTable.php:183</note>
        <note category="file-source" priority="1">Part-DB1\src\DataTables\AttachmentDataTable.php:191</note>
        <note category="file-source" priority="1">Part-DB1\src\DataTables\AttachmentDataTable.php:200</note>
        <note category="file-source" priority="1">Part-DB1\src\DataTables\AttachmentDataTable.php:209</note>
        <note category="file-source" priority="1">Part-DB1\src\DataTables\PartsDataTable.php:245</note>
        <note category="file-source" priority="1">Part-DB1\src\DataTables\PartsDataTable.php:252</note>
        <note priority="1">Part-DB1\src\DataTables\AttachmentDataTable.php:183</note>
        <note priority="1">Part-DB1\src\DataTables\AttachmentDataTable.php:191</note>
        <note priority="1">Part-DB1\src\DataTables\AttachmentDataTable.php:200</note>
        <note priority="1">Part-DB1\src\DataTables\AttachmentDataTable.php:209</note>
        <note priority="1">Part-DB1\src\DataTables\PartsDataTable.php:193</note>
        <note priority="1">Part-DB1\src\DataTables\PartsDataTable.php:200</note>
      </notes>
      <segment state="translated">
        <source>true</source>
        <target>Vrai</target>
      </segment>
    </unit>
    <unit id=".LzxZZC" name="false">
      <notes>
        <note category="file-source" priority="1">Part-DB1\src\DataTables\AttachmentDataTable.php:184</note>
        <note category="file-source" priority="1">Part-DB1\src\DataTables\AttachmentDataTable.php:192</note>
        <note category="file-source" priority="1">Part-DB1\src\DataTables\AttachmentDataTable.php:201</note>
        <note category="file-source" priority="1">Part-DB1\src\DataTables\AttachmentDataTable.php:210</note>
        <note category="file-source" priority="1">Part-DB1\src\DataTables\PartsDataTable.php:246</note>
        <note category="file-source" priority="1">Part-DB1\src\DataTables\PartsDataTable.php:253</note>
        <note category="file-source" priority="1">Part-DB1\src\Form\Type\SIUnitType.php:139</note>
        <note priority="1">Part-DB1\src\DataTables\AttachmentDataTable.php:184</note>
        <note priority="1">Part-DB1\src\DataTables\AttachmentDataTable.php:192</note>
        <note priority="1">Part-DB1\src\DataTables\AttachmentDataTable.php:201</note>
        <note priority="1">Part-DB1\src\DataTables\AttachmentDataTable.php:210</note>
        <note priority="1">Part-DB1\src\DataTables\PartsDataTable.php:194</note>
        <note priority="1">Part-DB1\src\DataTables\PartsDataTable.php:201</note>
        <note priority="1">Part-DB1\src\Form\Type\SIUnitType.php:139</note>
      </notes>
      <segment state="translated">
        <source>false</source>
        <target>Faux</target>
      </segment>
    </unit>
    <unit id="eTGx8tR" name="log.target_deleted">
      <notes>
        <note category="file-source" priority="1">Part-DB1\src\DataTables\Column\LogEntryTargetColumn.php:128</note>
        <note priority="1">Part-DB1\src\DataTables\Column\LogEntryTargetColumn.php:119</note>
      </notes>
      <segment state="translated">
        <source>log.target_deleted</source>
        <target>Cible supprimée.</target>
      </segment>
    </unit>
    <unit id="mzQZ0My" name="log.undo.undelete">
      <notes>
        <note category="file-source" priority="1">Part-DB1\src\DataTables\Column\RevertLogColumn.php:57</note>
        <note priority="1">Part-DB1\src\DataTables\Column\RevertLogColumn.php:60</note>
        <note priority="1">new</note>
      </notes>
      <segment state="translated">
        <source>log.undo.undelete</source>
        <target>Annuler la suppression</target>
      </segment>
    </unit>
    <unit id="PI8faHR" name="log.undo.undo">
      <notes>
        <note category="file-source" priority="1">Part-DB1\src\DataTables\Column\RevertLogColumn.php:63</note>
        <note priority="1">Part-DB1\src\DataTables\Column\RevertLogColumn.php:66</note>
        <note priority="1">new</note>
      </notes>
      <segment state="translated">
        <source>log.undo.undo</source>
        <target>Annuler la modification</target>
      </segment>
    </unit>
    <unit id="Q6mbDaS" name="log.undo.revert">
      <notes>
        <note category="file-source" priority="1">Part-DB1\src\DataTables\Column\RevertLogColumn.php:83</note>
        <note priority="1">Part-DB1\src\DataTables\Column\RevertLogColumn.php:86</note>
        <note priority="1">new</note>
      </notes>
      <segment state="translated">
        <source>log.undo.revert</source>
        <target>Restaurer à cette date</target>
      </segment>
    </unit>
    <unit id="6DOZlwQ" name="log.id">
      <notes>
        <note category="file-source" priority="1">Part-DB1\src\DataTables\LogDataTable.php:173</note>
        <note priority="1">Part-DB1\src\DataTables\LogDataTable.php:161</note>
      </notes>
      <segment state="translated">
        <source>log.id</source>
        <target>ID</target>
      </segment>
    </unit>
    <unit id="cMZOrO7" name="log.timestamp">
      <notes>
        <note category="file-source" priority="1">Part-DB1\src\DataTables\LogDataTable.php:178</note>
        <note priority="1">Part-DB1\src\DataTables\LogDataTable.php:166</note>
      </notes>
      <segment state="translated">
        <source>log.timestamp</source>
        <target>Horodatage</target>
      </segment>
    </unit>
    <unit id="Z0BzGVJ" name="log.type">
      <notes>
        <note category="file-source" priority="1">Part-DB1\src\DataTables\LogDataTable.php:183</note>
        <note priority="1">Part-DB1\src\DataTables\LogDataTable.php:171</note>
      </notes>
      <segment state="translated">
        <source>log.type</source>
        <target>Type</target>
      </segment>
    </unit>
    <unit id="KNddOUS" name="log.level">
      <notes>
        <note category="file-source" priority="1">Part-DB1\src\DataTables\LogDataTable.php:191</note>
        <note priority="1">Part-DB1\src\DataTables\LogDataTable.php:179</note>
      </notes>
      <segment state="translated">
        <source>log.level</source>
        <target>Niveau</target>
      </segment>
    </unit>
    <unit id="3Tv5Xzj" name="log.user">
      <notes>
        <note category="file-source" priority="1">Part-DB1\src\DataTables\LogDataTable.php:200</note>
        <note priority="1">Part-DB1\src\DataTables\LogDataTable.php:188</note>
      </notes>
      <segment state="translated">
        <source>log.user</source>
        <target>Utilisateur</target>
      </segment>
    </unit>
    <unit id="bgbGrN5" name="log.target_type">
      <notes>
        <note category="file-source" priority="1">Part-DB1\src\DataTables\LogDataTable.php:213</note>
        <note priority="1">Part-DB1\src\DataTables\LogDataTable.php:201</note>
      </notes>
      <segment state="translated">
        <source>log.target_type</source>
        <target>Type de cible</target>
      </segment>
    </unit>
    <unit id=".IgL4C2" name="log.target">
      <notes>
        <note category="file-source" priority="1">Part-DB1\src\DataTables\LogDataTable.php:226</note>
        <note priority="1">Part-DB1\src\DataTables\LogDataTable.php:214</note>
      </notes>
      <segment state="translated">
        <source>log.target</source>
        <target>Cible</target>
      </segment>
    </unit>
    <unit id="b4r5dEC" name="log.extra">
      <notes>
        <note category="file-source" priority="1">Part-DB1\src\DataTables\LogDataTable.php:231</note>
        <note priority="1">Part-DB1\src\DataTables\LogDataTable.php:218</note>
        <note priority="1">new</note>
      </notes>
      <segment state="translated">
        <source>log.extra</source>
        <target>Extra</target>
      </segment>
    </unit>
    <unit id="t2EE5cB" name="part.table.name">
      <notes>
        <note category="file-source" priority="1">Part-DB1\src\DataTables\PartsDataTable.php:168</note>
        <note priority="1">Part-DB1\src\DataTables\PartsDataTable.php:116</note>
      </notes>
      <segment state="translated">
        <source>part.table.name</source>
        <target>Nom</target>
      </segment>
    </unit>
    <unit id="eshqdG." name="part.table.id">
      <notes>
        <note category="file-source" priority="1">Part-DB1\src\DataTables\PartsDataTable.php:178</note>
        <note priority="1">Part-DB1\src\DataTables\PartsDataTable.php:126</note>
      </notes>
      <segment state="translated">
        <source>part.table.id</source>
        <target>ID</target>
      </segment>
    </unit>
    <unit id="zKnTKYw" name="part.table.description">
      <notes>
        <note category="file-source" priority="1">Part-DB1\src\DataTables\PartsDataTable.php:182</note>
        <note priority="1">Part-DB1\src\DataTables\PartsDataTable.php:130</note>
      </notes>
      <segment state="translated">
        <source>part.table.description</source>
        <target>Description</target>
      </segment>
    </unit>
    <unit id="2eOA0az" name="part.table.category">
      <notes>
        <note category="file-source" priority="1">Part-DB1\src\DataTables\PartsDataTable.php:185</note>
        <note priority="1">Part-DB1\src\DataTables\PartsDataTable.php:133</note>
      </notes>
      <segment state="translated">
        <source>part.table.category</source>
        <target>Catégorie</target>
      </segment>
    </unit>
    <unit id="jCf96.O" name="part.table.footprint">
      <notes>
        <note category="file-source" priority="1">Part-DB1\src\DataTables\PartsDataTable.php:190</note>
        <note priority="1">Part-DB1\src\DataTables\PartsDataTable.php:138</note>
      </notes>
      <segment state="translated">
        <source>part.table.footprint</source>
        <target>Empreinte</target>
      </segment>
    </unit>
    <unit id="b46OytM" name="part.table.manufacturer">
      <notes>
        <note category="file-source" priority="1">Part-DB1\src\DataTables\PartsDataTable.php:194</note>
        <note priority="1">Part-DB1\src\DataTables\PartsDataTable.php:142</note>
      </notes>
      <segment state="translated">
        <source>part.table.manufacturer</source>
        <target>Fabricant</target>
      </segment>
    </unit>
    <unit id="T0ifXD5" name="part.table.storeLocations">
      <notes>
        <note category="file-source" priority="1">Part-DB1\src\DataTables\PartsDataTable.php:197</note>
        <note priority="1">Part-DB1\src\DataTables\PartsDataTable.php:145</note>
      </notes>
      <segment state="translated">
        <source>part.table.storeLocations</source>
        <target>Emplacement de stockage</target>
      </segment>
    </unit>
    <unit id="rD.1skI" name="part.table.amount">
      <notes>
        <note category="file-source" priority="1">Part-DB1\src\DataTables\PartsDataTable.php:216</note>
        <note priority="1">Part-DB1\src\DataTables\PartsDataTable.php:164</note>
      </notes>
      <segment state="translated">
        <source>part.table.amount</source>
        <target>Quantité</target>
      </segment>
    </unit>
    <unit id="Mv9g23S" name="part.table.minamount">
      <notes>
        <note category="file-source" priority="1">Part-DB1\src\DataTables\PartsDataTable.php:224</note>
        <note priority="1">Part-DB1\src\DataTables\PartsDataTable.php:172</note>
      </notes>
      <segment state="translated">
        <source>part.table.minamount</source>
        <target>Quantité min.</target>
      </segment>
    </unit>
    <unit id="GjwSknL" name="part.table.partUnit">
      <notes>
        <note category="file-source" priority="1">Part-DB1\src\DataTables\PartsDataTable.php:232</note>
        <note priority="1">Part-DB1\src\DataTables\PartsDataTable.php:180</note>
      </notes>
      <segment state="translated">
        <source>part.table.partUnit</source>
        <target>Unité de mesure</target>
      </segment>
    </unit>
    <unit id="pw75u4x" name="part.table.addedDate">
      <notes>
        <note category="file-source" priority="1">Part-DB1\src\DataTables\PartsDataTable.php:236</note>
        <note priority="1">Part-DB1\src\DataTables\PartsDataTable.php:184</note>
      </notes>
      <segment state="translated">
        <source>part.table.addedDate</source>
        <target>Créé le</target>
      </segment>
    </unit>
    <unit id="eDb7mzC" name="part.table.lastModified">
      <notes>
        <note category="file-source" priority="1">Part-DB1\src\DataTables\PartsDataTable.php:240</note>
        <note priority="1">Part-DB1\src\DataTables\PartsDataTable.php:188</note>
      </notes>
      <segment state="translated">
        <source>part.table.lastModified</source>
        <target>Dernière modification</target>
      </segment>
    </unit>
    <unit id="DJ9YTs_" name="part.table.needsReview">
      <notes>
        <note category="file-source" priority="1">Part-DB1\src\DataTables\PartsDataTable.php:244</note>
        <note priority="1">Part-DB1\src\DataTables\PartsDataTable.php:192</note>
      </notes>
      <segment state="translated">
        <source>part.table.needsReview</source>
        <target>Révision nécessaire</target>
      </segment>
    </unit>
    <unit id="TSiqJH6" name="part.table.favorite">
      <notes>
        <note category="file-source" priority="1">Part-DB1\src\DataTables\PartsDataTable.php:251</note>
        <note priority="1">Part-DB1\src\DataTables\PartsDataTable.php:199</note>
      </notes>
      <segment state="translated">
        <source>part.table.favorite</source>
        <target>Favoris</target>
      </segment>
    </unit>
    <unit id="n0h1ozV" name="part.table.manufacturingStatus">
      <notes>
        <note category="file-source" priority="1">Part-DB1\src\DataTables\PartsDataTable.php:258</note>
        <note priority="1">Part-DB1\src\DataTables\PartsDataTable.php:206</note>
      </notes>
      <segment state="translated">
        <source>part.table.manufacturingStatus</source>
        <target>État</target>
      </segment>
    </unit>
    <unit id="MBCdfAy" name="m_status.unknown">
      <notes>
        <note category="file-source" priority="1">Part-DB1\src\DataTables\PartsDataTable.php:260</note>
        <note category="file-source" priority="1">Part-DB1\src\DataTables\PartsDataTable.php:262</note>
        <note category="file-source" priority="1">Part-DB1\src\Form\Part\PartBaseType.php:90</note>
        <note priority="1">Part-DB1\src\DataTables\PartsDataTable.php:208</note>
        <note priority="1">Part-DB1\src\DataTables\PartsDataTable.php:210</note>
        <note priority="1">Part-DB1\src\Form\Part\PartBaseType.php:88</note>
      </notes>
      <segment state="translated">
        <source>m_status.unknown</source>
        <target>Inconnu</target>
      </segment>
    </unit>
    <unit id="BEnlUff" name="m_status.announced">
      <notes>
        <note category="file-source" priority="1">Part-DB1\src\DataTables\PartsDataTable.php:263</note>
        <note category="file-source" priority="1">Part-DB1\src\Form\Part\PartBaseType.php:90</note>
        <note priority="1">Part-DB1\src\DataTables\PartsDataTable.php:211</note>
        <note priority="1">Part-DB1\src\Form\Part\PartBaseType.php:88</note>
      </notes>
      <segment state="translated">
        <source>m_status.announced</source>
        <target>Annoncé</target>
      </segment>
    </unit>
    <unit id="TN5xR7J" name="m_status.active">
      <notes>
        <note category="file-source" priority="1">Part-DB1\src\DataTables\PartsDataTable.php:264</note>
        <note category="file-source" priority="1">Part-DB1\src\Form\Part\PartBaseType.php:90</note>
        <note priority="1">Part-DB1\src\DataTables\PartsDataTable.php:212</note>
        <note priority="1">Part-DB1\src\Form\Part\PartBaseType.php:88</note>
      </notes>
      <segment state="translated">
        <source>m_status.active</source>
        <target>Actif</target>
      </segment>
    </unit>
    <unit id="0McKh_8" name="m_status.nrfnd">
      <notes>
        <note category="file-source" priority="1">Part-DB1\src\DataTables\PartsDataTable.php:265</note>
        <note category="file-source" priority="1">Part-DB1\src\Form\Part\PartBaseType.php:90</note>
        <note priority="1">Part-DB1\src\DataTables\PartsDataTable.php:213</note>
        <note priority="1">Part-DB1\src\Form\Part\PartBaseType.php:88</note>
      </notes>
      <segment state="translated">
        <source>m_status.nrfnd</source>
        <target>Non recommandé pour les nouvelles conceptions</target>
      </segment>
    </unit>
    <unit id="L7yLwn0" name="m_status.eol">
      <notes>
        <note category="file-source" priority="1">Part-DB1\src\DataTables\PartsDataTable.php:266</note>
        <note category="file-source" priority="1">Part-DB1\src\Form\Part\PartBaseType.php:90</note>
        <note priority="1">Part-DB1\src\DataTables\PartsDataTable.php:214</note>
        <note priority="1">Part-DB1\src\Form\Part\PartBaseType.php:88</note>
      </notes>
      <segment state="translated">
        <source>m_status.eol</source>
        <target>Fin de vie</target>
      </segment>
    </unit>
    <unit id="5jxVP1H" name="m_status.discontinued">
      <notes>
        <note category="file-source" priority="1">Part-DB1\src\DataTables\PartsDataTable.php:267</note>
        <note category="file-source" priority="1">Part-DB1\src\Form\Part\PartBaseType.php:90</note>
        <note priority="1">Part-DB1\src\DataTables\PartsDataTable.php:215</note>
        <note priority="1">Part-DB1\src\Form\Part\PartBaseType.php:88</note>
      </notes>
      <segment state="translated">
        <source>m_status.discontinued</source>
        <target>Arrêtés</target>
      </segment>
    </unit>
    <unit id="HTkvjkE" name="part.table.mpn">
      <notes>
        <note category="file-source" priority="1">Part-DB1\src\DataTables\PartsDataTable.php:271</note>
        <note priority="1">Part-DB1\src\DataTables\PartsDataTable.php:219</note>
      </notes>
      <segment state="translated">
        <source>part.table.mpn</source>
        <target>MPN</target>
      </segment>
    </unit>
    <unit id="q_AsQoZ" name="part.table.mass">
      <notes>
        <note category="file-source" priority="1">Part-DB1\src\DataTables\PartsDataTable.php:275</note>
        <note priority="1">Part-DB1\src\DataTables\PartsDataTable.php:223</note>
      </notes>
      <segment state="translated">
        <source>part.table.mass</source>
        <target>Poids</target>
      </segment>
    </unit>
    <unit id="Cwisdej" name="part.table.tags">
      <notes>
        <note category="file-source" priority="1">Part-DB1\src\DataTables\PartsDataTable.php:279</note>
        <note priority="1">Part-DB1\src\DataTables\PartsDataTable.php:227</note>
      </notes>
      <segment state="translated">
        <source>part.table.tags</source>
        <target>Tags</target>
      </segment>
    </unit>
    <unit id="gGfALE0" name="part.table.attachments">
      <notes>
        <note category="file-source" priority="1">Part-DB1\src\DataTables\PartsDataTable.php:283</note>
        <note priority="1">Part-DB1\src\DataTables\PartsDataTable.php:231</note>
      </notes>
      <segment state="translated">
        <source>part.table.attachments</source>
        <target>Fichiers joints</target>
      </segment>
    </unit>
    <unit id="HISU3ZB" name="flash.login_successful">
      <notes>
        <note category="file-source" priority="1">Part-DB1\src\EventSubscriber\UserSystem\LoginSuccessSubscriber.php:82</note>
        <note priority="1">Part-DB1\src\EventSubscriber\LoginSuccessListener.php:82</note>
      </notes>
      <segment state="translated">
        <source>flash.login_successful</source>
        <target>Connexion réussie.</target>
      </segment>
    </unit>
    <unit id="2xohoLw" name="JSON">
      <notes>
        <note category="file-source" priority="1">Part-DB1\src\Form\AdminPages\ImportType.php:77</note>
        <note priority="1">Part-DB1\src\Form\AdminPages\ImportType.php:77</note>
        <note priority="1">src\Form\ImportType.php:68</note>
      </notes>
      <segment state="translated">
        <source>JSON</source>
        <target>JSON</target>
      </segment>
    </unit>
    <unit id="QGWOmvj" name="XML">
      <notes>
        <note category="file-source" priority="1">Part-DB1\src\Form\AdminPages\ImportType.php:77</note>
        <note priority="1">Part-DB1\src\Form\AdminPages\ImportType.php:77</note>
        <note priority="1">src\Form\ImportType.php:68</note>
      </notes>
      <segment state="translated">
        <source>XML</source>
        <target>XML</target>
      </segment>
    </unit>
    <unit id="62tC9Ux" name="CSV">
      <notes>
        <note category="file-source" priority="1">Part-DB1\src\Form\AdminPages\ImportType.php:77</note>
        <note priority="1">Part-DB1\src\Form\AdminPages\ImportType.php:77</note>
        <note priority="1">src\Form\ImportType.php:68</note>
      </notes>
      <segment state="translated">
        <source>CSV</source>
        <target>CSV</target>
      </segment>
    </unit>
    <unit id="m26KvkJ" name="YAML">
      <notes>
        <note category="file-source" priority="1">Part-DB1\src\Form\AdminPages\ImportType.php:77</note>
        <note priority="1">Part-DB1\src\Form\AdminPages\ImportType.php:77</note>
        <note priority="1">src\Form\ImportType.php:68</note>
      </notes>
      <segment state="translated">
        <source>YAML</source>
        <target>YAML</target>
      </segment>
    </unit>
    <unit id="_JM6Jxg" name="import.abort_on_validation.help">
      <notes>
        <note category="file-source" priority="1">Part-DB1\src\Form\AdminPages\ImportType.php:124</note>
        <note priority="1">Part-DB1\src\Form\AdminPages\ImportType.php:124</note>
      </notes>
      <segment state="translated">
        <source>import.abort_on_validation.help</source>
        <target>Si cette option est activée, l'ensemble du processus est interrompu si des données non valides sont détectées. Si cette option n'est pas active, les entrées non valides sont ignorées et une tentative est faite pour importer les autres entrées.</target>
      </segment>
    </unit>
    <unit id="Peaf8Qu" name="import.csv_separator">
      <notes>
        <note category="file-source" priority="1">Part-DB1\src\Form\AdminPages\ImportType.php:86</note>
        <note priority="1">Part-DB1\src\Form\AdminPages\ImportType.php:86</note>
        <note priority="1">src\Form\ImportType.php:70</note>
      </notes>
      <segment state="translated">
        <source>import.csv_separator</source>
        <target>Séparateur CSV</target>
      </segment>
    </unit>
    <unit id="dmNi.3b" name="parent.label">
      <notes>
        <note category="file-source" priority="1">Part-DB1\src\Form\AdminPages\ImportType.php:93</note>
        <note priority="1">Part-DB1\src\Form\AdminPages\ImportType.php:93</note>
        <note priority="1">src\Form\ImportType.php:72</note>
      </notes>
      <segment state="translated">
        <source>parent.label</source>
        <target>Élément parent</target>
      </segment>
    </unit>
    <unit id="VteZCnR" name="import.file">
      <notes>
        <note category="file-source" priority="1">Part-DB1\src\Form\AdminPages\ImportType.php:101</note>
        <note priority="1">Part-DB1\src\Form\AdminPages\ImportType.php:101</note>
        <note priority="1">src\Form\ImportType.php:75</note>
      </notes>
      <segment state="translated">
        <source>import.file</source>
        <target>Fichier</target>
      </segment>
    </unit>
    <unit id="0ybwwKw" name="import.preserve_children">
      <notes>
        <note category="file-source" priority="1">Part-DB1\src\Form\AdminPages\ImportType.php:111</note>
        <note priority="1">Part-DB1\src\Form\AdminPages\ImportType.php:111</note>
        <note priority="1">src\Form\ImportType.php:78</note>
      </notes>
      <segment state="translated">
        <source>import.preserve_children</source>
        <target>Importer également des sous-éléments</target>
      </segment>
    </unit>
    <unit id="yyIAudL" name="import.abort_on_validation">
      <notes>
        <note category="file-source" priority="1">Part-DB1\src\Form\AdminPages\ImportType.php:120</note>
        <note priority="1">Part-DB1\src\Form\AdminPages\ImportType.php:120</note>
        <note priority="1">src\Form\ImportType.php:80</note>
      </notes>
      <segment state="translated">
        <source>import.abort_on_validation</source>
        <target>Interrompre sur donnée invalide</target>
      </segment>
    </unit>
    <unit id="d0GsgCW" name="import.btn">
      <notes>
        <note category="file-source" priority="1">Part-DB1\src\Form\AdminPages\ImportType.php:132</note>
        <note priority="1">Part-DB1\src\Form\AdminPages\ImportType.php:132</note>
        <note priority="1">src\Form\ImportType.php:85</note>
      </notes>
      <segment state="translated">
        <source>import.btn</source>
        <target>Importer</target>
      </segment>
    </unit>
    <unit id="_z1YTpv" name="attachment.edit.secure_file.help">
      <notes>
        <note category="file-source" priority="1">Part-DB1\src\Form\AttachmentFormType.php:113</note>
        <note priority="1">Part-DB1\src\Form\AttachmentFormType.php:109</note>
      </notes>
      <segment state="translated">
        <source>attachment.edit.secure_file.help</source>
        <target>Un fichier joint marqué comme étant privé ne peut être consulté que par un utilisateur connecté qui a l'autorisation appropriée. Si cette option est activée, aucune miniature n'est générée et l'accès au fichier est plus lent.</target>
      </segment>
    </unit>
    <unit id="pCsSiaz" name="attachment.edit.url.help">
      <notes>
        <note category="file-source" priority="1">Part-DB1\src\Form\AttachmentFormType.php:127</note>
        <note priority="1">Part-DB1\src\Form\AttachmentFormType.php:123</note>
      </notes>
      <segment state="translated">
        <source>attachment.edit.url.help</source>
        <target>Il est possible de saisir ici soit l'URL d'un fichier externe, soit un mot clé pour rechercher les ressources intégrées (par exemple les empreintes).</target>
      </segment>
    </unit>
    <unit id="3ZnUiT_" name="attachment.edit.name">
      <notes>
        <note category="file-source" priority="1">Part-DB1\src\Form\AttachmentFormType.php:82</note>
        <note priority="1">Part-DB1\src\Form\AttachmentFormType.php:79</note>
      </notes>
      <segment state="translated">
        <source>attachment.edit.name</source>
        <target>Nom</target>
      </segment>
    </unit>
    <unit id="kAlm7LR" name="attachment.edit.attachment_type">
      <notes>
        <note category="file-source" priority="1">Part-DB1\src\Form\AttachmentFormType.php:85</note>
        <note priority="1">Part-DB1\src\Form\AttachmentFormType.php:82</note>
      </notes>
      <segment state="translated">
        <source>attachment.edit.attachment_type</source>
        <target>Type de fichier joint</target>
      </segment>
    </unit>
    <unit id="xUV7Oz9" name="attachment.edit.show_in_table">
      <notes>
        <note category="file-source" priority="1">Part-DB1\src\Form\AttachmentFormType.php:94</note>
        <note priority="1">Part-DB1\src\Form\AttachmentFormType.php:91</note>
      </notes>
      <segment state="translated">
        <source>attachment.edit.show_in_table</source>
        <target>Voir dans le tableau</target>
      </segment>
    </unit>
    <unit id="v6FVutS" name="attachment.edit.secure_file">
      <notes>
        <note category="file-source" priority="1">Part-DB1\src\Form\AttachmentFormType.php:105</note>
        <note priority="1">Part-DB1\src\Form\AttachmentFormType.php:102</note>
      </notes>
      <segment state="translated">
        <source>attachment.edit.secure_file</source>
        <target>Fichier joint privé</target>
      </segment>
    </unit>
    <unit id="TRy0RSZ" name="attachment.edit.url">
      <notes>
        <note category="file-source" priority="1">Part-DB1\src\Form\AttachmentFormType.php:119</note>
        <note priority="1">Part-DB1\src\Form\AttachmentFormType.php:115</note>
      </notes>
      <segment state="translated">
        <source>attachment.edit.url</source>
        <target>URL</target>
      </segment>
    </unit>
    <unit id="ZZjrGgS" name="attachment.edit.download_url">
      <notes>
        <note category="file-source" priority="1">Part-DB1\src\Form\AttachmentFormType.php:133</note>
        <note priority="1">Part-DB1\src\Form\AttachmentFormType.php:129</note>
      </notes>
      <segment state="translated">
        <source>attachment.edit.download_url</source>
        <target>Télécharger un fichier externe</target>
      </segment>
    </unit>
    <unit id="Pew.kQr" name="attachment.edit.file">
      <notes>
        <note category="file-source" priority="1">Part-DB1\src\Form\AttachmentFormType.php:146</note>
        <note priority="1">Part-DB1\src\Form\AttachmentFormType.php:142</note>
      </notes>
      <segment state="translated">
        <source>attachment.edit.file</source>
        <target>Télécharger le fichier</target>
      </segment>
    </unit>
    <unit id="oZsKN5d" name="part.label">
      <notes>
        <note category="file-source" priority="1">Part-DB1\src\Form\LabelOptionsType.php:68</note>
        <note category="file-source" priority="1">Part-DB1\src\Services\ElementTypeNameGenerator.php:86</note>
      </notes>
      <segment state="translated">
        <source>part.label</source>
        <target>Composant</target>
      </segment>
    </unit>
    <unit id="ucI6a2E" name="part_lot.label">
      <notes>
        <note category="file-source" priority="1">Part-DB1\src\Form\LabelOptionsType.php:68</note>
        <note category="file-source" priority="1">Part-DB1\src\Services\ElementTypeNameGenerator.php:87</note>
      </notes>
      <segment state="translated">
        <source>part_lot.label</source>
        <target>Lot de composant</target>
      </segment>
    </unit>
    <unit id="FmESg.O" name="label_options.barcode_type.none">
      <notes>
        <note category="file-source" priority="1">Part-DB1\src\Form\LabelOptionsType.php:78</note>
      </notes>
      <segment state="translated">
        <source>label_options.barcode_type.none</source>
        <target>Aucun</target>
      </segment>
    </unit>
    <unit id="MxYhcsN" name="label_options.barcode_type.qr">
      <notes>
        <note category="file-source" priority="1">Part-DB1\src\Form\LabelOptionsType.php:78</note>
      </notes>
      <segment state="translated">
        <source>label_options.barcode_type.qr</source>
        <target>QR Code (recommandé)</target>
      </segment>
    </unit>
    <unit id="uIJQMqh" name="label_options.barcode_type.code128">
      <notes>
        <note category="file-source" priority="1">Part-DB1\src\Form\LabelOptionsType.php:78</note>
      </notes>
      <segment state="translated">
        <source>label_options.barcode_type.code128</source>
        <target>Code 128 (recommandé)</target>
      </segment>
    </unit>
    <unit id="56JwbDf" name="label_options.barcode_type.code39">
      <notes>
        <note category="file-source" priority="1">Part-DB1\src\Form\LabelOptionsType.php:78</note>
      </notes>
      <segment state="translated">
        <source>label_options.barcode_type.code39</source>
        <target>Code 39 (recommandé)</target>
      </segment>
    </unit>
    <unit id="lz068u3" name="label_options.barcode_type.code93">
      <notes>
        <note category="file-source" priority="1">Part-DB1\src\Form\LabelOptionsType.php:78</note>
      </notes>
      <segment state="translated">
        <source>label_options.barcode_type.code93</source>
        <target>Code 93</target>
      </segment>
    </unit>
    <unit id="kPFpWmf" name="label_options.barcode_type.datamatrix">
      <notes>
        <note category="file-source" priority="1">Part-DB1\src\Form\LabelOptionsType.php:78</note>
      </notes>
      <segment state="translated">
        <source>label_options.barcode_type.datamatrix</source>
        <target>Datamatrix</target>
      </segment>
    </unit>
    <unit id="7I9OV_t" name="label_options.lines_mode.html">
      <notes>
        <note category="file-source" priority="1">Part-DB1\src\Form\LabelOptionsType.php:122</note>
      </notes>
      <segment state="translated">
        <source>label_options.lines_mode.html</source>
        <target>Placeholders</target>
      </segment>
    </unit>
    <unit id="dFMpKDI" name="label.options.lines_mode.twig">
      <notes>
        <note category="file-source" priority="1">Part-DB1\src\Form\LabelOptionsType.php:122</note>
      </notes>
      <segment state="translated">
        <source>label.options.lines_mode.twig</source>
        <target>Twig</target>
      </segment>
    </unit>
    <unit id="BybM1v9" name="label_options.lines_mode.help">
      <notes>
        <note category="file-source" priority="1">Part-DB1\src\Form\LabelOptionsType.php:126</note>
      </notes>
      <segment state="translated">
        <source>label_options.lines_mode.help</source>
        <target>Si vous sélectionnez Twig ici, le champ de contenu est interprété comme un modèle Twig. Voir &lt;a href="https://twig.symfony.com/doc/3.x/templates.html"&gt;Documentation de Twig&lt;/a&gt; et &lt;a href="https://github.com/Part-DB/Part-DB-symfony/wiki/Labels#twig-mode"&gt;Wiki&lt;/a&gt; pour plus d'informations.</target>
      </segment>
    </unit>
    <unit id="2d9g1o5" name="label_options.page_size.label">
      <notes>
        <note category="file-source" priority="1">Part-DB1\src\Form\LabelOptionsType.php:47</note>
      </notes>
      <segment state="translated">
        <source>label_options.page_size.label</source>
        <target>Taille de l'étiquette</target>
      </segment>
    </unit>
    <unit id="7ZEGFJ3" name="label_options.supported_elements.label">
      <notes>
        <note category="file-source" priority="1">Part-DB1\src\Form\LabelOptionsType.php:66</note>
      </notes>
      <segment state="translated">
        <source>label_options.supported_elements.label</source>
        <target>Type de cible</target>
      </segment>
    </unit>
    <unit id="eSLhawk" name="label_options.barcode_type.label">
      <notes>
        <note category="file-source" priority="1">Part-DB1\src\Form\LabelOptionsType.php:75</note>
      </notes>
      <segment state="translated">
        <source>label_options.barcode_type.label</source>
        <target>Code barre</target>
      </segment>
    </unit>
    <unit id="Z8_BSQ1" name="label_profile.lines.label">
      <notes>
        <note category="file-source" priority="1">Part-DB1\src\Form\LabelOptionsType.php:102</note>
      </notes>
      <segment state="translated">
        <source>label_profile.lines.label</source>
        <target>Contenu</target>
      </segment>
    </unit>
    <unit id="LfMiT9B" name="label_options.additional_css.label">
      <notes>
        <note category="file-source" priority="1">Part-DB1\src\Form\LabelOptionsType.php:111</note>
      </notes>
      <segment state="translated">
        <source>label_options.additional_css.label</source>
        <target>Styles supplémentaires (CSS)</target>
      </segment>
    </unit>
    <unit id="0A6Twij" name="label_options.lines_mode.label">
      <notes>
        <note category="file-source" priority="1">Part-DB1\src\Form\LabelOptionsType.php:120</note>
      </notes>
      <segment state="translated">
        <source>label_options.lines_mode.label</source>
        <target>Parser mode</target>
      </segment>
    </unit>
    <unit id="aPqzFJs" name="label_options.width.placeholder">
      <notes>
        <note category="file-source" priority="1">Part-DB1\src\Form\LabelOptionsType.php:51</note>
      </notes>
      <segment state="translated">
        <source>label_options.width.placeholder</source>
        <target>Largeur</target>
      </segment>
    </unit>
    <unit id="t.j1KtN" name="label_options.height.placeholder">
      <notes>
        <note category="file-source" priority="1">Part-DB1\src\Form\LabelOptionsType.php:60</note>
      </notes>
      <segment state="translated">
        <source>label_options.height.placeholder</source>
        <target>Hauteur</target>
      </segment>
    </unit>
    <unit id="nez5RLt" name="label_generator.target_id.range_hint">
      <notes>
        <note category="file-source" priority="1">Part-DB1\src\Form\LabelSystem\LabelDialogType.php:49</note>
      </notes>
      <segment state="translated">
        <source>label_generator.target_id.range_hint</source>
        <target>Vous pouvez spécifier ici plusieurs ID (par exemple 1,2,3) et/ou une plage (1-3) pour générer des étiquettes pour plusieurs éléments à la fois.</target>
      </segment>
    </unit>
    <unit id="GN.UJxb" name="label_generator.target_id.label">
      <notes>
        <note category="file-source" priority="1">Part-DB1\src\Form\LabelSystem\LabelDialogType.php:46</note>
      </notes>
      <segment state="translated">
        <source>label_generator.target_id.label</source>
        <target>ID des cibles</target>
      </segment>
    </unit>
    <unit id="xSJAE3a" name="label_generator.update">
      <notes>
        <note category="file-source" priority="1">Part-DB1\src\Form\LabelSystem\LabelDialogType.php:59</note>
      </notes>
      <segment state="translated">
        <source>label_generator.update</source>
        <target>Actualisation</target>
      </segment>
    </unit>
    <unit id="QQCsPWt" name="scan_dialog.input">
      <notes>
        <note category="file-source" priority="1">Part-DB1\src\Form\LabelSystem\ScanDialogType.php:36</note>
      </notes>
      <segment state="translated">
        <source>scan_dialog.input</source>
        <target>Saisie</target>
      </segment>
    </unit>
    <unit id="xENLE_d" name="scan_dialog.submit">
      <notes>
        <note category="file-source" priority="1">Part-DB1\src\Form\LabelSystem\ScanDialogType.php:44</note>
      </notes>
      <segment state="translated">
        <source>scan_dialog.submit</source>
        <target>Soumettre</target>
      </segment>
    </unit>
    <unit id="o.P_V00" name="parameters.name.placeholder">
      <notes>
        <note category="file-source" priority="1">Part-DB1\src\Form\ParameterType.php:41</note>
      </notes>
      <segment state="translated">
        <source>parameters.name.placeholder</source>
        <target>ex.  Gain de courant DC</target>
      </segment>
    </unit>
    <unit id="3LWIDYM" name="parameters.symbol.placeholder">
      <notes>
        <note category="file-source" priority="1">Part-DB1\src\Form\ParameterType.php:50</note>
      </notes>
      <segment state="translated">
        <source>parameters.symbol.placeholder</source>
        <target>ex. h_{FE}</target>
      </segment>
    </unit>
    <unit id="w7bfLKj" name="parameters.text.placeholder">
      <notes>
        <note category="file-source" priority="1">Part-DB1\src\Form\ParameterType.php:60</note>
      </notes>
      <segment state="translated">
        <source>parameters.text.placeholder</source>
        <target>ex. Test conditions</target>
      </segment>
    </unit>
    <unit id="6utToZ6" name="parameters.max.placeholder">
      <notes>
        <note category="file-source" priority="1">Part-DB1\src\Form\ParameterType.php:71</note>
      </notes>
      <segment state="translated">
        <source>parameters.max.placeholder</source>
        <target>ex. 350</target>
      </segment>
    </unit>
    <unit id="BypUOrf" name="parameters.min.placeholder">
      <notes>
        <note category="file-source" priority="1">Part-DB1\src\Form\ParameterType.php:82</note>
      </notes>
      <segment state="translated">
        <source>parameters.min.placeholder</source>
        <target>ex. 100</target>
      </segment>
    </unit>
    <unit id="VmYIvYF" name="parameters.typical.placeholder">
      <notes>
        <note category="file-source" priority="1">Part-DB1\src\Form\ParameterType.php:93</note>
      </notes>
      <segment state="translated">
        <source>parameters.typical.placeholder</source>
        <target>ex. 200</target>
      </segment>
    </unit>
    <unit id="kvhGoo0" name="parameters.unit.placeholder">
      <notes>
        <note category="file-source" priority="1">Part-DB1\src\Form\ParameterType.php:103</note>
      </notes>
      <segment state="translated">
        <source>parameters.unit.placeholder</source>
        <target>ex. V</target>
      </segment>
    </unit>
    <unit id="kL5OSi8" name="parameter.group.placeholder">
      <notes>
        <note category="file-source" priority="1">Part-DB1\src\Form\ParameterType.php:114</note>
      </notes>
      <segment state="translated">
        <source>parameter.group.placeholder</source>
        <target>ex. Spécifications techniques</target>
      </segment>
    </unit>
    <unit id="jv6wCpP" name="orderdetails.edit.supplierpartnr">
      <notes>
        <note category="file-source" priority="1">Part-DB1\src\Form\Part\OrderdetailType.php:72</note>
        <note priority="1">Part-DB1\src\Form\Part\OrderdetailType.php:75</note>
      </notes>
      <segment state="translated">
        <source>orderdetails.edit.supplierpartnr</source>
        <target>Numéro de commande</target>
      </segment>
    </unit>
    <unit id="CimWRtu" name="orderdetails.edit.supplier">
      <notes>
        <note category="file-source" priority="1">Part-DB1\src\Form\Part\OrderdetailType.php:81</note>
        <note priority="1">Part-DB1\src\Form\Part\OrderdetailType.php:84</note>
      </notes>
      <segment state="translated">
        <source>orderdetails.edit.supplier</source>
        <target>Fournisseur</target>
      </segment>
    </unit>
    <unit id="qfScBBj" name="orderdetails.edit.url">
      <notes>
        <note category="file-source" priority="1">Part-DB1\src\Form\Part\OrderdetailType.php:87</note>
        <note priority="1">Part-DB1\src\Form\Part\OrderdetailType.php:90</note>
      </notes>
      <segment state="translated">
        <source>orderdetails.edit.url</source>
        <target>Lien vers l'offre</target>
      </segment>
    </unit>
    <unit id="D_288lV" name="orderdetails.edit.obsolete">
      <notes>
        <note category="file-source" priority="1">Part-DB1\src\Form\Part\OrderdetailType.php:93</note>
        <note priority="1">Part-DB1\src\Form\Part\OrderdetailType.php:96</note>
      </notes>
      <segment state="translated">
        <source>orderdetails.edit.obsolete</source>
        <target>Plus disponible</target>
      </segment>
    </unit>
    <unit id="7r_nI9R" name="orderdetails.edit.supplierpartnr.placeholder">
      <notes>
        <note category="file-source" priority="1">Part-DB1\src\Form\Part\OrderdetailType.php:75</note>
        <note priority="1">Part-DB1\src\Form\Part\OrderdetailType.php:78</note>
      </notes>
      <segment state="translated">
        <source>orderdetails.edit.supplierpartnr.placeholder</source>
        <target>Ex. BC 547C</target>
      </segment>
    </unit>
    <unit id="HZwLFnu" name="part.edit.name">
      <notes>
        <note category="file-source" priority="1">Part-DB1\src\Form\Part\PartBaseType.php:101</note>
        <note priority="1">Part-DB1\src\Form\Part\PartBaseType.php:99</note>
      </notes>
      <segment state="translated">
        <source>part.edit.name</source>
        <target>Nom</target>
      </segment>
    </unit>
    <unit id="9MhdLlK" name="part.edit.description">
      <notes>
        <note category="file-source" priority="1">Part-DB1\src\Form\Part\PartBaseType.php:109</note>
        <note priority="1">Part-DB1\src\Form\Part\PartBaseType.php:107</note>
      </notes>
      <segment state="translated">
        <source>part.edit.description</source>
        <target>Description</target>
      </segment>
    </unit>
    <unit id="Xzj9BP8" name="part.edit.mininstock">
      <notes>
        <note category="file-source" priority="1">Part-DB1\src\Form\Part\PartBaseType.php:120</note>
        <note priority="1">Part-DB1\src\Form\Part\PartBaseType.php:118</note>
      </notes>
      <segment state="translated">
        <source>part.edit.mininstock</source>
        <target>Stock minimum</target>
      </segment>
    </unit>
    <unit id="1VN9ldj" name="part.edit.category">
      <notes>
        <note category="file-source" priority="1">Part-DB1\src\Form\Part\PartBaseType.php:129</note>
        <note priority="1">Part-DB1\src\Form\Part\PartBaseType.php:127</note>
      </notes>
      <segment state="translated">
        <source>part.edit.category</source>
        <target>Catégories</target>
      </segment>
    </unit>
    <unit id="IROdosg" name="part.edit.footprint">
      <notes>
        <note category="file-source" priority="1">Part-DB1\src\Form\Part\PartBaseType.php:135</note>
        <note priority="1">Part-DB1\src\Form\Part\PartBaseType.php:133</note>
      </notes>
      <segment state="translated">
        <source>part.edit.footprint</source>
        <target>Empreinte</target>
      </segment>
    </unit>
    <unit id="KHkWjTz" name="part.edit.tags">
      <notes>
        <note category="file-source" priority="1">Part-DB1\src\Form\Part\PartBaseType.php:142</note>
        <note priority="1">Part-DB1\src\Form\Part\PartBaseType.php:140</note>
      </notes>
      <segment state="translated">
        <source>part.edit.tags</source>
        <target>Tags</target>
      </segment>
    </unit>
    <unit id="4ok13kM" name="part.edit.manufacturer.label">
      <notes>
        <note category="file-source" priority="1">Part-DB1\src\Form\Part\PartBaseType.php:154</note>
        <note priority="1">Part-DB1\src\Form\Part\PartBaseType.php:152</note>
      </notes>
      <segment state="translated">
        <source>part.edit.manufacturer.label</source>
        <target>Fabricant</target>
      </segment>
    </unit>
    <unit id="0qS9528" name="part.edit.manufacturer_url.label">
      <notes>
        <note category="file-source" priority="1">Part-DB1\src\Form\Part\PartBaseType.php:161</note>
        <note priority="1">Part-DB1\src\Form\Part\PartBaseType.php:159</note>
      </notes>
      <segment state="translated">
        <source>part.edit.manufacturer_url.label</source>
        <target>Lien vers la page du produit</target>
      </segment>
    </unit>
    <unit id="tuRAA_9" name="part.edit.mpn">
      <notes>
        <note category="file-source" priority="1">Part-DB1\src\Form\Part\PartBaseType.php:167</note>
        <note priority="1">Part-DB1\src\Form\Part\PartBaseType.php:165</note>
      </notes>
      <segment state="translated">
        <source>part.edit.mpn</source>
        <target>Numéro de pièce du fabricant</target>
      </segment>
    </unit>
    <unit id="rcE_03k" name="part.edit.manufacturing_status">
      <notes>
        <note category="file-source" priority="1">Part-DB1\src\Form\Part\PartBaseType.php:173</note>
        <note priority="1">Part-DB1\src\Form\Part\PartBaseType.php:171</note>
      </notes>
      <segment state="translated">
        <source>part.edit.manufacturing_status</source>
        <target>État de la fabrication</target>
      </segment>
    </unit>
    <unit id="tdUi2VV" name="part.edit.needs_review">
      <notes>
        <note category="file-source" priority="1">Part-DB1\src\Form\Part\PartBaseType.php:181</note>
        <note priority="1">Part-DB1\src\Form\Part\PartBaseType.php:179</note>
      </notes>
      <segment state="translated">
        <source>part.edit.needs_review</source>
        <target>Révision nécessaire</target>
      </segment>
    </unit>
    <unit id="thxZ5LH" name="part.edit.is_favorite">
      <notes>
        <note category="file-source" priority="1">Part-DB1\src\Form\Part\PartBaseType.php:189</note>
        <note priority="1">Part-DB1\src\Form\Part\PartBaseType.php:187</note>
      </notes>
      <segment state="translated">
        <source>part.edit.is_favorite</source>
        <target>Favoris</target>
      </segment>
    </unit>
    <unit id="epWuzE5" name="part.edit.mass">
      <notes>
        <note category="file-source" priority="1">Part-DB1\src\Form\Part\PartBaseType.php:197</note>
        <note priority="1">Part-DB1\src\Form\Part\PartBaseType.php:195</note>
      </notes>
      <segment state="translated">
        <source>part.edit.mass</source>
        <target>Poids</target>
      </segment>
    </unit>
    <unit id="kpiGJo0" name="part.edit.partUnit">
      <notes>
        <note category="file-source" priority="1">Part-DB1\src\Form\Part\PartBaseType.php:203</note>
        <note priority="1">Part-DB1\src\Form\Part\PartBaseType.php:201</note>
      </notes>
      <segment state="translated">
        <source>part.edit.partUnit</source>
        <target>Unité de mesure</target>
      </segment>
    </unit>
    <unit id="LTZRVlq" name="part.edit.comment">
      <notes>
        <note category="file-source" priority="1">Part-DB1\src\Form\Part\PartBaseType.php:212</note>
        <note priority="1">Part-DB1\src\Form\Part\PartBaseType.php:210</note>
      </notes>
      <segment state="translated">
        <source>part.edit.comment</source>
        <target>Commentaire</target>
      </segment>
    </unit>
    <unit id="cIVLqUs" name="part.edit.master_attachment">
      <notes>
        <note category="file-source" priority="1">Part-DB1\src\Form\Part\PartBaseType.php:250</note>
        <note priority="1">Part-DB1\src\Form\Part\PartBaseType.php:246</note>
      </notes>
      <segment state="translated">
        <source>part.edit.master_attachment</source>
        <target>Miniature</target>
      </segment>
    </unit>
    <unit id="vZwa6za" name="part.edit.save">
      <notes>
        <note category="file-source" priority="1">Part-DB1\src\Form\Part\PartBaseType.php:295</note>
        <note priority="1">Part-DB1\src\Form\Part\PartBaseType.php:276</note>
        <note priority="1">src\Form\PartType.php:91</note>
      </notes>
      <segment state="translated">
        <source>part.edit.save</source>
        <target>Sauvegarder les modifications</target>
      </segment>
    </unit>
    <unit id="_GqPyC3" name="part.edit.reset">
      <notes>
        <note category="file-source" priority="1">Part-DB1\src\Form\Part\PartBaseType.php:296</note>
        <note priority="1">Part-DB1\src\Form\Part\PartBaseType.php:277</note>
        <note priority="1">src\Form\PartType.php:92</note>
      </notes>
      <segment state="translated">
        <source>part.edit.reset</source>
        <target>rejeter les modifications</target>
      </segment>
    </unit>
    <unit id="wN.sxj3" name="part.edit.name.placeholder">
      <notes>
        <note category="file-source" priority="1">Part-DB1\src\Form\Part\PartBaseType.php:105</note>
        <note priority="1">Part-DB1\src\Form\Part\PartBaseType.php:103</note>
      </notes>
      <segment state="translated">
        <source>part.edit.name.placeholder</source>
        <target>Ex. BC547</target>
      </segment>
    </unit>
    <unit id="rMHwTBI" name="part.edit.description.placeholder">
      <notes>
        <note category="file-source" priority="1">Part-DB1\src\Form\Part\PartBaseType.php:115</note>
        <note priority="1">Part-DB1\src\Form\Part\PartBaseType.php:113</note>
      </notes>
      <segment state="translated">
        <source>part.edit.description.placeholder</source>
        <target>Ex. NPN 45V, 0,1A, 0,5W</target>
      </segment>
    </unit>
    <unit id=".V3Lfkf" name="part.editmininstock.placeholder">
      <notes>
        <note category="file-source" priority="1">Part-DB1\src\Form\Part\PartBaseType.php:123</note>
        <note priority="1">Part-DB1\src\Form\Part\PartBaseType.php:121</note>
      </notes>
      <segment state="translated">
        <source>part.editmininstock.placeholder</source>
        <target>Ex. 1</target>
      </segment>
    </unit>
    <unit id="6QS4K7r" name="part_lot.edit.description">
      <notes>
        <note category="file-source" priority="1">Part-DB1\src\Form\Part\PartLotType.php:69</note>
        <note priority="1">Part-DB1\src\Form\Part\PartLotType.php:69</note>
      </notes>
      <segment state="translated">
        <source>part_lot.edit.description</source>
        <target>Description</target>
      </segment>
    </unit>
    <unit id="IwPHYB0" name="part_lot.edit.location">
      <notes>
        <note category="file-source" priority="1">Part-DB1\src\Form\Part\PartLotType.php:78</note>
        <note priority="1">Part-DB1\src\Form\Part\PartLotType.php:78</note>
      </notes>
      <segment state="translated">
        <source>part_lot.edit.location</source>
        <target>Emplacement de stockage</target>
      </segment>
    </unit>
    <unit id="VEybZz7" name="part_lot.edit.amount">
      <notes>
        <note category="file-source" priority="1">Part-DB1\src\Form\Part\PartLotType.php:89</note>
        <note priority="1">Part-DB1\src\Form\Part\PartLotType.php:89</note>
      </notes>
      <segment state="translated">
        <source>part_lot.edit.amount</source>
        <target>Quantité</target>
      </segment>
    </unit>
    <unit id="OPwK3Lq" name="part_lot.edit.instock_unknown">
      <notes>
        <note category="file-source" priority="1">Part-DB1\src\Form\Part\PartLotType.php:98</note>
        <note priority="1">Part-DB1\src\Form\Part\PartLotType.php:97</note>
      </notes>
      <segment state="translated">
        <source>part_lot.edit.instock_unknown</source>
        <target>Quantité inconnue</target>
      </segment>
    </unit>
    <unit id="uHBgsns" name="part_lot.edit.needs_refill">
      <notes>
        <note category="file-source" priority="1">Part-DB1\src\Form\Part\PartLotType.php:109</note>
        <note priority="1">Part-DB1\src\Form\Part\PartLotType.php:108</note>
      </notes>
      <segment state="translated">
        <source>part_lot.edit.needs_refill</source>
        <target>Doit être rempli</target>
      </segment>
    </unit>
    <unit id="xorQnlc" name="part_lot.edit.expiration_date">
      <notes>
        <note category="file-source" priority="1">Part-DB1\src\Form\Part\PartLotType.php:120</note>
        <note priority="1">Part-DB1\src\Form\Part\PartLotType.php:119</note>
      </notes>
      <segment state="translated">
        <source>part_lot.edit.expiration_date</source>
        <target>Date d'expiration</target>
      </segment>
    </unit>
    <unit id="OjwY78X" name="part_lot.edit.comment">
      <notes>
        <note category="file-source" priority="1">Part-DB1\src\Form\Part\PartLotType.php:128</note>
        <note priority="1">Part-DB1\src\Form\Part\PartLotType.php:125</note>
      </notes>
      <segment state="translated">
        <source>part_lot.edit.comment</source>
        <target>Commentaire</target>
      </segment>
    </unit>
    <unit id=".8YTKod" name="perm.group.other">
      <notes>
        <note category="file-source" priority="1">Part-DB1\src\Form\Permissions\PermissionsType.php:99</note>
        <note priority="1">Part-DB1\src\Form\Permissions\PermissionsType.php:99</note>
      </notes>
      <segment state="translated">
        <source>perm.group.other</source>
        <target>Divers</target>
      </segment>
    </unit>
    <unit id="wPnvtWt" name="tfa_google.enable">
      <notes>
        <note category="file-source" priority="1">Part-DB1\src\Form\TFAGoogleSettingsType.php:97</note>
        <note priority="1">Part-DB1\src\Form\TFAGoogleSettingsType.php:97</note>
      </notes>
      <segment state="translated">
        <source>tfa_google.enable</source>
        <target>Activer l'application d'authentification</target>
      </segment>
    </unit>
    <unit id="g7Bwb96" name="tfa_google.disable">
      <notes>
        <note category="file-source" priority="1">Part-DB1\src\Form\TFAGoogleSettingsType.php:101</note>
        <note priority="1">Part-DB1\src\Form\TFAGoogleSettingsType.php:101</note>
      </notes>
      <segment state="translated">
        <source>tfa_google.disable</source>
        <target>Désactiver l'application d'authentification</target>
      </segment>
    </unit>
    <unit id="j7YxSXm" name="google_confirmation">
      <notes>
        <note category="file-source" priority="1">Part-DB1\src\Form\TFAGoogleSettingsType.php:74</note>
        <note priority="1">Part-DB1\src\Form\TFAGoogleSettingsType.php:74</note>
      </notes>
      <segment state="translated">
        <source>google_confirmation</source>
        <target>Code de confirmation</target>
      </segment>
    </unit>
    <unit id="Lq0fGXJ" name="user.timezone.label">
      <notes>
        <note category="file-source" priority="1">Part-DB1\src\Form\UserSettingsType.php:108</note>
        <note priority="1">Part-DB1\src\Form\UserSettingsType.php:108</note>
        <note priority="1">src\Form\UserSettingsType.php:46</note>
      </notes>
      <segment state="translated">
        <source>user.timezone.label</source>
        <target>Fuseau horaire</target>
      </segment>
    </unit>
    <unit id="uGQ16Yq" name="user.currency.label">
      <notes>
        <note category="file-source" priority="1">Part-DB1\src\Form\UserSettingsType.php:133</note>
        <note priority="1">Part-DB1\src\Form\UserSettingsType.php:132</note>
      </notes>
      <segment state="translated">
        <source>user.currency.label</source>
        <target>Devise préférée</target>
      </segment>
    </unit>
    <unit id="FX3KkuQ" name="save">
      <notes>
        <note category="file-source" priority="1">Part-DB1\src\Form\UserSettingsType.php:140</note>
        <note priority="1">Part-DB1\src\Form\UserSettingsType.php:139</note>
        <note priority="1">src\Form\UserSettingsType.php:53</note>
      </notes>
      <segment state="translated">
        <source>save</source>
        <target>Appliquer les modifications</target>
      </segment>
    </unit>
    <unit id="Ab4wu0o" name="reset">
      <notes>
        <note category="file-source" priority="1">Part-DB1\src\Form\UserSettingsType.php:141</note>
        <note priority="1">Part-DB1\src\Form\UserSettingsType.php:140</note>
        <note priority="1">src\Form\UserSettingsType.php:54</note>
      </notes>
      <segment state="translated">
        <source>reset</source>
        <target>Rejeter les modifications</target>
      </segment>
    </unit>
    <unit id="lx12TjD" name="user_settings.language.placeholder">
      <notes>
        <note category="file-source" priority="1">Part-DB1\src\Form\UserSettingsType.php:104</note>
        <note priority="1">Part-DB1\src\Form\UserSettingsType.php:104</note>
        <note priority="1">src\Form\UserSettingsType.php:45</note>
      </notes>
      <segment state="translated">
        <source>user_settings.language.placeholder</source>
        <target>Langue du serveur</target>
      </segment>
    </unit>
    <unit id="JROUC8Y" name="user_settings.timezone.placeholder">
      <notes>
        <note category="file-source" priority="1">Part-DB1\src\Form\UserSettingsType.php:115</note>
        <note priority="1">Part-DB1\src\Form\UserSettingsType.php:115</note>
        <note priority="1">src\Form\UserSettingsType.php:48</note>
      </notes>
      <segment state="translated">
        <source>user_settings.timezone.placeholder</source>
        <target>Fuseau horaire du serveur</target>
      </segment>
    </unit>
    <unit id="ExjMUEE" name="attachment.label">
      <notes>
        <note category="file-source" priority="1">Part-DB1\src\Services\ElementTypeNameGenerator.php:79</note>
        <note priority="1">Part-DB1\src\Services\ElementTypeNameGenerator.php:79</note>
      </notes>
      <segment state="translated">
        <source>attachment.label</source>
        <target>Fichier joint</target>
      </segment>
    </unit>
    <unit id="ASJkLeb" name="attachment_type.label">
      <notes>
        <note category="file-source" priority="1">Part-DB1\src\Services\ElementTypeNameGenerator.php:81</note>
        <note priority="1">Part-DB1\src\Services\ElementTypeNameGenerator.php:81</note>
      </notes>
      <segment state="translated">
        <source>attachment_type.label</source>
        <target>Type de fichier joint</target>
      </segment>
    </unit>
    <unit id="QPnDbnv" name="measurement_unit.label">
      <notes>
        <note category="file-source" priority="1">Part-DB1\src\Services\ElementTypeNameGenerator.php:85</note>
        <note priority="1">Part-DB1\src\Services\ElementTypeNameGenerator.php:85</note>
      </notes>
      <segment state="translated">
        <source>measurement_unit.label</source>
        <target>Unité de mesure</target>
      </segment>
    </unit>
    <unit id="5lJftbn" name="currency.label">
      <notes>
        <note category="file-source" priority="1">Part-DB1\src\Services\ElementTypeNameGenerator.php:90</note>
        <note priority="1">Part-DB1\src\Services\ElementTypeNameGenerator.php:90</note>
      </notes>
      <segment state="translated">
        <source>currency.label</source>
        <target>Devise</target>
      </segment>
    </unit>
    <unit id="zD9yfVF" name="orderdetail.label">
      <notes>
        <note category="file-source" priority="1">Part-DB1\src\Services\ElementTypeNameGenerator.php:91</note>
        <note priority="1">Part-DB1\src\Services\ElementTypeNameGenerator.php:91</note>
      </notes>
      <segment state="translated">
        <source>orderdetail.label</source>
        <target>Informations de commande</target>
      </segment>
    </unit>
    <unit id="7_5mSa9" name="pricedetail.label">
      <notes>
        <note category="file-source" priority="1">Part-DB1\src\Services\ElementTypeNameGenerator.php:92</note>
        <note priority="1">Part-DB1\src\Services\ElementTypeNameGenerator.php:92</note>
      </notes>
      <segment state="translated">
        <source>pricedetail.label</source>
        <target>Informations sur les prix</target>
      </segment>
    </unit>
    <unit id="S4Z.EZY" name="user.label">
      <notes>
        <note category="file-source" priority="1">Part-DB1\src\Services\ElementTypeNameGenerator.php:94</note>
        <note priority="1">Part-DB1\src\Services\ElementTypeNameGenerator.php:94</note>
      </notes>
      <segment state="translated">
        <source>user.label</source>
        <target>Utilisateur</target>
      </segment>
    </unit>
    <unit id="CxpVbHB" name="parameter.label">
      <notes>
        <note category="file-source" priority="1">Part-DB1\src\Services\ElementTypeNameGenerator.php:95</note>
      </notes>
      <segment state="translated">
        <source>parameter.label</source>
        <target>Caractéristique</target>
      </segment>
    </unit>
    <unit id="0koS1dD" name="label_profile.label">
      <notes>
        <note category="file-source" priority="1">Part-DB1\src\Services\ElementTypeNameGenerator.php:96</note>
      </notes>
      <segment state="translated">
        <source>label_profile.label</source>
        <target>Profil d'étiquette</target>
      </segment>
    </unit>
    <unit id=".nBJJBz" name="log.element_deleted.old_name.unknown">
      <notes>
        <note category="file-source" priority="1">Part-DB1\src\Services\LogSystem\LogEntryExtraFormatter.php:176</note>
        <note priority="1">Part-DB1\src\Services\LogSystem\LogEntryExtraFormatter.php:161</note>
        <note priority="1">new</note>
      </notes>
      <segment state="translated">
        <source>log.element_deleted.old_name.unknown</source>
        <target>Inconnu</target>
      </segment>
    </unit>
    <unit id="jYAc6_i" name="markdown.loading">
      <notes>
        <note category="file-source" priority="1">Part-DB1\src\Services\MarkdownParser.php:73</note>
        <note priority="1">Part-DB1\src\Services\MarkdownParser.php:73</note>
      </notes>
      <segment state="translated">
        <source>markdown.loading</source>
        <target>Chargement de la remise. Si ce message ne disparaît pas, essayez de recharger la page.</target>
      </segment>
    </unit>
    <unit id="JVlktlG" name="pw_reset.email.subject">
      <notes>
        <note category="file-source" priority="1">Part-DB1\src\Services\PasswordResetManager.php:98</note>
        <note priority="1">Part-DB1\src\Services\PasswordResetManager.php:98</note>
      </notes>
      <segment state="translated">
        <source>pw_reset.email.subject</source>
        <target>Réinitialisation du mot de passe de votre compte Part-DB</target>
      </segment>
    </unit>
    <unit id="_D86R1w" name="tree.tools.tools">
      <notes>
        <note category="file-source" priority="1">Part-DB1\src\Services\Trees\ToolsTreeBuilder.php:108</note>
      </notes>
      <segment state="translated">
        <source>tree.tools.tools</source>
        <target>Outils</target>
      </segment>
    </unit>
    <unit id="sgHHET2" name="tree.tools.edit">
      <notes>
        <note category="file-source" priority="1">Part-DB1\src\Services\Trees\ToolsTreeBuilder.php:109</note>
        <note priority="1">Part-DB1\src\Services\Trees\ToolsTreeBuilder.php:107</note>
        <note priority="1">src\Services\ToolsTreeBuilder.php:74</note>
      </notes>
      <segment state="translated">
        <source>tree.tools.edit</source>
        <target>Éditer</target>
      </segment>
    </unit>
    <unit id="RRgi9vd" name="tree.tools.show">
      <notes>
        <note category="file-source" priority="1">Part-DB1\src\Services\Trees\ToolsTreeBuilder.php:110</note>
        <note priority="1">Part-DB1\src\Services\Trees\ToolsTreeBuilder.php:108</note>
        <note priority="1">src\Services\ToolsTreeBuilder.php:81</note>
      </notes>
      <segment state="translated">
        <source>tree.tools.show</source>
        <target>Afficher</target>
      </segment>
    </unit>
    <unit id="nQkvo2A" name="tree.tools.system">
      <notes>
        <note category="file-source" priority="1">Part-DB1\src\Services\Trees\ToolsTreeBuilder.php:111</note>
        <note priority="1">Part-DB1\src\Services\Trees\ToolsTreeBuilder.php:109</note>
      </notes>
      <segment state="translated">
        <source>tree.tools.system</source>
        <target>Système</target>
      </segment>
    </unit>
    <unit id="Cd_wFWS" name="tree.tools.tools.label_dialog">
      <notes>
        <note category="file-source" priority="1">Part-DB1\src\Services\Trees\ToolsTreeBuilder.php:123</note>
      </notes>
      <segment state="translated">
        <source>tree.tools.tools.label_dialog</source>
        <target>Générateur d'étiquettes</target>
      </segment>
    </unit>
    <unit id="fVHzYVj" name="tree.tools.tools.label_scanner">
      <notes>
        <note category="file-source" priority="1">Part-DB1\src\Services\Trees\ToolsTreeBuilder.php:130</note>
      </notes>
      <segment state="translated">
        <source>tree.tools.tools.label_scanner</source>
        <target>Scanner</target>
      </segment>
    </unit>
    <unit id="Umzi6EP" name="tree.tools.edit.attachment_types">
      <notes>
        <note category="file-source" priority="1">Part-DB1\src\Services\Trees\ToolsTreeBuilder.php:149</note>
        <note priority="1">Part-DB1\src\Services\Trees\ToolsTreeBuilder.php:126</note>
        <note priority="1">src\Services\ToolsTreeBuilder.php:62</note>
      </notes>
      <segment state="translated">
        <source>tree.tools.edit.attachment_types</source>
        <target>Types de fichier joint</target>
      </segment>
    </unit>
    <unit id="IWpzGV5" name="tree.tools.edit.categories">
      <notes>
        <note category="file-source" priority="1">Part-DB1\src\Services\Trees\ToolsTreeBuilder.php:155</note>
        <note priority="1">Part-DB1\src\Services\Trees\ToolsTreeBuilder.php:132</note>
        <note priority="1">src\Services\ToolsTreeBuilder.php:64</note>
      </notes>
      <segment state="translated">
        <source>tree.tools.edit.categories</source>
        <target>Catégories</target>
      </segment>
    </unit>
    <unit id="BFfweU_" name="tree.tools.edit.suppliers">
      <notes>
        <note category="file-source" priority="1">Part-DB1\src\Services\Trees\ToolsTreeBuilder.php:167</note>
        <note priority="1">Part-DB1\src\Services\Trees\ToolsTreeBuilder.php:144</note>
        <note priority="1">src\Services\ToolsTreeBuilder.php:68</note>
      </notes>
      <segment state="translated">
        <source>tree.tools.edit.suppliers</source>
        <target>Fournisseurs</target>
      </segment>
    </unit>
    <unit id="bkM5GtE" name="tree.tools.edit.manufacturer">
      <notes>
        <note category="file-source" priority="1">Part-DB1\src\Services\Trees\ToolsTreeBuilder.php:173</note>
        <note priority="1">Part-DB1\src\Services\Trees\ToolsTreeBuilder.php:150</note>
        <note priority="1">src\Services\ToolsTreeBuilder.php:70</note>
      </notes>
      <segment state="translated">
        <source>tree.tools.edit.manufacturer</source>
        <target>Fabricants</target>
      </segment>
    </unit>
    <unit id="0uWeEo4" name="tree.tools.edit.storelocation">
      <notes>
        <note category="file-source" priority="1">Part-DB1\src\Services\Trees\ToolsTreeBuilder.php:179</note>
        <note priority="1">Part-DB1\src\Services\Trees\ToolsTreeBuilder.php:156</note>
      </notes>
      <segment state="translated">
        <source>tree.tools.edit.storelocation</source>
        <target>Emplacements de stockage</target>
      </segment>
    </unit>
    <unit id="AQHSEDZ" name="tree.tools.edit.footprint">
      <notes>
        <note category="file-source" priority="1">Part-DB1\src\Services\Trees\ToolsTreeBuilder.php:185</note>
        <note priority="1">Part-DB1\src\Services\Trees\ToolsTreeBuilder.php:162</note>
      </notes>
      <segment state="translated">
        <source>tree.tools.edit.footprint</source>
        <target>Empreintes</target>
      </segment>
    </unit>
    <unit id="RBBr5gI" name="tree.tools.edit.currency">
      <notes>
        <note category="file-source" priority="1">Part-DB1\src\Services\Trees\ToolsTreeBuilder.php:191</note>
        <note priority="1">Part-DB1\src\Services\Trees\ToolsTreeBuilder.php:168</note>
      </notes>
      <segment state="translated">
        <source>tree.tools.edit.currency</source>
        <target>Devises</target>
      </segment>
    </unit>
    <unit id="624h27t" name="tree.tools.edit.measurement_unit">
      <notes>
        <note category="file-source" priority="1">Part-DB1\src\Services\Trees\ToolsTreeBuilder.php:197</note>
        <note priority="1">Part-DB1\src\Services\Trees\ToolsTreeBuilder.php:174</note>
      </notes>
      <segment state="translated">
        <source>tree.tools.edit.measurement_unit</source>
        <target>Unité de mesure</target>
      </segment>
    </unit>
    <unit id="YAalchf" name="tree.tools.edit.label_profile">
      <notes>
        <note category="file-source" priority="1">Part-DB1\src\Services\Trees\ToolsTreeBuilder.php:203</note>
      </notes>
      <segment state="translated">
        <source>tree.tools.edit.label_profile</source>
        <target>Profils d'étiquettes</target>
      </segment>
    </unit>
    <unit id="CBX7i_1" name="tree.tools.edit.part">
      <notes>
        <note category="file-source" priority="1">Part-DB1\src\Services\Trees\ToolsTreeBuilder.php:209</note>
        <note priority="1">Part-DB1\src\Services\Trees\ToolsTreeBuilder.php:180</note>
      </notes>
      <segment state="translated">
        <source>tree.tools.edit.part</source>
        <target>Composant</target>
      </segment>
    </unit>
    <unit id="cMe4sAM" name="tree.tools.show.all_parts">
      <notes>
        <note category="file-source" priority="1">Part-DB1\src\Services\Trees\ToolsTreeBuilder.php:226</note>
        <note priority="1">Part-DB1\src\Services\Trees\ToolsTreeBuilder.php:197</note>
        <note priority="1">src\Services\ToolsTreeBuilder.php:77</note>
      </notes>
      <segment state="translated">
        <source>tree.tools.show.all_parts</source>
        <target>Voir tous les composants</target>
      </segment>
    </unit>
    <unit id="aGy9QbC" name="tree.tools.show.all_attachments">
      <notes>
        <note category="file-source" priority="1">Part-DB1\src\Services\Trees\ToolsTreeBuilder.php:232</note>
        <note priority="1">Part-DB1\src\Services\Trees\ToolsTreeBuilder.php:203</note>
      </notes>
      <segment state="translated">
        <source>tree.tools.show.all_attachments</source>
        <target>Fichiers joints</target>
      </segment>
    </unit>
    <unit id="4_7bZqX" name="tree.tools.show.statistics">
      <notes>
        <note category="file-source" priority="1">Part-DB1\src\Services\Trees\ToolsTreeBuilder.php:239</note>
        <note priority="1">Part-DB1\src\Services\Trees\ToolsTreeBuilder.php:210</note>
        <note priority="1">new</note>
      </notes>
      <segment state="translated">
        <source>tree.tools.show.statistics</source>
        <target>Statistiques</target>
      </segment>
    </unit>
    <unit id="D1it4FK" name="tree.tools.system.users">
      <notes>
        <note category="file-source" priority="1">Part-DB1\src\Services\Trees\ToolsTreeBuilder.php:258</note>
        <note priority="1">Part-DB1\src\Services\Trees\ToolsTreeBuilder.php:229</note>
      </notes>
      <segment state="translated">
        <source>tree.tools.system.users</source>
        <target>Utilisateurs</target>
      </segment>
    </unit>
    <unit id="7rI.aP2" name="tree.tools.system.groups">
      <notes>
        <note category="file-source" priority="1">Part-DB1\src\Services\Trees\ToolsTreeBuilder.php:264</note>
        <note priority="1">Part-DB1\src\Services\Trees\ToolsTreeBuilder.php:235</note>
      </notes>
      <segment state="translated">
        <source>tree.tools.system.groups</source>
        <target>Groupes</target>
      </segment>
    </unit>
    <unit id="uwNvMFE" name="tree.tools.system.event_log">
      <notes>
        <note category="file-source" priority="1">Part-DB1\src\Services\Trees\ToolsTreeBuilder.php:271</note>
        <note priority="1">Part-DB1\src\Services\Trees\ToolsTreeBuilder.php:242</note>
        <note priority="1">new</note>
      </notes>
      <segment state="translated">
        <source>tree.tools.system.event_log</source>
        <target>Système d'événements</target>
      </segment>
    </unit>
    <unit id="Y7FfSJt" name="entity.tree.new">
      <notes>
        <note category="file-source" priority="1">Part-DB1\src\Services\Trees\TreeViewGenerator.php:95</note>
        <note priority="1">Part-DB1\src\Services\Trees\TreeViewGenerator.php:95</note>
        <note priority="1">src\Services\TreeBuilder.php:124</note>
      </notes>
      <segment state="translated">
        <source>entity.tree.new</source>
        <target>Nouvel élément</target>
      </segment>
    </unit>
    <unit id="3Vc5_D2" name="attachment.external_file">
      <notes>
        <note priority="1">Part-DB1\templates\Parts\info\_attachments_info.html.twig:34</note>
        <note category="state" priority="1">obsolete</note>
      </notes>
      <segment state="translated">
        <source>attachment.external_file</source>
        <target>Fichier extérieur</target>
      </segment>
    </unit>
    <unit id="gexfRxf" name="attachment.edit">
      <notes>
        <note priority="1">Part-DB1\templates\Parts\info\_attachments_info.html.twig:62</note>
        <note category="state" priority="1">obsolete</note>
      </notes>
      <segment state="translated">
        <source>attachment.edit</source>
        <target>Éditer</target>
      </segment>
    </unit>
    <unit id="iqU5ScK" name="barcode.scan">
      <notes>
        <note priority="1">Part-DB1\templates\_navbar.html.twig:27</note>
        <note priority="1">templates\base.html.twig:88</note>
        <note category="state" priority="1">obsolete</note>
      </notes>
      <segment state="translated">
        <source>barcode.scan</source>
        <target>Scanner un code-barres</target>
      </segment>
    </unit>
    <unit id="HhQjrkN" name="user.theme.label">
      <notes>
        <note priority="1">Part-DB1\src\Form\UserSettingsType.php:119</note>
        <note priority="1">src\Form\UserSettingsType.php:49</note>
        <note category="state" priority="1">obsolete</note>
      </notes>
      <segment state="translated">
        <source>user.theme.label</source>
        <target>Thème</target>
      </segment>
    </unit>
    <unit id="Dpfk52." name="user_settings.theme.placeholder">
      <notes>
        <note priority="1">Part-DB1\src\Form\UserSettingsType.php:129</note>
        <note priority="1">src\Form\UserSettingsType.php:50</note>
        <note category="state" priority="1">obsolete</note>
      </notes>
      <segment state="translated">
        <source>user_settings.theme.placeholder</source>
        <target>Thème du serveur</target>
      </segment>
    </unit>
    <unit id="oHq_Mt5" name="log.user_login.ip">
      <notes>
        <note priority="1">Part-DB1\src\Services\LogSystem\LogEntryExtraFormatter.php:100</note>
        <note priority="1">new</note>
        <note category="state" priority="1">obsolete</note>
      </notes>
      <segment state="translated">
        <source>log.user_login.ip</source>
        <target>IP</target>
      </segment>
    </unit>
    <unit id="JEAFg3_" name="log.undo_mode.undo">
      <notes>
        <note priority="1">Part-DB1\src\Services\LogSystem\LogEntryExtraFormatter.php:128</note>
        <note priority="1">Part-DB1\src\Services\LogSystem\LogEntryExtraFormatter.php:150</note>
        <note priority="1">Part-DB1\src\Services\LogSystem\LogEntryExtraFormatter.php:169</note>
        <note priority="1">Part-DB1\src\Services\LogSystem\LogEntryExtraFormatter.php:207</note>
        <note priority="1">new</note>
        <note category="state" priority="1">obsolete</note>
      </notes>
      <segment state="translated">
        <source>log.undo_mode.undo</source>
        <target>Modification annulée</target>
      </segment>
    </unit>
    <unit id="w9Ow4hB" name="log.undo_mode.revert">
      <notes>
        <note priority="1">Part-DB1\src\Services\LogSystem\LogEntryExtraFormatter.php:130</note>
        <note priority="1">Part-DB1\src\Services\LogSystem\LogEntryExtraFormatter.php:152</note>
        <note priority="1">Part-DB1\src\Services\LogSystem\LogEntryExtraFormatter.php:171</note>
        <note priority="1">Part-DB1\src\Services\LogSystem\LogEntryExtraFormatter.php:209</note>
        <note priority="1">new</note>
        <note category="state" priority="1">obsolete</note>
      </notes>
      <segment state="translated">
        <source>log.undo_mode.revert</source>
        <target>Élément restauré</target>
      </segment>
    </unit>
    <unit id="q6AoFKP" name="log.element_created.original_instock">
      <notes>
        <note priority="1">Part-DB1\src\Services\LogSystem\LogEntryExtraFormatter.php:139</note>
        <note priority="1">new</note>
        <note category="state" priority="1">obsolete</note>
      </notes>
      <segment state="translated">
        <source>log.element_created.original_instock</source>
        <target>Ancien stock</target>
      </segment>
    </unit>
    <unit id="TutJY7L" name="log.element_deleted.old_name">
      <notes>
        <note priority="1">Part-DB1\src\Services\LogSystem\LogEntryExtraFormatter.php:160</note>
        <note priority="1">new</note>
        <note category="state" priority="1">obsolete</note>
      </notes>
      <segment state="translated">
        <source>log.element_deleted.old_name</source>
        <target>Ancien nom</target>
      </segment>
    </unit>
    <unit id="NyTftx6" name="log.element_edited.changed_fields">
      <notes>
        <note priority="1">Part-DB1\src\Services\LogSystem\LogEntryExtraFormatter.php:184</note>
        <note priority="1">new</note>
        <note category="state" priority="1">obsolete</note>
      </notes>
      <segment state="translated">
        <source>log.element_edited.changed_fields</source>
        <target>Champs modifiés</target>
      </segment>
    </unit>
    <unit id="8YQSzN5" name="log.instock_changed.comment">
      <notes>
        <note priority="1">Part-DB1\src\Services\LogSystem\LogEntryExtraFormatter.php:198</note>
        <note priority="1">new</note>
        <note category="state" priority="1">obsolete</note>
      </notes>
      <segment state="translated">
        <source>log.instock_changed.comment</source>
        <target>Commentaire</target>
      </segment>
    </unit>
    <unit id="ar.0VTi" name="log.collection_deleted.deleted">
      <notes>
        <note priority="1">Part-DB1\src\Services\LogSystem\LogEntryExtraFormatter.php:214</note>
        <note priority="1">new</note>
        <note category="state" priority="1">obsolete</note>
      </notes>
      <segment state="translated">
        <source>log.collection_deleted.deleted</source>
        <target>Élément supprimé :</target>
      </segment>
    </unit>
    <unit id="rOLpDSq" name="go.exclamation">
      <notes>
        <note priority="1">templates\base.html.twig:81</note>
        <note priority="1">obsolete</note>
        <note category="state" priority="1">obsolete</note>
      </notes>
      <segment state="translated">
        <source>go.exclamation</source>
        <target>Allez!</target>
      </segment>
    </unit>
    <unit id="rMCnZt." name="language.english">
      <notes>
        <note priority="1">templates\base.html.twig:109</note>
        <note priority="1">obsolete</note>
        <note category="state" priority="1">obsolete</note>
      </notes>
      <segment state="translated">
        <source>language.english</source>
        <target>Anglais</target>
      </segment>
    </unit>
    <unit id="OmHgIys" name="language.german">
      <notes>
        <note priority="1">templates\base.html.twig:112</note>
        <note priority="1">obsolete</note>
        <note category="state" priority="1">obsolete</note>
      </notes>
      <segment state="translated">
        <source>language.german</source>
        <target>Allemand</target>
      </segment>
    </unit>
    <unit id="EQgFD4g" name="flash.password_change_needed">
      <notes>
        <note priority="1">obsolete</note>
        <note category="state" priority="1">obsolete</note>
      </notes>
      <segment state="translated">
        <source>flash.password_change_needed</source>
        <target>Votre mot de passe doit être changé !</target>
      </segment>
    </unit>
    <unit id="ya0_S7f" name="attachment.table.type">
      <notes>
        <note priority="1">obsolete</note>
        <note category="state" priority="1">obsolete</note>
      </notes>
      <segment state="translated">
        <source>attachment.table.type</source>
        <target>Type de fichier joint</target>
      </segment>
    </unit>
    <unit id="b_m6Jth" name="attachment.table.element">
      <notes>
        <note priority="1">obsolete</note>
        <note category="state" priority="1">obsolete</note>
      </notes>
      <segment state="translated">
        <source>attachment.table.element</source>
        <target>élément lié</target>
      </segment>
    </unit>
    <unit id="QRmJnyi" name="attachment.edit.isPicture">
      <notes>
        <note priority="1">obsolete</note>
        <note category="state" priority="1">obsolete</note>
      </notes>
      <segment state="translated">
        <source>attachment.edit.isPicture</source>
        <target>Image?</target>
      </segment>
    </unit>
    <unit id="3lJuQED" name="attachment.edit.is3DModel">
      <notes>
        <note priority="1">obsolete</note>
        <note category="state" priority="1">obsolete</note>
      </notes>
      <segment state="translated">
        <source>attachment.edit.is3DModel</source>
        <target>Modèle 3D?</target>
      </segment>
    </unit>
    <unit id="ogh2av7" name="attachment.edit.isBuiltin">
      <notes>
        <note priority="1">obsolete</note>
        <note category="state" priority="1">obsolete</note>
      </notes>
      <segment state="translated">
        <source>attachment.edit.isBuiltin</source>
        <target>Intégré?</target>
      </segment>
    </unit>
    <unit id="ths2hVl" name="category.edit.default_comment.placeholder">
      <notes>
        <note priority="1">obsolete</note>
        <note category="state" priority="1">obsolete</note>
      </notes>
      <segment state="translated">
        <source>category.edit.default_comment.placeholder</source>
        <target>Ex. utilisé pour les alimentations à découpage</target>
      </segment>
    </unit>
    <unit id="n13qerD" name="tfa_backup.regenerate_codes">
      <notes>
        <note priority="1">obsolete</note>
        <note category="state" priority="1">obsolete</note>
      </notes>
      <segment state="translated">
        <source>tfa_backup.regenerate_codes</source>
        <target>Créer de nouveaux codes de secours</target>
      </segment>
    </unit>
    <unit id="lZvhKYu" name="validator.noneofitschild.self">
      <notes>
        <note priority="1">obsolete</note>
        <note category="state" priority="1">obsolete</note>
      </notes>
      <segment state="translated">
        <source>validator.noneofitschild.self</source>
        <target>Un élément ne peut pas être son propre parent.</target>
      </segment>
    </unit>
    <unit id="pr07aV4" name="validator.noneofitschild.children">
      <notes>
        <note priority="1">obsolete</note>
        <note category="state" priority="1">obsolete</note>
      </notes>
      <segment state="translated">
        <source>validator.noneofitschild.children</source>
        <target>Le parent ne peut pas être un de ses propres enfants.</target>
      </segment>
    </unit>
    <unit id="nd207H6" name="validator.part_lot.location_full.no_increasment">
      <notes>
        <note priority="1">obsolete</note>
        <note category="state" priority="1">obsolete</note>
      </notes>
      <segment state="translated">
        <source>validator.part_lot.location_full.no_increasment</source>
        <target>Le lieu de stockage utilisé a été marqué comme étant plein, le stock ne peut donc pas être augmenté. (Nouveau stock maximum {{old_amount}})</target>
      </segment>
    </unit>
    <unit id="R6Ov4Yt" name="validator.part_lot.location_full">
      <notes>
        <note priority="1">obsolete</note>
        <note category="state" priority="1">obsolete</note>
      </notes>
      <segment state="translated">
        <source>validator.part_lot.location_full</source>
        <target>L'emplacement de stockage est plein, c'est pourquoi aucun nouveau composant ne peut être ajouté.</target>
      </segment>
    </unit>
    <unit id="6vIlN5q" name="validator.part_lot.only_existing">
      <notes>
        <note priority="1">obsolete</note>
        <note category="state" priority="1">obsolete</note>
      </notes>
      <segment state="translated">
        <source>validator.part_lot.only_existing</source>
        <target>L'emplacement de stockage a été marqué comme "uniquement existant", donc aucun nouveau composant ne peut être ajouté.</target>
      </segment>
    </unit>
    <unit id="BNQk2e7" name="validator.part_lot.single_part">
      <notes>
        <note priority="1">obsolete</note>
        <note category="state" priority="1">obsolete</note>
      </notes>
      <segment state="translated">
        <source>validator.part_lot.single_part</source>
        <target>L'emplacement de stockage a été marqué comme "Composant seul", par conséquent aucun nouveau composant ne peut être ajouté.</target>
      </segment>
    </unit>
    <unit id="7yhBzTg" name="m_status.active.help">
      <notes>
        <note priority="1">obsolete</note>
        <note category="state" priority="1">obsolete</note>
      </notes>
      <segment state="translated">
        <source>m_status.active.help</source>
        <target>Le composant est actuellement en cours de production et sera produit dans un avenir proche.</target>
      </segment>
    </unit>
    <unit id="UsEaNqy" name="m_status.announced.help">
      <notes>
        <note priority="1">obsolete</note>
        <note category="state" priority="1">obsolete</note>
      </notes>
      <segment state="translated">
        <source>m_status.announced.help</source>
        <target>Le composant a été annoncé, mais n'est pas encore disponible.</target>
      </segment>
    </unit>
    <unit id="huj6JXj" name="m_status.discontinued.help">
      <notes>
        <note priority="1">obsolete</note>
        <note category="state" priority="1">obsolete</note>
      </notes>
      <segment state="translated">
        <source>m_status.discontinued.help</source>
        <target>Le composant n'est plus fabriqué.</target>
      </segment>
    </unit>
    <unit id="xytsZcE" name="m_status.eol.help">
      <notes>
        <note priority="1">obsolete</note>
        <note category="state" priority="1">obsolete</note>
      </notes>
      <segment state="translated">
        <source>m_status.eol.help</source>
        <target>La production de ce composant sera bientôt arrêtée.</target>
      </segment>
    </unit>
    <unit id="t8VuM2P" name="m_status.nrfnd.help">
      <notes>
        <note priority="1">obsolete</note>
        <note category="state" priority="1">obsolete</note>
      </notes>
      <segment state="translated">
        <source>m_status.nrfnd.help</source>
        <target>Ce composant est actuellement en production mais n'est pas recommandé pour les nouvelles conceptions.</target>
      </segment>
    </unit>
    <unit id="8x._AWi" name="m_status.unknown.help">
      <notes>
        <note priority="1">obsolete</note>
        <note category="state" priority="1">obsolete</note>
      </notes>
      <segment state="translated">
        <source>m_status.unknown.help</source>
        <target>L'état de la production n'est pas connu.</target>
      </segment>
    </unit>
    <unit id="g4ahva6" name="flash.success">
      <notes>
        <note priority="1">obsolete</note>
        <note category="state" priority="1">obsolete</note>
      </notes>
      <segment state="translated">
        <source>flash.success</source>
        <target>Succès</target>
      </segment>
    </unit>
    <unit id="NehzWgk" name="flash.error">
      <notes>
        <note priority="1">obsolete</note>
        <note category="state" priority="1">obsolete</note>
      </notes>
      <segment state="translated">
        <source>flash.error</source>
        <target>Erreur</target>
      </segment>
    </unit>
    <unit id="h8vhq_r" name="flash.warning">
      <notes>
        <note priority="1">obsolete</note>
        <note category="state" priority="1">obsolete</note>
      </notes>
      <segment state="translated">
        <source>flash.warning</source>
        <target>Attention</target>
      </segment>
    </unit>
    <unit id="m5p2YEz" name="flash.notice">
      <notes>
        <note priority="1">obsolete</note>
        <note category="state" priority="1">obsolete</note>
      </notes>
      <segment state="translated">
        <source>flash.notice</source>
        <target>Remarque</target>
      </segment>
    </unit>
    <unit id="YA5xZMy" name="flash.info">
      <notes>
        <note priority="1">obsolete</note>
        <note category="state" priority="1">obsolete</note>
      </notes>
      <segment state="translated">
        <source>flash.info</source>
        <target>Info</target>
      </segment>
    </unit>
    <unit id="hYFfpL7" name="validator.noLockout">
      <notes>
        <note priority="1">obsolete</note>
        <note category="state" priority="1">obsolete</note>
      </notes>
      <segment state="translated">
        <source>validator.noLockout</source>
        <target>Vous ne pouvez pas révoquer vous-même l'autorisation de "modifier les autorisations" pour éviter de vous verrouiller accidentellement !</target>
      </segment>
    </unit>
    <unit id="dxkuAbb" name="attachment_type.edit.filetype_filter">
      <notes>
        <note priority="1">obsolete</note>
        <note category="state" priority="1">obsolete</note>
      </notes>
      <segment state="translated">
        <source>attachment_type.edit.filetype_filter</source>
        <target>Types de fichiers autorisés</target>
      </segment>
    </unit>
    <unit id="1KMaa2P" name="attachment_type.edit.filetype_filter.help">
      <notes>
        <note priority="1">obsolete</note>
        <note category="state" priority="1">obsolete</note>
      </notes>
      <segment state="translated">
        <source>attachment_type.edit.filetype_filter.help</source>
        <target>Vous pouvez spécifier ici une liste, séparée par des virgules, des extensions de fichiers ou des mimétapes qu'un fichier téléchargé avec ce type de pièce jointe doit avoir. Pour autoriser tous les fichiers d'images pris en charge, utilisez image/*.</target>
      </segment>
    </unit>
    <unit id="wkNc9Pm" name="attachment_type.edit.filetype_filter.placeholder">
      <notes>
        <note priority="1">obsolete</note>
        <note category="state" priority="1">obsolete</note>
      </notes>
      <segment state="translated">
        <source>attachment_type.edit.filetype_filter.placeholder</source>
        <target>Ex. .txt, application/pdf, image/*</target>
      </segment>
    </unit>
    <unit id="nEC2Xzw" name="part.name.placeholder">
      <notes>
        <note priority="1">src\Form\PartType.php:63</note>
        <note priority="1">obsolete</note>
        <note category="state" priority="1">obsolete</note>
      </notes>
      <segment state="translated">
        <source>part.name.placeholder</source>
        <target>Ex. BC547</target>
      </segment>
    </unit>
    <unit id="SDbrzIT" name="entity.edit.not_selectable">
      <notes>
        <note priority="1">obsolete</note>
        <note category="state" priority="1">obsolete</note>
      </notes>
      <segment state="translated">
        <source>entity.edit.not_selectable</source>
        <target>Non sélectionnable</target>
      </segment>
    </unit>
    <unit id="5aUSkZz" name="entity.edit.not_selectable.help">
      <notes>
        <note priority="1">obsolete</note>
        <note category="state" priority="1">obsolete</note>
      </notes>
      <segment state="translated">
        <source>entity.edit.not_selectable.help</source>
        <target>Si cette option est activée, alors cet élément ne peut être attribué à aucun composant en tant que propriété. Utile, par exemple si cet élément doit être utilisé uniquement pour le tri.</target>
      </segment>
    </unit>
    <unit id="en0DwC3" name="bbcode.hint">
      <notes>
        <note priority="1">obsolete</note>
        <note category="state" priority="1">obsolete</note>
      </notes>
      <segment state="translated">
        <source>bbcode.hint</source>
        <target>Le BBCode peut être utilisé ici (par exemple [b]Bold[/b])</target>
      </segment>
    </unit>
    <unit id="Q5hCjzL" name="entity.create">
      <notes>
        <note priority="1">obsolete</note>
        <note category="state" priority="1">obsolete</note>
      </notes>
      <segment state="translated">
        <source>entity.create</source>
        <target>Créer un élément</target>
      </segment>
    </unit>
    <unit id="bBoYWyf" name="entity.edit.save">
      <notes>
        <note priority="1">obsolete</note>
        <note category="state" priority="1">obsolete</note>
      </notes>
      <segment state="translated">
        <source>entity.edit.save</source>
        <target>Sauvegarder</target>
      </segment>
    </unit>
    <unit id="HeL2lAW" name="category.edit.disable_footprints">
      <notes>
        <note priority="1">obsolete</note>
        <note category="state" priority="1">obsolete</note>
      </notes>
      <segment state="translated">
        <source>category.edit.disable_footprints</source>
        <target>Désactiver les empreintes</target>
      </segment>
    </unit>
    <unit id="lpS1zKs" name="category.edit.disable_footprints.help">
      <notes>
        <note priority="1">obsolete</note>
        <note category="state" priority="1">obsolete</note>
      </notes>
      <segment state="translated">
        <source>category.edit.disable_footprints.help</source>
        <target>Si cette option est activée, la propriété Empreinte est désactivée pour tous les composants de cette catégorie.</target>
      </segment>
    </unit>
    <unit id="1w_nFL7" name="category.edit.disable_manufacturers">
      <notes>
        <note priority="1">obsolete</note>
        <note category="state" priority="1">obsolete</note>
      </notes>
      <segment state="translated">
        <source>category.edit.disable_manufacturers</source>
        <target>Désactiver les fabricants</target>
      </segment>
    </unit>
    <unit id="tNK6Sfl" name="category.edit.disable_manufacturers.help">
      <notes>
        <note priority="1">obsolete</note>
        <note category="state" priority="1">obsolete</note>
      </notes>
      <segment state="translated">
        <source>category.edit.disable_manufacturers.help</source>
        <target>Si cette option est activée, la propriété fabricant est désactivée pour tous les composants de cette catégorie.</target>
      </segment>
    </unit>
    <unit id="HOZICfA" name="category.edit.disable_autodatasheets">
      <notes>
        <note priority="1">obsolete</note>
        <note category="state" priority="1">obsolete</note>
      </notes>
      <segment state="translated">
        <source>category.edit.disable_autodatasheets</source>
        <target>Désactiver les liens automatiques des fiches techniques</target>
      </segment>
    </unit>
    <unit id="5HWLQAL" name="category.edit.disable_autodatasheets.help">
      <notes>
        <note priority="1">obsolete</note>
        <note category="state" priority="1">obsolete</note>
      </notes>
      <segment state="translated">
        <source>category.edit.disable_autodatasheets.help</source>
        <target>Si cette option est activée, aucun lien automatique avec la fiche technique n'est généré pour les pièces de cette catégorie.</target>
      </segment>
    </unit>
    <unit id="lfFBz4D" name="category.edit.disable_properties">
      <notes>
        <note priority="1">obsolete</note>
        <note category="state" priority="1">obsolete</note>
      </notes>
      <segment state="translated">
        <source>category.edit.disable_properties</source>
        <target>Désactiver les propriétés</target>
      </segment>
    </unit>
    <unit id="gu7SqNR" name="category.edit.disable_properties.help">
      <notes>
        <note priority="1">obsolete</note>
        <note category="state" priority="1">obsolete</note>
      </notes>
      <segment state="translated">
        <source>category.edit.disable_properties.help</source>
        <target>Si cette option est activée, les propriétés des composants pour tous les composants de cette catégorie sont désactivées.</target>
      </segment>
    </unit>
    <unit id="0FP6XeT" name="category.edit.partname_hint">
      <notes>
        <note priority="1">obsolete</note>
        <note category="state" priority="1">obsolete</note>
      </notes>
      <segment state="translated">
        <source>category.edit.partname_hint</source>
        <target>Indication du nom du composant</target>
      </segment>
    </unit>
    <unit id="BG4G_f9" name="category.edit.partname_hint.placeholder">
      <notes>
        <note priority="1">obsolete</note>
        <note category="state" priority="1">obsolete</note>
      </notes>
      <segment state="translated">
        <source>category.edit.partname_hint.placeholder</source>
        <target>Ex. 100nF</target>
      </segment>
    </unit>
    <unit id="LbTbeDm" name="category.edit.partname_regex">
      <notes>
        <note priority="1">obsolete</note>
        <note category="state" priority="1">obsolete</note>
      </notes>
      <segment state="translated">
        <source>category.edit.partname_regex</source>
        <target>Filtre de nom</target>
      </segment>
    </unit>
    <unit id="UH78POJ" name="category.edit.default_description">
      <notes>
        <note priority="1">obsolete</note>
        <note category="state" priority="1">obsolete</note>
      </notes>
      <segment state="translated">
        <source>category.edit.default_description</source>
        <target>Description par défaut</target>
      </segment>
    </unit>
    <unit id="8hlqVRs" name="category.edit.default_description.placeholder">
      <notes>
        <note priority="1">obsolete</note>
        <note category="state" priority="1">obsolete</note>
      </notes>
      <segment state="translated">
        <source>category.edit.default_description.placeholder</source>
        <target>Ex. Condensateur, 10mmx10mm, CMS</target>
      </segment>
    </unit>
    <unit id="QMPrbSY" name="category.edit.default_comment">
      <notes>
        <note priority="1">obsolete</note>
        <note category="state" priority="1">obsolete</note>
      </notes>
      <segment state="translated">
        <source>category.edit.default_comment</source>
        <target>Commentaire par défaut</target>
      </segment>
    </unit>
    <unit id="KN33Vgx" name="company.edit.address">
      <notes>
        <note priority="1">obsolete</note>
        <note category="state" priority="1">obsolete</note>
      </notes>
      <segment state="translated">
        <source>company.edit.address</source>
        <target>Adresse</target>
      </segment>
    </unit>
    <unit id="AMjZLA3" name="company.edit.address.placeholder">
      <notes>
        <note priority="1">obsolete</note>
        <note category="state" priority="1">obsolete</note>
      </notes>
      <segment state="translated">
        <source>company.edit.address.placeholder</source>
        <target>Ex. 99 exemple de rue 
exemple de ville</target>
      </segment>
    </unit>
    <unit id="WoyE_3B" name="company.edit.phone_number">
      <notes>
        <note priority="1">obsolete</note>
        <note category="state" priority="1">obsolete</note>
      </notes>
      <segment state="translated">
        <source>company.edit.phone_number</source>
        <target>Numéro de téléphone</target>
      </segment>
    </unit>
    <unit id="VSMS9Jw" name="company.edit.phone_number.placeholder">
      <notes>
        <note priority="1">obsolete</note>
        <note category="state" priority="1">obsolete</note>
      </notes>
      <segment state="translated">
        <source>company.edit.phone_number.placeholder</source>
        <target>+33 1 23 45 67 89</target>
      </segment>
    </unit>
    <unit id="khUB2so" name="company.edit.fax_number">
      <notes>
        <note priority="1">obsolete</note>
        <note category="state" priority="1">obsolete</note>
      </notes>
      <segment state="translated">
        <source>company.edit.fax_number</source>
        <target>Numéro de fax</target>
      </segment>
    </unit>
    <unit id="63TXMfg" name="company.edit.email">
      <notes>
        <note priority="1">obsolete</note>
        <note category="state" priority="1">obsolete</note>
      </notes>
      <segment state="translated">
        <source>company.edit.email</source>
        <target>Email</target>
      </segment>
    </unit>
    <unit id="vTq5HxO" name="company.edit.email.placeholder">
      <notes>
        <note priority="1">obsolete</note>
        <note category="state" priority="1">obsolete</note>
      </notes>
      <segment state="translated">
        <source>company.edit.email.placeholder</source>
        <target>Ex. contact@foo.bar</target>
      </segment>
    </unit>
    <unit id="jv3fl1U" name="company.edit.website">
      <notes>
        <note priority="1">obsolete</note>
        <note category="state" priority="1">obsolete</note>
      </notes>
      <segment state="translated">
        <source>company.edit.website</source>
        <target>Site internet</target>
      </segment>
    </unit>
    <unit id="fCwuIQc" name="company.edit.website.placeholder">
      <notes>
        <note priority="1">obsolete</note>
        <note category="state" priority="1">obsolete</note>
      </notes>
      <segment state="translated">
        <source>company.edit.website.placeholder</source>
        <target>https://www.foo.bar</target>
      </segment>
    </unit>
    <unit id="l4BUu.S" name="company.edit.auto_product_url">
      <notes>
        <note priority="1">obsolete</note>
        <note category="state" priority="1">obsolete</note>
      </notes>
      <segment state="translated">
        <source>company.edit.auto_product_url</source>
        <target>URL du produit</target>
      </segment>
    </unit>
    <unit id="UaJhZGe" name="company.edit.auto_product_url.help">
      <notes>
        <note priority="1">obsolete</note>
        <note category="state" priority="1">obsolete</note>
      </notes>
      <segment state="translated">
        <source>company.edit.auto_product_url.help</source>
        <target>Si cette URL est définie, elle est utilisée pour générer l'URL d'un composant sur le site web du fabricant. Dans ce cas, %PARTNUMBER% sera remplacé par le numéro de commande.</target>
      </segment>
    </unit>
    <unit id="22S3ulf" name="company.edit.auto_product_url.placeholder">
      <notes>
        <note priority="1">obsolete</note>
        <note category="state" priority="1">obsolete</note>
      </notes>
      <segment state="translated">
        <source>company.edit.auto_product_url.placeholder</source>
        <target>https://foo.bar/product/%PARTNUMBER%</target>
      </segment>
    </unit>
    <unit id="NZUfSAR" name="currency.edit.iso_code">
      <notes>
        <note priority="1">obsolete</note>
        <note category="state" priority="1">obsolete</note>
      </notes>
      <segment state="translated">
        <source>currency.edit.iso_code</source>
        <target>Code ISO</target>
      </segment>
    </unit>
    <unit id="9YIkqmF" name="currency.edit.exchange_rate">
      <notes>
        <note priority="1">obsolete</note>
        <note category="state" priority="1">obsolete</note>
      </notes>
      <segment state="translated">
        <source>currency.edit.exchange_rate</source>
        <target>Taux de change</target>
      </segment>
    </unit>
    <unit id="n496LjY" name="footprint.edit.3d_model">
      <notes>
        <note priority="1">obsolete</note>
        <note category="state" priority="1">obsolete</note>
      </notes>
      <segment state="translated">
        <source>footprint.edit.3d_model</source>
        <target>Modèle 3D</target>
      </segment>
    </unit>
    <unit id="bxMaU3Y" name="mass_creation.lines">
      <notes>
        <note priority="1">obsolete</note>
        <note category="state" priority="1">obsolete</note>
      </notes>
      <segment state="translated">
        <source>mass_creation.lines</source>
        <target>Saisie</target>
      </segment>
    </unit>
    <unit id="nIwyuSG" name="mass_creation.lines.placeholder">
      <notes>
        <note priority="1">obsolete</note>
        <note category="state" priority="1">obsolete</note>
      </notes>
      <segment state="translated">
        <source>mass_creation.lines.placeholder</source>
        <target>Élément 1
Élément 2
Élément 3</target>
      </segment>
    </unit>
    <unit id="yOi8.bI" name="entity.mass_creation.btn">
      <notes>
        <note priority="1">obsolete</note>
        <note category="state" priority="1">obsolete</note>
      </notes>
      <segment state="translated">
        <source>entity.mass_creation.btn</source>
        <target>Créer</target>
      </segment>
    </unit>
    <unit id="oqwo_n5" name="measurement_unit.edit.is_integer">
      <notes>
        <note priority="1">obsolete</note>
        <note category="state" priority="1">obsolete</note>
      </notes>
      <segment state="translated">
        <source>measurement_unit.edit.is_integer</source>
        <target>Nombre entier</target>
      </segment>
    </unit>
    <unit id="ks8LoMb" name="measurement_unit.edit.is_integer.help">
      <notes>
        <note priority="1">obsolete</note>
        <note category="state" priority="1">obsolete</note>
      </notes>
      <segment state="translated">
        <source>measurement_unit.edit.is_integer.help</source>
        <target>Si cette option est activée, toutes les quantités dans cette unité sont arrondies à des nombres entiers.</target>
      </segment>
    </unit>
    <unit id=".TAAW6t" name="measurement_unit.edit.use_si_prefix">
      <notes>
        <note priority="1">obsolete</note>
        <note category="state" priority="1">obsolete</note>
      </notes>
      <segment state="translated">
        <source>measurement_unit.edit.use_si_prefix</source>
        <target>Utiliser les préfixes SI</target>
      </segment>
    </unit>
    <unit id="EZh.nn7" name="measurement_unit.edit.use_si_prefix.help">
      <notes>
        <note priority="1">obsolete</note>
        <note category="state" priority="1">obsolete</note>
      </notes>
      <segment state="translated">
        <source>measurement_unit.edit.use_si_prefix.help</source>
        <target>Si cette option est activée, les préfixes SI sont utilisés lors de la génération des nombres (par exemple 1,2 kg au lieu de 1200 g)</target>
      </segment>
    </unit>
    <unit id="zha3lRe" name="measurement_unit.edit.unit_symbol">
      <notes>
        <note priority="1">obsolete</note>
        <note category="state" priority="1">obsolete</note>
      </notes>
      <segment state="translated">
        <source>measurement_unit.edit.unit_symbol</source>
        <target>Symbole de l'unité</target>
      </segment>
    </unit>
    <unit id="AxSvu9V" name="measurement_unit.edit.unit_symbol.placeholder">
      <notes>
        <note priority="1">obsolete</note>
        <note category="state" priority="1">obsolete</note>
      </notes>
      <segment state="translated">
        <source>measurement_unit.edit.unit_symbol.placeholder</source>
        <target>Ex. m</target>
      </segment>
    </unit>
    <unit id="L68lNgx" name="storelocation.edit.is_full.label">
      <notes>
        <note priority="1">obsolete</note>
        <note category="state" priority="1">obsolete</note>
      </notes>
      <segment state="translated">
        <source>storelocation.edit.is_full.label</source>
        <target>Emplacement de stockage plein</target>
      </segment>
    </unit>
    <unit id="dsw_ivP" name="storelocation.edit.is_full.help">
      <notes>
        <note priority="1">obsolete</note>
        <note category="state" priority="1">obsolete</note>
      </notes>
      <segment state="translated">
        <source>storelocation.edit.is_full.help</source>
        <target>Si cette option est activée, il n'est pas possible d'ajouter de nouveaux composants à ce lieu de stockage ni d'augmenter le nombre de composants existants.</target>
      </segment>
    </unit>
    <unit id="jenFqgq" name="storelocation.limit_to_existing.label">
      <notes>
        <note priority="1">obsolete</note>
        <note category="state" priority="1">obsolete</note>
      </notes>
      <segment state="translated">
        <source>storelocation.limit_to_existing.label</source>
        <target>Limiter aux composants existants</target>
      </segment>
    </unit>
    <unit id="ftawtbm" name="storelocation.limit_to_existing.help">
      <notes>
        <note priority="1">obsolete</note>
        <note category="state" priority="1">obsolete</note>
      </notes>
      <segment state="translated">
        <source>storelocation.limit_to_existing.help</source>
        <target>Si cette option est active, il n'est pas possible d'ajouter de nouveaux composants à ce lieu de stockage, mais il est possible d'augmenter le nombre de composants existants.</target>
      </segment>
    </unit>
    <unit id="1DWk7ny" name="storelocation.only_single_part.label">
      <notes>
        <note priority="1">obsolete</note>
        <note category="state" priority="1">obsolete</note>
      </notes>
      <segment state="translated">
        <source>storelocation.only_single_part.label</source>
        <target>Seulement un composant</target>
      </segment>
    </unit>
    <unit id="np0unjZ" name="storelocation.only_single_part.help">
      <notes>
        <note priority="1">obsolete</note>
        <note category="state" priority="1">obsolete</note>
      </notes>
      <segment state="translated">
        <source>storelocation.only_single_part.help</source>
        <target>Si cette option est activée, cet emplacement de stockage ne peut contenir qu'un seul composant (mais une quantité quelconque). Utile pour les petits compartiments ou les distributeurs de CMS.</target>
      </segment>
    </unit>
    <unit id="AE1UiRe" name="storelocation.storage_type.label">
      <notes>
        <note priority="1">obsolete</note>
        <note category="state" priority="1">obsolete</note>
      </notes>
      <segment state="translated">
        <source>storelocation.storage_type.label</source>
        <target>Type de stockage</target>
      </segment>
    </unit>
    <unit id="3UBRYaM" name="storelocation.storage_type.help">
      <notes>
        <note priority="1">obsolete</note>
        <note category="state" priority="1">obsolete</note>
      </notes>
      <segment state="translated">
        <source>storelocation.storage_type.help</source>
        <target>Ici, vous pouvez sélectionner une unité de mesure qu'un composant doit avoir pour être stocké dans ce lieu de stockage.</target>
      </segment>
    </unit>
    <unit id="xBJM0.O" name="supplier.edit.default_currency">
      <notes>
        <note priority="1">obsolete</note>
        <note category="state" priority="1">obsolete</note>
      </notes>
      <segment state="translated">
        <source>supplier.edit.default_currency</source>
        <target>Devise par défaut</target>
      </segment>
    </unit>
    <unit id="9o2s0eF" name="supplier.shipping_costs.label">
      <notes>
        <note priority="1">obsolete</note>
        <note category="state" priority="1">obsolete</note>
      </notes>
      <segment state="translated">
        <source>supplier.shipping_costs.label</source>
        <target>Frais de port</target>
      </segment>
    </unit>
    <unit id="sG3lwwH" name="user.username.placeholder">
      <notes>
        <note priority="1">obsolete</note>
        <note category="state" priority="1">obsolete</note>
      </notes>
      <segment state="translated">
        <source>user.username.placeholder</source>
        <target>Ex. j.doe</target>
      </segment>
    </unit>
    <unit id="birjZUl" name="user.firstName.placeholder">
      <notes>
        <note priority="1">obsolete</note>
        <note category="state" priority="1">obsolete</note>
      </notes>
      <segment state="translated">
        <source>user.firstName.placeholder</source>
        <target>Ex. John</target>
      </segment>
    </unit>
    <unit id="Z9pc7NJ" name="user.lastName.placeholder">
      <notes>
        <note priority="1">obsolete</note>
        <note category="state" priority="1">obsolete</note>
      </notes>
      <segment state="translated">
        <source>user.lastName.placeholder</source>
        <target>Ex. Doe</target>
      </segment>
    </unit>
    <unit id="VLB.yla" name="user.email.placeholder">
      <notes>
        <note priority="1">obsolete</note>
        <note category="state" priority="1">obsolete</note>
      </notes>
      <segment state="translated">
        <source>user.email.placeholder</source>
        <target>j.doe@ecorp.com</target>
      </segment>
    </unit>
    <unit id="UjUjKNF" name="user.department.placeholder">
      <notes>
        <note priority="1">obsolete</note>
        <note category="state" priority="1">obsolete</note>
      </notes>
      <segment state="translated">
        <source>user.department.placeholder</source>
        <target>Ex. Development</target>
      </segment>
    </unit>
    <unit id="C65DPNY" name="user.settings.pw_new.label">
      <notes>
        <note priority="1">obsolete</note>
        <note category="state" priority="1">obsolete</note>
      </notes>
      <segment state="translated">
        <source>user.settings.pw_new.label</source>
        <target>Nouveau mot de passe</target>
      </segment>
    </unit>
    <unit id="isiBSF3" name="user.settings.pw_confirm.label">
      <notes>
        <note priority="1">obsolete</note>
        <note category="state" priority="1">obsolete</note>
      </notes>
      <segment state="translated">
        <source>user.settings.pw_confirm.label</source>
        <target>Confirmer le nouveau mot de passe</target>
      </segment>
    </unit>
    <unit id="coDk7Mi" name="user.edit.needs_pw_change">
      <notes>
        <note priority="1">obsolete</note>
        <note category="state" priority="1">obsolete</note>
      </notes>
      <segment state="translated">
        <source>user.edit.needs_pw_change</source>
        <target>L'utilisateur doit changer de mot de passe</target>
      </segment>
    </unit>
    <unit id="aU6FQLf" name="user.edit.user_disabled">
      <notes>
        <note priority="1">obsolete</note>
        <note category="state" priority="1">obsolete</note>
      </notes>
      <segment state="translated">
        <source>user.edit.user_disabled</source>
        <target>Utilisateur désactivé (connexion impossible)</target>
      </segment>
    </unit>
    <unit id="zPJhxi6" name="user.create">
      <notes>
        <note priority="1">obsolete</note>
        <note category="state" priority="1">obsolete</note>
      </notes>
      <segment state="translated">
        <source>user.create</source>
        <target>Créer l'utilisateur</target>
      </segment>
    </unit>
    <unit id="SxI0Jji" name="user.edit.save">
      <notes>
        <note priority="1">obsolete</note>
        <note category="state" priority="1">obsolete</note>
      </notes>
      <segment state="translated">
        <source>user.edit.save</source>
        <target>Enregistrer</target>
      </segment>
    </unit>
    <unit id="oGnU8Jt" name="entity.edit.reset">
      <notes>
        <note priority="1">obsolete</note>
        <note category="state" priority="1">obsolete</note>
      </notes>
      <segment state="translated">
        <source>entity.edit.reset</source>
        <target>Rejeter les modifications</target>
      </segment>
    </unit>
    <unit id="7TiUzGF" name="part.withdraw.btn">
      <notes>
        <note priority="1">templates\Parts\show_part_info.html.twig:166</note>
        <note priority="1">obsolete</note>
        <note category="state" priority="1">obsolete</note>
      </notes>
      <segment state="translated">
        <source>part.withdraw.btn</source>
        <target>Retrait</target>
      </segment>
    </unit>
    <unit id="RVKdVNt" name="part.withdraw.comment:">
      <notes>
        <note priority="1">templates\Parts\show_part_info.html.twig:171</note>
        <note priority="1">obsolete</note>
        <note category="state" priority="1">obsolete</note>
      </notes>
      <segment state="translated">
        <source>part.withdraw.comment:</source>
        <target>Commentaire/objet</target>
      </segment>
    </unit>
    <unit id="kXcojTi" name="part.add.caption">
      <notes>
        <note priority="1">templates\Parts\show_part_info.html.twig:189</note>
        <note priority="1">obsolete</note>
        <note category="state" priority="1">obsolete</note>
      </notes>
      <segment state="translated">
        <source>part.add.caption</source>
        <target>Ajouter composants</target>
      </segment>
    </unit>
    <unit id="rYoCVp9" name="part.add.btn">
      <notes>
        <note priority="1">templates\Parts\show_part_info.html.twig:194</note>
        <note priority="1">obsolete</note>
        <note category="state" priority="1">obsolete</note>
      </notes>
      <segment state="translated">
        <source>part.add.btn</source>
        <target>Ajouter</target>
      </segment>
    </unit>
    <unit id="4CUEJg5" name="part.add.comment">
      <notes>
        <note priority="1">templates\Parts\show_part_info.html.twig:199</note>
        <note priority="1">obsolete</note>
        <note category="state" priority="1">obsolete</note>
      </notes>
      <segment state="translated">
        <source>part.add.comment</source>
        <target>Commentaire/objet</target>
      </segment>
    </unit>
    <unit id="zIFsIyd" name="admin.comment">
      <notes>
        <note priority="1">templates\AdminPages\CompanyAdminBase.html.twig:15</note>
        <note priority="1">obsolete</note>
        <note category="state" priority="1">obsolete</note>
      </notes>
      <segment state="translated">
        <source>admin.comment</source>
        <target>Commentaire</target>
      </segment>
    </unit>
    <unit id="74zmrRr" name="manufacturer_url.label">
      <notes>
        <note priority="1">src\Form\PartType.php:83</note>
        <note priority="1">obsolete</note>
        <note category="state" priority="1">obsolete</note>
      </notes>
      <segment state="translated">
        <source>manufacturer_url.label</source>
        <target>Lien vers le site du fabricant</target>
      </segment>
    </unit>
    <unit id="8QVpbd0" name="part.description.placeholder">
      <notes>
        <note priority="1">src\Form\PartType.php:66</note>
        <note priority="1">obsolete</note>
        <note category="state" priority="1">obsolete</note>
      </notes>
      <segment state="translated">
        <source>part.description.placeholder</source>
        <target>Ex. NPN 45V 0,1A 0,5W</target>
      </segment>
    </unit>
    <unit id="w_lfSsB" name="part.instock.placeholder">
      <notes>
        <note priority="1">src\Form\PartType.php:69</note>
        <note priority="1">obsolete</note>
        <note category="state" priority="1">obsolete</note>
      </notes>
      <segment state="translated">
        <source>part.instock.placeholder</source>
        <target>Ex. 10</target>
      </segment>
    </unit>
    <unit id="58zdDWF" name="part.mininstock.placeholder">
      <notes>
        <note priority="1">src\Form\PartType.php:72</note>
        <note priority="1">obsolete</note>
        <note category="state" priority="1">obsolete</note>
      </notes>
      <segment state="translated">
        <source>part.mininstock.placeholder</source>
        <target>Ex. 10</target>
      </segment>
    </unit>
    <unit id="cpRdMwo" name="part.order.price_per">
      <notes>
        <note priority="1">obsolete</note>
        <note category="state" priority="1">obsolete</note>
      </notes>
      <segment state="translated">
        <source>part.order.price_per</source>
        <target>Prix par</target>
      </segment>
    </unit>
    <unit id="1n22zD9" name="part.withdraw.caption">
      <notes>
        <note priority="1">obsolete</note>
        <note category="state" priority="1">obsolete</note>
      </notes>
      <segment state="translated">
        <source>part.withdraw.caption</source>
        <target>Retrait de composants</target>
      </segment>
    </unit>
    <unit id="pVVBLyB" name="datatable.datatable.lengthMenu">
      <notes>
        <note priority="1">obsolete</note>
        <note category="state" priority="1">obsolete</note>
      </notes>
      <segment state="translated">
        <source>datatable.datatable.lengthMenu</source>
        <target>_MENU_</target>
      </segment>
    </unit>
    <unit id="P.GFwjI" name="perm.group.parts">
      <notes>
        <note priority="1">obsolete</note>
        <note category="state" priority="1">obsolete</note>
      </notes>
      <segment state="translated">
        <source>perm.group.parts</source>
        <target>Composants</target>
      </segment>
    </unit>
    <unit id="WLb5wES" name="perm.group.structures">
      <notes>
        <note priority="1">obsolete</note>
        <note category="state" priority="1">obsolete</note>
      </notes>
      <segment state="translated">
        <source>perm.group.structures</source>
        <target>Structures des données</target>
      </segment>
    </unit>
    <unit id="ziA7M4Z" name="perm.group.system">
      <notes>
        <note priority="1">obsolete</note>
        <note category="state" priority="1">obsolete</note>
      </notes>
      <segment state="translated">
        <source>perm.group.system</source>
        <target>Système</target>
      </segment>
    </unit>
    <unit id="qPM1wy5" name="perm.parts">
      <notes>
        <note priority="1">obsolete</note>
        <note category="state" priority="1">obsolete</note>
      </notes>
      <segment state="translated">
        <source>perm.parts</source>
        <target>Général</target>
      </segment>
    </unit>
    <unit id="eeUmOBN" name="perm.read">
      <notes>
        <note priority="1">obsolete</note>
        <note category="state" priority="1">obsolete</note>
      </notes>
      <segment state="translated">
        <source>perm.read</source>
        <target>Afficher</target>
      </segment>
    </unit>
    <unit id="lMypPBw" name="perm.edit">
      <notes>
        <note priority="1">obsolete</note>
        <note category="state" priority="1">obsolete</note>
      </notes>
      <segment state="translated">
        <source>perm.edit</source>
        <target>Éditer</target>
      </segment>
    </unit>
    <unit id="d8mILUm" name="perm.create">
      <notes>
        <note priority="1">obsolete</note>
        <note category="state" priority="1">obsolete</note>
      </notes>
      <segment state="translated">
        <source>perm.create</source>
        <target>Créer</target>
      </segment>
    </unit>
    <unit id="cPI6oKn" name="perm.part.move">
      <notes>
        <note priority="1">obsolete</note>
        <note category="state" priority="1">obsolete</note>
      </notes>
      <segment state="translated">
        <source>perm.part.move</source>
        <target>Changer de catégorie</target>
      </segment>
    </unit>
    <unit id="oCKKcDZ" name="perm.delete">
      <notes>
        <note priority="1">obsolete</note>
        <note category="state" priority="1">obsolete</note>
      </notes>
      <segment state="translated">
        <source>perm.delete</source>
        <target>Supprimer</target>
      </segment>
    </unit>
    <unit id="blHcQm6" name="perm.part.search">
      <notes>
        <note priority="1">obsolete</note>
        <note category="state" priority="1">obsolete</note>
      </notes>
      <segment state="translated">
        <source>perm.part.search</source>
        <target>Rechercher</target>
      </segment>
    </unit>
    <unit id="YaLEthp" name="perm.part.all_parts">
      <notes>
        <note priority="1">obsolete</note>
        <note category="state" priority="1">obsolete</note>
      </notes>
      <segment state="translated">
        <source>perm.part.all_parts</source>
        <target>Liste de tous les composants</target>
      </segment>
    </unit>
    <unit id="QTbFLlT" name="perm.part.no_price_parts">
      <notes>
        <note priority="1">obsolete</note>
        <note category="state" priority="1">obsolete</note>
      </notes>
      <segment state="translated">
        <source>perm.part.no_price_parts</source>
        <target>Liste des composants sans prix</target>
      </segment>
    </unit>
    <unit id="ym76SPS" name="perm.part.obsolete_parts">
      <notes>
        <note priority="1">obsolete</note>
        <note category="state" priority="1">obsolete</note>
      </notes>
      <segment state="translated">
        <source>perm.part.obsolete_parts</source>
        <target>Liste des composants obsolètes</target>
      </segment>
    </unit>
    <unit id="juT_zEM" name="perm.part.unknown_instock_parts">
      <notes>
        <note priority="1">obsolete</note>
        <note category="state" priority="1">obsolete</note>
      </notes>
      <segment state="translated">
        <source>perm.part.unknown_instock_parts</source>
        <target>Liste des composants dont le stock est inconnu</target>
      </segment>
    </unit>
    <unit id="NiOXKwC" name="perm.part.change_favorite">
      <notes>
        <note priority="1">obsolete</note>
        <note category="state" priority="1">obsolete</note>
      </notes>
      <segment state="translated">
        <source>perm.part.change_favorite</source>
        <target>Changer le statut de favori</target>
      </segment>
    </unit>
    <unit id="TXG_vef" name="perm.part.show_favorite">
      <notes>
        <note priority="1">obsolete</note>
        <note category="state" priority="1">obsolete</note>
      </notes>
      <segment state="translated">
        <source>perm.part.show_favorite</source>
        <target>Afficher les favoris</target>
      </segment>
    </unit>
    <unit id="GMNxlDb" name="perm.part.show_last_edit_parts">
      <notes>
        <note priority="1">obsolete</note>
        <note category="state" priority="1">obsolete</note>
      </notes>
      <segment state="translated">
        <source>perm.part.show_last_edit_parts</source>
        <target>Afficher les derniers composants modifiés/ajoutés</target>
      </segment>
    </unit>
    <unit id="7C4wYps" name="perm.part.show_users">
      <notes>
        <note priority="1">obsolete</note>
        <note category="state" priority="1">obsolete</note>
      </notes>
      <segment state="translated">
        <source>perm.part.show_users</source>
        <target>Afficher le dernier utilisateur ayant apporté des modifications</target>
      </segment>
    </unit>
    <unit id="IOXC4wr" name="perm.part.show_history">
      <notes>
        <note priority="1">obsolete</note>
        <note category="state" priority="1">obsolete</note>
      </notes>
      <segment state="translated">
        <source>perm.part.show_history</source>
        <target>Afficher l'historique</target>
      </segment>
    </unit>
    <unit id="JnfedoQ" name="perm.part.name">
      <notes>
        <note priority="1">obsolete</note>
        <note category="state" priority="1">obsolete</note>
      </notes>
      <segment state="translated">
        <source>perm.part.name</source>
        <target>Nom</target>
      </segment>
    </unit>
    <unit id="5a.KkeU" name="perm.part.description">
      <notes>
        <note priority="1">obsolete</note>
        <note category="state" priority="1">obsolete</note>
      </notes>
      <segment state="translated">
        <source>perm.part.description</source>
        <target>Description</target>
      </segment>
    </unit>
    <unit id="zLUHVDn" name="perm.part.instock">
      <notes>
        <note priority="1">obsolete</note>
        <note category="state" priority="1">obsolete</note>
      </notes>
      <segment state="translated">
        <source>perm.part.instock</source>
        <target>En stock</target>
      </segment>
    </unit>
    <unit id="0woqdF9" name="perm.part.mininstock">
      <notes>
        <note priority="1">obsolete</note>
        <note category="state" priority="1">obsolete</note>
      </notes>
      <segment state="translated">
        <source>perm.part.mininstock</source>
        <target>Stock minimum</target>
      </segment>
    </unit>
    <unit id="IXHxTEP" name="perm.part.comment">
      <notes>
        <note priority="1">obsolete</note>
        <note category="state" priority="1">obsolete</note>
      </notes>
      <segment state="translated">
        <source>perm.part.comment</source>
        <target>Commentaire</target>
      </segment>
    </unit>
    <unit id="B_OF7Kn" name="perm.part.storelocation">
      <notes>
        <note priority="1">obsolete</note>
        <note category="state" priority="1">obsolete</note>
      </notes>
      <segment state="translated">
        <source>perm.part.storelocation</source>
        <target>Emplacement de stockage</target>
      </segment>
    </unit>
    <unit id="yPQiYsi" name="perm.part.manufacturer">
      <notes>
        <note priority="1">obsolete</note>
        <note category="state" priority="1">obsolete</note>
      </notes>
      <segment state="translated">
        <source>perm.part.manufacturer</source>
        <target>Fabricant</target>
      </segment>
    </unit>
    <unit id="L2pl0H1" name="perm.part.orderdetails">
      <notes>
        <note priority="1">obsolete</note>
        <note category="state" priority="1">obsolete</note>
      </notes>
      <segment state="translated">
        <source>perm.part.orderdetails</source>
        <target>Informations pour la commande</target>
      </segment>
    </unit>
    <unit id="4CedmDv" name="perm.part.prices">
      <notes>
        <note priority="1">obsolete</note>
        <note category="state" priority="1">obsolete</note>
      </notes>
      <segment state="translated">
        <source>perm.part.prices</source>
        <target>Prix</target>
      </segment>
    </unit>
    <unit id="3.LGmWy" name="perm.part.attachments">
      <notes>
        <note priority="1">obsolete</note>
        <note category="state" priority="1">obsolete</note>
      </notes>
      <segment state="translated">
        <source>perm.part.attachments</source>
        <target>Fichiers joints</target>
      </segment>
    </unit>
    <unit id="VkclZwf" name="perm.part.order">
      <notes>
        <note priority="1">obsolete</note>
        <note category="state" priority="1">obsolete</note>
      </notes>
      <segment state="translated">
        <source>perm.part.order</source>
        <target>Commandes</target>
      </segment>
    </unit>
    <unit id="XPba.S5" name="perm.storelocations">
      <notes>
        <note priority="1">obsolete</note>
        <note category="state" priority="1">obsolete</note>
      </notes>
      <segment state="translated">
        <source>perm.storelocations</source>
        <target>Emplacements de stockage</target>
      </segment>
    </unit>
    <unit id="1MkJQeq" name="perm.move">
      <notes>
        <note priority="1">obsolete</note>
        <note category="state" priority="1">obsolete</note>
      </notes>
      <segment state="translated">
        <source>perm.move</source>
        <target>Déplacer</target>
      </segment>
    </unit>
    <unit id="IRFIEMr" name="perm.list_parts">
      <notes>
        <note priority="1">obsolete</note>
        <note category="state" priority="1">obsolete</note>
      </notes>
      <segment state="translated">
        <source>perm.list_parts</source>
        <target>Liste des composants</target>
      </segment>
    </unit>
    <unit id="h6Bzdt0" name="perm.part.footprints">
      <notes>
        <note priority="1">obsolete</note>
        <note category="state" priority="1">obsolete</note>
      </notes>
      <segment state="translated">
        <source>perm.part.footprints</source>
        <target>Empreintes</target>
      </segment>
    </unit>
    <unit id="f6E.ER4" name="perm.part.categories">
      <notes>
        <note priority="1">obsolete</note>
        <note category="state" priority="1">obsolete</note>
      </notes>
      <segment state="translated">
        <source>perm.part.categories</source>
        <target>Catégories</target>
      </segment>
    </unit>
    <unit id="yYWackl" name="perm.part.supplier">
      <notes>
        <note priority="1">obsolete</note>
        <note category="state" priority="1">obsolete</note>
      </notes>
      <segment state="translated">
        <source>perm.part.supplier</source>
        <target>Fournisseurs</target>
      </segment>
    </unit>
    <unit id="_dwi_1Y" name="perm.part.manufacturers">
      <notes>
        <note priority="1">obsolete</note>
        <note category="state" priority="1">obsolete</note>
      </notes>
      <segment state="translated">
        <source>perm.part.manufacturers</source>
        <target>Fabricants</target>
      </segment>
    </unit>
    <unit id="hgZrqP_" name="perm.part.attachment_types">
      <notes>
        <note priority="1">obsolete</note>
        <note category="state" priority="1">obsolete</note>
      </notes>
      <segment state="translated">
        <source>perm.part.attachment_types</source>
        <target>Types de fichiers joints</target>
      </segment>
    </unit>
    <unit id="BEdSmOu" name="perm.tools.import">
      <notes>
        <note priority="1">obsolete</note>
        <note category="state" priority="1">obsolete</note>
      </notes>
      <segment state="translated">
        <source>perm.tools.import</source>
        <target>Importer</target>
      </segment>
    </unit>
    <unit id="PEyfknN" name="perm.tools.labels">
      <notes>
        <note priority="1">obsolete</note>
        <note category="state" priority="1">obsolete</note>
      </notes>
      <segment state="translated">
        <source>perm.tools.labels</source>
        <target>Étiquettes</target>
      </segment>
    </unit>
    <unit id="fWusD07" name="perm.tools.calculator">
      <notes>
        <note priority="1">obsolete</note>
        <note category="state" priority="1">obsolete</note>
      </notes>
      <segment state="translated">
        <source>perm.tools.calculator</source>
        <target>Calculateur de résistance</target>
      </segment>
    </unit>
    <unit id="ripLPj1" name="perm.tools.footprints">
      <notes>
        <note priority="1">obsolete</note>
        <note category="state" priority="1">obsolete</note>
      </notes>
      <segment state="translated">
        <source>perm.tools.footprints</source>
        <target>Empreintes</target>
      </segment>
    </unit>
    <unit id="1bNm4cw" name="perm.tools.ic_logos">
      <notes>
        <note priority="1">obsolete</note>
        <note category="state" priority="1">obsolete</note>
      </notes>
      <segment state="translated">
        <source>perm.tools.ic_logos</source>
        <target>Logos CI</target>
      </segment>
    </unit>
    <unit id="soh_cnt" name="perm.tools.statistics">
      <notes>
        <note priority="1">obsolete</note>
        <note category="state" priority="1">obsolete</note>
      </notes>
      <segment state="translated">
        <source>perm.tools.statistics</source>
        <target>Statistiques</target>
      </segment>
    </unit>
    <unit id="2r3a5MK" name="perm.edit_permissions">
      <notes>
        <note priority="1">obsolete</note>
        <note category="state" priority="1">obsolete</note>
      </notes>
      <segment state="translated">
        <source>perm.edit_permissions</source>
        <target>Éditer les autorisations</target>
      </segment>
    </unit>
    <unit id="dURrIXD" name="perm.users.edit_user_name">
      <notes>
        <note priority="1">obsolete</note>
        <note category="state" priority="1">obsolete</note>
      </notes>
      <segment state="translated">
        <source>perm.users.edit_user_name</source>
        <target>Modifier le nom d'utilisateur</target>
      </segment>
    </unit>
    <unit id="w4ujxml" name="perm.users.edit_change_group">
      <notes>
        <note priority="1">obsolete</note>
        <note category="state" priority="1">obsolete</note>
      </notes>
      <segment state="translated">
        <source>perm.users.edit_change_group</source>
        <target>Modifier le groupe</target>
      </segment>
    </unit>
    <unit id="BBOEDsQ" name="perm.users.edit_infos">
      <notes>
        <note priority="1">obsolete</note>
        <note category="state" priority="1">obsolete</note>
      </notes>
      <segment state="translated">
        <source>perm.users.edit_infos</source>
        <target>Editer les informations</target>
      </segment>
    </unit>
    <unit id="Q1NDQfs" name="perm.users.edit_permissions">
      <notes>
        <note priority="1">obsolete</note>
        <note category="state" priority="1">obsolete</note>
      </notes>
      <segment state="translated">
        <source>perm.users.edit_permissions</source>
        <target>Modifier les autorisations</target>
      </segment>
    </unit>
    <unit id="d6eo3tF" name="perm.users.set_password">
      <notes>
        <note priority="1">obsolete</note>
        <note category="state" priority="1">obsolete</note>
      </notes>
      <segment state="translated">
        <source>perm.users.set_password</source>
        <target>Définir le mot de passe</target>
      </segment>
    </unit>
    <unit id="tJ6RatH" name="perm.users.change_user_settings">
      <notes>
        <note priority="1">obsolete</note>
        <note category="state" priority="1">obsolete</note>
      </notes>
      <segment state="translated">
        <source>perm.users.change_user_settings</source>
        <target>Changer les paramètres utilisateur</target>
      </segment>
    </unit>
    <unit id="X58DtVF" name="perm.database.see_status">
      <notes>
        <note priority="1">obsolete</note>
        <note category="state" priority="1">obsolete</note>
      </notes>
      <segment state="translated">
        <source>perm.database.see_status</source>
        <target>Afficher l’état</target>
      </segment>
    </unit>
    <unit id="1KSFyeg" name="perm.database.update_db">
      <notes>
        <note priority="1">obsolete</note>
        <note category="state" priority="1">obsolete</note>
      </notes>
      <segment state="translated">
        <source>perm.database.update_db</source>
        <target>Actualiser la base de données</target>
      </segment>
    </unit>
    <unit id="7FNNcYZ" name="perm.database.read_db_settings">
      <notes>
        <note priority="1">obsolete</note>
        <note category="state" priority="1">obsolete</note>
      </notes>
      <segment state="translated">
        <source>perm.database.read_db_settings</source>
        <target>Lecture des paramètres de la base de donnée</target>
      </segment>
    </unit>
    <unit id="ppPTck0" name="perm.database.write_db_settings">
      <notes>
        <note priority="1">obsolete</note>
        <note category="state" priority="1">obsolete</note>
      </notes>
      <segment state="translated">
        <source>perm.database.write_db_settings</source>
        <target>Modifier les paramètres de la base de données</target>
      </segment>
    </unit>
    <unit id="h1iQLeD" name="perm.config.read_config">
      <notes>
        <note priority="1">obsolete</note>
        <note category="state" priority="1">obsolete</note>
      </notes>
      <segment state="translated">
        <source>perm.config.read_config</source>
        <target>Lecture de la configuration</target>
      </segment>
    </unit>
    <unit id="xnOnBUH" name="perm.config.edit_config">
      <notes>
        <note priority="1">obsolete</note>
        <note category="state" priority="1">obsolete</note>
      </notes>
      <segment state="translated">
        <source>perm.config.edit_config</source>
        <target>Modifier la configuration</target>
      </segment>
    </unit>
    <unit id="soLL1gr" name="perm.config.server_info">
      <notes>
        <note priority="1">obsolete</note>
        <note category="state" priority="1">obsolete</note>
      </notes>
      <segment state="translated">
        <source>perm.config.server_info</source>
        <target>Informations sur le serveur</target>
      </segment>
    </unit>
    <unit id="P5OVHh2" name="perm.config.use_debug">
      <notes>
        <note priority="1">obsolete</note>
        <note category="state" priority="1">obsolete</note>
      </notes>
      <segment state="translated">
        <source>perm.config.use_debug</source>
        <target>Utiliser les outils de débogage</target>
      </segment>
    </unit>
    <unit id="WsTnNCU" name="perm.show_logs">
      <notes>
        <note priority="1">obsolete</note>
        <note category="state" priority="1">obsolete</note>
      </notes>
      <segment state="translated">
        <source>perm.show_logs</source>
        <target>Afficher les logs</target>
      </segment>
    </unit>
    <unit id="zvV9XS2" name="perm.delete_logs">
      <notes>
        <note priority="1">obsolete</note>
        <note category="state" priority="1">obsolete</note>
      </notes>
      <segment state="translated">
        <source>perm.delete_logs</source>
        <target>Supprimer les logs</target>
      </segment>
    </unit>
    <unit id="aU9OJs5" name="perm.self.edit_infos">
      <notes>
        <note priority="1">obsolete</note>
        <note category="state" priority="1">obsolete</note>
      </notes>
      <segment state="translated">
        <source>perm.self.edit_infos</source>
        <target>Modifier les informations</target>
      </segment>
    </unit>
    <unit id="tn675bY" name="perm.self.edit_username">
      <notes>
        <note priority="1">obsolete</note>
        <note category="state" priority="1">obsolete</note>
      </notes>
      <segment state="translated">
        <source>perm.self.edit_username</source>
        <target>Modifier le nom d'utilisateur</target>
      </segment>
    </unit>
    <unit id="ON0SOmi" name="perm.self.show_permissions">
      <notes>
        <note priority="1">obsolete</note>
        <note category="state" priority="1">obsolete</note>
      </notes>
      <segment state="translated">
        <source>perm.self.show_permissions</source>
        <target>Voir les autorisations</target>
      </segment>
    </unit>
    <unit id="7pWmKCP" name="perm.self.show_logs">
      <notes>
        <note priority="1">obsolete</note>
        <note category="state" priority="1">obsolete</note>
      </notes>
      <segment state="translated">
        <source>perm.self.show_logs</source>
        <target>Afficher ses propres logs</target>
      </segment>
    </unit>
    <unit id="zgTB8dK" name="perm.self.create_labels">
      <notes>
        <note priority="1">obsolete</note>
        <note category="state" priority="1">obsolete</note>
      </notes>
      <segment state="translated">
        <source>perm.self.create_labels</source>
        <target>Créer des étiquettes</target>
      </segment>
    </unit>
    <unit id="grMFlqb" name="perm.self.edit_options">
      <notes>
        <note priority="1">obsolete</note>
        <note category="state" priority="1">obsolete</note>
      </notes>
      <segment state="translated">
        <source>perm.self.edit_options</source>
        <target>Modifier les options</target>
      </segment>
    </unit>
    <unit id="aWY5kzX" name="perm.self.delete_profiles">
      <notes>
        <note priority="1">obsolete</note>
        <note category="state" priority="1">obsolete</note>
      </notes>
      <segment state="translated">
        <source>perm.self.delete_profiles</source>
        <target>Supprimer les profils</target>
      </segment>
    </unit>
    <unit id="Qh9_teh" name="perm.self.edit_profiles">
      <notes>
        <note priority="1">obsolete</note>
        <note category="state" priority="1">obsolete</note>
      </notes>
      <segment state="translated">
        <source>perm.self.edit_profiles</source>
        <target>Modifier les profils</target>
      </segment>
    </unit>
    <unit id="riADuzS" name="perm.part.tools">
      <notes>
        <note priority="1">obsolete</note>
        <note category="state" priority="1">obsolete</note>
      </notes>
      <segment state="translated">
        <source>perm.part.tools</source>
        <target>Outils</target>
      </segment>
    </unit>
    <unit id="1TJffiQ" name="perm.groups">
      <notes>
        <note priority="1">obsolete</note>
        <note category="state" priority="1">obsolete</note>
      </notes>
      <segment state="translated">
        <source>perm.groups</source>
        <target>Groupes</target>
      </segment>
    </unit>
    <unit id="Ot4Pe7g" name="perm.users">
      <notes>
        <note priority="1">obsolete</note>
        <note category="state" priority="1">obsolete</note>
      </notes>
      <segment state="translated">
        <source>perm.users</source>
        <target>Utilisateurs</target>
      </segment>
    </unit>
    <unit id="hcV.ILa" name="perm.database">
      <notes>
        <note priority="1">obsolete</note>
        <note category="state" priority="1">obsolete</note>
      </notes>
      <segment state="translated">
        <source>perm.database</source>
        <target>Base de données</target>
      </segment>
    </unit>
    <unit id="9XMk.TY" name="perm.config">
      <notes>
        <note priority="1">obsolete</note>
        <note category="state" priority="1">obsolete</note>
      </notes>
      <segment state="translated">
        <source>perm.config</source>
        <target>Configuration</target>
      </segment>
    </unit>
    <unit id="YLLSA2T" name="perm.system">
      <notes>
        <note priority="1">obsolete</note>
        <note category="state" priority="1">obsolete</note>
      </notes>
      <segment state="translated">
        <source>perm.system</source>
        <target>Système</target>
      </segment>
    </unit>
    <unit id="LG3jpJo" name="perm.self">
      <notes>
        <note priority="1">obsolete</note>
        <note category="state" priority="1">obsolete</note>
      </notes>
      <segment state="translated">
        <source>perm.self</source>
        <target>Propre utilisateur</target>
      </segment>
    </unit>
    <unit id="VoHEScr" name="perm.labels">
      <notes>
        <note priority="1">obsolete</note>
        <note category="state" priority="1">obsolete</note>
      </notes>
      <segment state="translated">
        <source>perm.labels</source>
        <target>Étiquettes</target>
      </segment>
    </unit>
    <unit id="zf2PGmg" name="perm.part.category">
      <notes>
        <note priority="1">obsolete</note>
        <note category="state" priority="1">obsolete</note>
      </notes>
      <segment state="translated">
        <source>perm.part.category</source>
        <target>Catégorie</target>
      </segment>
    </unit>
    <unit id="Ngq0_8b" name="perm.part.minamount">
      <notes>
        <note priority="1">obsolete</note>
        <note category="state" priority="1">obsolete</note>
      </notes>
      <segment state="translated">
        <source>perm.part.minamount</source>
        <target>Quantité minimum</target>
      </segment>
    </unit>
    <unit id="vZwyFdD" name="perm.part.footprint">
      <notes>
        <note priority="1">obsolete</note>
        <note category="state" priority="1">obsolete</note>
      </notes>
      <segment state="translated">
        <source>perm.part.footprint</source>
        <target>Empreinte</target>
      </segment>
    </unit>
    <unit id="cdrtuto" name="perm.part.mpn">
      <notes>
        <note priority="1">obsolete</note>
        <note category="state" priority="1">obsolete</note>
      </notes>
      <segment state="translated">
        <source>perm.part.mpn</source>
        <target>MPN</target>
      </segment>
    </unit>
    <unit id="CjAJxQj" name="perm.part.status">
      <notes>
        <note priority="1">obsolete</note>
        <note category="state" priority="1">obsolete</note>
      </notes>
      <segment state="translated">
        <source>perm.part.status</source>
        <target>État de la fabrication</target>
      </segment>
    </unit>
    <unit id="8vcZLOf" name="perm.part.tags">
      <notes>
        <note priority="1">obsolete</note>
        <note category="state" priority="1">obsolete</note>
      </notes>
      <segment state="translated">
        <source>perm.part.tags</source>
        <target>Tags</target>
      </segment>
    </unit>
    <unit id="5PcGRLN" name="perm.part.unit">
      <notes>
        <note priority="1">obsolete</note>
        <note category="state" priority="1">obsolete</note>
      </notes>
      <segment state="translated">
        <source>perm.part.unit</source>
        <target>Unité</target>
      </segment>
    </unit>
    <unit id="64iRHQF" name="perm.part.mass">
      <notes>
        <note priority="1">obsolete</note>
        <note category="state" priority="1">obsolete</note>
      </notes>
      <segment state="translated">
        <source>perm.part.mass</source>
        <target>Poids</target>
      </segment>
    </unit>
    <unit id="IWWN6u0" name="perm.part.lots">
      <notes>
        <note priority="1">obsolete</note>
        <note category="state" priority="1">obsolete</note>
      </notes>
      <segment state="translated">
        <source>perm.part.lots</source>
        <target>Lots de composants</target>
      </segment>
    </unit>
    <unit id="cnJtmGW" name="perm.show_users">
      <notes>
        <note priority="1">obsolete</note>
        <note category="state" priority="1">obsolete</note>
      </notes>
      <segment state="translated">
        <source>perm.show_users</source>
        <target>Afficher le dernier utilisateur ayant apporté des modifications</target>
      </segment>
    </unit>
    <unit id="nThiSBd" name="perm.currencies">
      <notes>
        <note priority="1">obsolete</note>
        <note category="state" priority="1">obsolete</note>
      </notes>
      <segment state="translated">
        <source>perm.currencies</source>
        <target>Devises</target>
      </segment>
    </unit>
    <unit id="Pa4k4ZQ" name="perm.measurement_units">
      <notes>
        <note priority="1">obsolete</note>
        <note category="state" priority="1">obsolete</note>
      </notes>
      <segment state="translated">
        <source>perm.measurement_units</source>
        <target>Unités de mesure</target>
      </segment>
    </unit>
    <unit id="ZrVNh2o" name="user.settings.pw_old.label">
      <notes>
        <note priority="1">obsolete</note>
        <note category="state" priority="1">obsolete</note>
      </notes>
      <segment state="translated">
        <source>user.settings.pw_old.label</source>
        <target>Ancien mot de passe</target>
      </segment>
    </unit>
    <unit id="Ed3ydow" name="pw_reset.submit">
      <notes>
        <note priority="1">obsolete</note>
        <note category="state" priority="1">obsolete</note>
      </notes>
      <segment state="translated">
        <source>pw_reset.submit</source>
        <target>Réinitialiser le mot de passe</target>
      </segment>
    </unit>
    <unit id="E8uyrqE" name="u2f_two_factor">
      <notes>
        <note priority="1">obsolete</note>
        <note category="state" priority="1">obsolete</note>
      </notes>
      <segment state="translated">
        <source>u2f_two_factor</source>
        <target>Clé de sécurité (U2F)</target>
      </segment>
    </unit>
    <unit id="u976KVD" name="google">
      <notes>
        <note priority="1">obsolete</note>
        <note category="state" priority="1">obsolete</note>
      </notes>
      <segment state="translated">
        <source>google</source>
        <target>google</target>
      </segment>
    </unit>
    <unit id="XTe6pUU" name="tfa.provider.google">
      <notes>
        <note priority="1">obsolete</note>
        <note category="state" priority="1">obsolete</note>
      </notes>
      <segment state="translated">
        <source>tfa.provider.google</source>
        <target>Application d'authentification</target>
      </segment>
    </unit>
    <unit id="iGSYnmL" name="Login successful">
      <notes>
        <note priority="1">obsolete</note>
        <note category="state" priority="1">obsolete</note>
      </notes>
      <segment state="translated">
        <source>Login successful</source>
        <target>Connexion réussie</target>
      </segment>
    </unit>
    <unit id="r7Q.Vrm" name="log.type.exception">
      <notes>
        <note priority="1">obsolete</note>
        <note category="state" priority="1">obsolete</note>
      </notes>
      <segment state="translated">
        <source>log.type.exception</source>
        <target>Exception</target>
      </segment>
    </unit>
    <unit id="l5qNskF" name="log.type.user_login">
      <notes>
        <note priority="1">obsolete</note>
        <note category="state" priority="1">obsolete</note>
      </notes>
      <segment state="translated">
        <source>log.type.user_login</source>
        <target>Connexion utilisateur</target>
      </segment>
    </unit>
    <unit id="6suiYvP" name="log.type.user_logout">
      <notes>
        <note priority="1">obsolete</note>
        <note category="state" priority="1">obsolete</note>
      </notes>
      <segment state="translated">
        <source>log.type.user_logout</source>
        <target>Déconnexion de l’utilisateur</target>
      </segment>
    </unit>
    <unit id="Jjl8edA" name="log.type.unknown">
      <notes>
        <note priority="1">obsolete</note>
        <note category="state" priority="1">obsolete</note>
      </notes>
      <segment state="translated">
        <source>log.type.unknown</source>
        <target>Inconnu</target>
      </segment>
    </unit>
    <unit id="n8VtTfW" name="log.type.element_created">
      <notes>
        <note priority="1">obsolete</note>
        <note category="state" priority="1">obsolete</note>
      </notes>
      <segment state="translated">
        <source>log.type.element_created</source>
        <target>Élément créé</target>
      </segment>
    </unit>
    <unit id="O9Iw2cd" name="log.type.element_edited">
      <notes>
        <note priority="1">obsolete</note>
        <note category="state" priority="1">obsolete</note>
      </notes>
      <segment state="translated">
        <source>log.type.element_edited</source>
        <target>Élément modifié</target>
      </segment>
    </unit>
    <unit id="WQkp3yE" name="log.type.element_deleted">
      <notes>
        <note priority="1">obsolete</note>
        <note category="state" priority="1">obsolete</note>
      </notes>
      <segment state="translated">
        <source>log.type.element_deleted</source>
        <target>Élément supprimé</target>
      </segment>
    </unit>
    <unit id="pjRvOZm" name="log.type.database_updated">
      <notes>
        <note priority="1">obsolete</note>
        <note category="state" priority="1">obsolete</note>
      </notes>
      <segment state="translated">
        <source>log.type.database_updated</source>
        <target>Base de données mise à jour</target>
      </segment>
    </unit>
    <unit id="j0QJLb_" name="perm.revert_elements">
      <notes>
        <note category="state" priority="1">obsolete</note>
      </notes>
      <segment state="translated">
        <source>perm.revert_elements</source>
        <target>Restaurer les éléments</target>
      </segment>
    </unit>
    <unit id="xernTe5" name="perm.show_history">
      <notes>
        <note category="state" priority="1">obsolete</note>
      </notes>
      <segment state="translated">
        <source>perm.show_history</source>
        <target>Afficher l'historique</target>
      </segment>
    </unit>
    <unit id="Ay52w3." name="perm.tools.lastActivity">
      <notes>
        <note category="state" priority="1">obsolete</note>
      </notes>
      <segment state="translated">
        <source>perm.tools.lastActivity</source>
        <target>Afficher l'activité récente</target>
      </segment>
    </unit>
    <unit id="m3PTL2e" name="perm.tools.timeTravel">
      <notes>
        <note category="state" priority="1">obsolete</note>
      </notes>
      <segment state="translated">
        <source>perm.tools.timeTravel</source>
        <target>Afficher les anciennes versions des éléments (Time travel)</target>
      </segment>
    </unit>
    <unit id="WjnV7iC" name="tfa_u2f.key_added_successful">
      <notes>
        <note category="state" priority="1">obsolete</note>
      </notes>
      <segment state="translated">
        <source>tfa_u2f.key_added_successful</source>
        <target>Clé de sécurité ajoutée avec succès.</target>
      </segment>
    </unit>
    <unit id="47ienTP" name="Username">
      <notes>
        <note category="state" priority="1">obsolete</note>
      </notes>
      <segment state="translated">
        <source>Username</source>
        <target>Nom d'utilisateur</target>
      </segment>
    </unit>
    <unit id="dVu9PKe" name="log.type.security.google_disabled">
      <notes>
        <note category="state" priority="1">obsolete</note>
      </notes>
      <segment state="translated">
        <source>log.type.security.google_disabled</source>
        <target>Application d'authentification désactivée</target>
      </segment>
    </unit>
    <unit id="HfccXTr" name="log.type.security.u2f_removed">
      <notes>
        <note category="state" priority="1">obsolete</note>
      </notes>
      <segment state="translated">
        <source>log.type.security.u2f_removed</source>
        <target>Clé de sécurité enlevée</target>
      </segment>
    </unit>
    <unit id="zl1WXuM" name="log.type.security.u2f_added">
      <notes>
        <note category="state" priority="1">obsolete</note>
      </notes>
      <segment state="translated">
        <source>log.type.security.u2f_added</source>
        <target>Clé de sécurité ajoutée</target>
      </segment>
    </unit>
    <unit id="9_jzHX6" name="log.type.security.backup_keys_reset">
      <notes>
        <note category="state" priority="1">obsolete</note>
      </notes>
      <segment state="translated">
        <source>log.type.security.backup_keys_reset</source>
        <target>Clés de sauvegarde régénérées</target>
      </segment>
    </unit>
    <unit id="h6zwXNp" name="log.type.security.google_enabled">
      <notes>
        <note category="state" priority="1">obsolete</note>
      </notes>
      <segment state="translated">
        <source>log.type.security.google_enabled</source>
        <target>Application Authenticator activée</target>
      </segment>
    </unit>
    <unit id="XbsoHIr" name="log.type.security.password_changed">
      <notes>
        <note category="state" priority="1">obsolete</note>
      </notes>
      <segment state="translated">
        <source>log.type.security.password_changed</source>
        <target>Mot de passe modifié</target>
      </segment>
    </unit>
    <unit id="2q0_b3P" name="log.type.security.trusted_device_reset">
      <notes>
        <note category="state" priority="1">obsolete</note>
      </notes>
      <segment state="translated">
        <source>log.type.security.trusted_device_reset</source>
        <target>Appareils de confiance réinitialisés</target>
      </segment>
    </unit>
    <unit id="n8flY2e" name="log.type.collection_element_deleted">
      <notes>
        <note category="state" priority="1">obsolete</note>
      </notes>
      <segment state="translated">
        <source>log.type.collection_element_deleted</source>
        <target>Élément de collecte supprimé</target>
      </segment>
    </unit>
    <unit id="yNm8PCN" name="log.type.security.password_reset">
      <notes>
        <note category="state" priority="1">obsolete</note>
      </notes>
      <segment state="translated">
        <source>log.type.security.password_reset</source>
        <target>Réinitialisation du mot de passe</target>
      </segment>
    </unit>
    <unit id="CsjgnTI" name="log.type.security.2fa_admin_reset">
      <notes>
        <note category="state" priority="1">obsolete</note>
      </notes>
      <segment state="translated">
        <source>log.type.security.2fa_admin_reset</source>
        <target>Réinitialisation à deux facteurs par l'administrateur</target>
      </segment>
    </unit>
    <unit id="bJ.EAvM" name="log.type.user_not_allowed">
      <notes>
        <note category="state" priority="1">obsolete</note>
      </notes>
      <segment state="translated">
        <source>log.type.user_not_allowed</source>
        <target>Tentative d'accès non autorisé</target>
      </segment>
    </unit>
    <unit id="Z28oTau" name="log.database_updated.success">
      <notes>
        <note category="state" priority="1">obsolete</note>
      </notes>
      <segment state="translated">
        <source>log.database_updated.success</source>
        <target>Succès</target>
      </segment>
    </unit>
    <unit id="8jpgdV8" name="label_options.barcode_type.2D">
      <notes>
        <note category="state" priority="1">obsolete</note>
      </notes>
      <segment state="translated">
        <source>label_options.barcode_type.2D</source>
        <target>2D</target>
      </segment>
    </unit>
    <unit id="O7.UnHb" name="label_options.barcode_type.1D">
      <notes>
        <note category="state" priority="1">obsolete</note>
      </notes>
      <segment state="translated">
        <source>label_options.barcode_type.1D</source>
        <target>1D</target>
      </segment>
    </unit>
    <unit id="QMdRP48" name="perm.part.parameters">
      <notes>
        <note category="state" priority="1">obsolete</note>
      </notes>
      <segment state="translated">
        <source>perm.part.parameters</source>
        <target>Caractéristiques</target>
      </segment>
    </unit>
    <unit id="_a9gfQw" name="perm.attachment_show_private">
      <notes>
        <note category="state" priority="1">obsolete</note>
      </notes>
      <segment state="translated">
        <source>perm.attachment_show_private</source>
        <target>Voir les pièces jointes privées</target>
      </segment>
    </unit>
    <unit id="fcUq9AR" name="perm.tools.label_scanner">
      <notes>
        <note category="state" priority="1">obsolete</note>
      </notes>
      <segment state="translated">
        <source>perm.tools.label_scanner</source>
        <target>Lecteur d'étiquettes</target>
      </segment>
    </unit>
    <unit id="QSODEfC" name="perm.self.read_profiles">
      <notes>
        <note category="state" priority="1">obsolete</note>
      </notes>
      <segment state="translated">
        <source>perm.self.read_profiles</source>
        <target>Lire les profils</target>
      </segment>
    </unit>
    <unit id="9ItKgrD" name="perm.self.create_profiles">
      <notes>
        <note category="state" priority="1">obsolete</note>
      </notes>
      <segment state="translated">
        <source>perm.self.create_profiles</source>
        <target>Créer des profils</target>
      </segment>
    </unit>
    <unit id="j6yqWSf" name="perm.labels.use_twig">
      <notes>
        <note category="state" priority="1">obsolete</note>
      </notes>
      <segment state="translated">
        <source>perm.labels.use_twig</source>
        <target>Utiliser le mode twig</target>
      </segment>
    </unit>
    <unit id="f_MQ1uL" name="label_profile.showInDropdown">
      <segment state="translated">
        <source>label_profile.showInDropdown</source>
        <target>Afficher en sélection rapide</target>
      </segment>
    </unit>
    <unit id="qrHwUh3" name="group.edit.enforce_2fa">
      <segment state="translated">
        <source>group.edit.enforce_2fa</source>
        <target>Imposer l'authentification à deux facteurs (2FA)</target>
      </segment>
    </unit>
    <unit id="btZApXD" name="group.edit.enforce_2fa.help">
      <segment state="translated">
        <source>group.edit.enforce_2fa.help</source>
        <target>Si cette option est activée, chaque membre direct de ce groupe doit configurer au moins un deuxième facteur d'authentification. Recommandé pour les groupes administratifs ayant beaucoup de permissions.</target>
      </segment>
    </unit>
    <unit id="i7QKlzx" name="selectpicker.empty">
      <segment state="translated">
        <source>selectpicker.empty</source>
        <target>Rien n'est sélectionné</target>
      </segment>
    </unit>
    <unit id="TPI_1p0" name="selectpicker.nothing_selected">
      <segment state="translated">
        <source>selectpicker.nothing_selected</source>
        <target>Rien n'est sélectionné</target>
      </segment>
    </unit>
    <unit id="D6I2Q6C" name="entity.delete.must_not_contain_parts">
      <segment state="translated">
        <source>entity.delete.must_not_contain_parts</source>
        <target>L'élement contient encore des parties ! Vous devez déplacer les parties pour pouvoir supprimer cet élément.</target>
      </segment>
    </unit>
    <unit id="hu8Y98Q" name="entity.delete.must_not_contain_attachments">
      <segment state="translated">
        <source>entity.delete.must_not_contain_attachments</source>
        <target>Le type de pièce jointe contient toujours des pièces jointes. Changez leur type, pour pouvoir supprimer ce type de pièce jointe.</target>
      </segment>
    </unit>
    <unit id="OewVQB8" name="entity.delete.must_not_contain_prices">
      <segment state="translated">
        <source>entity.delete.must_not_contain_prices</source>
        <target>La devise contient encore des prix. Vous devez changer leur devise pour pouvoir supprimer cet élément.</target>
      </segment>
    </unit>
    <unit id="L93n2S_" name="entity.delete.must_not_contain_users">
      <segment state="translated">
        <source>entity.delete.must_not_contain_users</source>
        <target>Des utilisateurs utilisent toujours ce groupe ! Changez les de groupe pour pouvoir supprimer ce groupe.</target>
      </segment>
    </unit>
    <unit id="72lMzIQ" name="part.table.edit">
      <segment state="translated">
        <source>part.table.edit</source>
        <target>Modifier</target>
      </segment>
    </unit>
    <unit id="AGwzXa0" name="part.table.edit.title">
      <segment state="translated">
        <source>part.table.edit.title</source>
        <target>Modifier composant</target>
      </segment>
    </unit>
    <unit id="uAVyHXQ" name="part_list.action.action.title">
      <segment state="translated">
        <source>part_list.action.action.title</source>
        <target>Sélectionnez une action</target>
      </segment>
    </unit>
    <unit id="bAPfHqL" name="part_list.action.action.group.favorite">
      <segment state="translated">
        <source>part_list.action.action.group.favorite</source>
        <target>Statut favori</target>
      </segment>
    </unit>
    <unit id="P5wWUv3" name="part_list.action.action.favorite">
      <segment state="translated">
        <source>part_list.action.action.favorite</source>
        <target>Favorable</target>
      </segment>
    </unit>
    <unit id="sfOQX5T" name="part_list.action.action.unfavorite">
      <segment state="translated">
        <source>part_list.action.action.unfavorite</source>
        <target>Défavorable</target>
      </segment>
    </unit>
    <unit id="xJa8HMi" name="part_list.action.action.group.change_field">
      <segment state="translated">
        <source>part_list.action.action.group.change_field</source>
        <target>Modifier le champ</target>
      </segment>
    </unit>
    <unit id="vzWZTcS" name="part_list.action.action.change_category">
      <segment state="translated">
        <source>part_list.action.action.change_category</source>
        <target>Modifier la catégorie</target>
      </segment>
    </unit>
    <unit id="o0usAp." name="part_list.action.action.change_footprint">
      <segment state="translated">
        <source>part_list.action.action.change_footprint</source>
        <target>Modifier l'empreinte</target>
      </segment>
    </unit>
    <unit id="5KmoqAw" name="part_list.action.action.change_manufacturer">
      <segment state="translated">
        <source>part_list.action.action.change_manufacturer</source>
        <target>Modifier le fabricant</target>
      </segment>
    </unit>
    <unit id="3i7xim8" name="part_list.action.action.change_unit">
      <segment state="translated">
        <source>part_list.action.action.change_unit</source>
        <target>Modifier l'unité</target>
      </segment>
    </unit>
    <unit id="CjaC2GZ" name="part_list.action.action.delete">
      <segment state="translated">
        <source>part_list.action.action.delete</source>
        <target>Supprimer</target>
      </segment>
    </unit>
    <unit id="TdvpOc5" name="part_list.action.submit">
      <segment state="translated">
        <source>part_list.action.submit</source>
        <target>Soumettre</target>
      </segment>
    </unit>
    <unit id="qKDo_nI" name="part_list.action.part_count">
      <segment state="translated">
        <source>part_list.action.part_count</source>
        <target>%count% composants sélectionnés !</target>
      </segment>
    </unit>
    <unit id="ssOogP5" name="company.edit.quick.website">
      <segment state="translated">
        <source>company.edit.quick.website</source>
        <target>Ouvrir le site web</target>
      </segment>
    </unit>
    <unit id="5hU5mZK" name="company.edit.quick.email">
      <segment state="translated">
        <source>company.edit.quick.email</source>
        <target>Envoyer un e-mail</target>
      </segment>
    </unit>
    <unit id="cVAsYfX" name="company.edit.quick.phone">
      <segment state="translated">
        <source>company.edit.quick.phone</source>
        <target>Téléphoner</target>
      </segment>
    </unit>
    <unit id="6YTFx7Y" name="company.edit.quick.fax">
      <segment state="translated">
        <source>company.edit.quick.fax</source>
        <target>Envoyer une télécopie</target>
      </segment>
    </unit>
    <unit id="PKJDzwq" name="company.fax_number.placeholder">
      <segment state="translated">
        <source>company.fax_number.placeholder</source>
        <target>ex. +33 12 34 56 78 90</target>
      </segment>
    </unit>
    <unit id="tB_XJLr" name="part.edit.save_and_clone">
      <segment state="translated">
        <source>part.edit.save_and_clone</source>
        <target>Sauvegarder et dupliquer</target>
      </segment>
    </unit>
    <unit id="zpqGCO8" name="validator.file_ext_not_allowed">
      <segment state="translated">
        <source>validator.file_ext_not_allowed</source>
        <target>L'extension de fichier n'est pas autorisée pour ce type de pièce jointe.</target>
      </segment>
    </unit>
    <unit id="Wqa3lsL" name="tools.reel_calc.title">
      <segment state="translated">
        <source>tools.reel_calc.title</source>
        <target>Calculateur de bobines CMS</target>
      </segment>
    </unit>
    <unit id="mdO7lU4" name="tools.reel_calc.inner_dia">
      <segment state="translated">
        <source>tools.reel_calc.inner_dia</source>
        <target>Diamètre intérieur</target>
      </segment>
    </unit>
    <unit id="y9vRCcc" name="tools.reel_calc.outer_dia">
      <segment state="translated">
        <source>tools.reel_calc.outer_dia</source>
        <target>Diamètre extérieur</target>
      </segment>
    </unit>
    <unit id="BjeRVFq" name="tools.reel_calc.tape_thick">
      <segment state="translated">
        <source>tools.reel_calc.tape_thick</source>
        <target>Épaisseur du ruban</target>
      </segment>
    </unit>
    <unit id="ip4Wa3T" name="tools.reel_calc.part_distance">
      <segment state="translated">
        <source>tools.reel_calc.part_distance</source>
        <target>Distance entre les composants</target>
      </segment>
    </unit>
    <unit id="Ysn3sXm" name="tools.reel_calc.update">
      <segment state="translated">
        <source>tools.reel_calc.update</source>
        <target>Actualiser</target>
      </segment>
    </unit>
    <unit id="epp3lk7" name="tools.reel_calc.parts_per_meter">
      <segment state="translated">
        <source>tools.reel_calc.parts_per_meter</source>
        <target>Composants par mètre</target>
      </segment>
    </unit>
    <unit id="3R0ANJW" name="tools.reel_calc.result_length">
      <segment state="translated">
        <source>tools.reel_calc.result_length</source>
        <target>Longueur de la bande</target>
      </segment>
    </unit>
    <unit id="SvtCM.I" name="tools.reel_calc.result_amount">
      <segment state="translated">
        <source>tools.reel_calc.result_amount</source>
        <target>Nbre approximatif de composants</target>
      </segment>
    </unit>
    <unit id="wwAQjbO" name="tools.reel_calc.outer_greater_inner_error">
      <segment state="translated">
        <source>tools.reel_calc.outer_greater_inner_error</source>
        <target>Erreur : Le diamètre extérieur doit être supérieur au diamètre intérieur !</target>
      </segment>
    </unit>
    <unit id="t3mMhMS" name="tools.reel_calc.missing_values.error">
      <segment state="translated">
        <source>tools.reel_calc.missing_values.error</source>
        <target>Veuillez remplir toutes les valeurs !</target>
      </segment>
    </unit>
    <unit id="k.OEkUU" name="tools.reel_calc.load_preset">
      <segment state="translated">
        <source>tools.reel_calc.load_preset</source>
        <target>Charger la présélection</target>
      </segment>
    </unit>
    <unit id="xIL4yg1" name="tools.reel_calc.explanation">
      <segment state="translated">
        <source>tools.reel_calc.explanation</source>
        <target>Ce calculateur vous donne une estimation du nombre de pièces qui restent sur une bobine de CMS. Mesurez les dimensions notées sur la bobine (ou utilisez certains des préréglages) et cliquez sur "Actualiser" pour obtenir un résultat.</target>
      </segment>
    </unit>
    <unit id="E1xAigo" name="perm.tools.reel_calculator">
      <segment state="translated">
        <source>perm.tools.reel_calculator</source>
        <target>Calculateur de bobines CMS</target>
      </segment>
    </unit>
    <unit id="Q_6JPEr" name="tree.tools.tools.reel_calculator">
      <segment state="translated">
        <source>tree.tools.tools.reel_calculator</source>
        <target>Calculateur de bobines CMS</target>
      </segment>
    </unit>
    <unit id="1HcqCmo" name="currency.edit.update_rate">
      <segment>
        <source>currency.edit.update_rate</source>
        <target>Taux de rafraîchissement</target>
      </segment>
    </unit>
    <unit id="jSf6Wmz" name="currency.edit.exchange_rate_update.unsupported_currency">
      <segment>
        <source>currency.edit.exchange_rate_update.unsupported_currency</source>
        <target>Devise non prise en charge</target>
      </segment>
    </unit>
    <unit id="D481NZD" name="currency.edit.exchange_rate_update.generic_error">
      <segment>
        <source>currency.edit.exchange_rate_update.generic_error</source>
        <target>Erreur générique</target>
      </segment>
    </unit>
    <unit id="E_M7mZ5" name="currency.edit.exchange_rate_updated.success">
      <segment>
        <source>currency.edit.exchange_rate_updated.success</source>
        <target>Succès</target>
      </segment>
    </unit>
    <unit id="nfBdkzp" name="homepage.forum.text">
      <segment>
        <source>homepage.forum.text</source>
        <target>Si vous avez des questions à propos de Part-DB , rendez vous sur &lt;a href="%href%" class="link-external" target="_blank"&gt;Github&lt;/a&gt;</target>
      </segment>
    </unit>
  </file>
</xliff><|MERGE_RESOLUTION|>--- conflicted
+++ resolved
@@ -1455,8 +1455,6 @@
         <target>Forum</target>
       </segment>
     </unit>
-<<<<<<< HEAD
-=======
     <unit id="jOOAjnK" name="homepage.last_activity">
       <notes>
         <note category="file-source" priority="1">Part-DB1\templates\homepage.html.twig:45</note>
@@ -1468,7 +1466,6 @@
         <target>Activité récente</target>
       </segment>
     </unit>
->>>>>>> 4a158db6
     <unit id="bqeaYn7" name="label_generator.title">
       <notes>
         <note category="file-source" priority="1">Part-DB1\templates\LabelSystem\dialog.html.twig:3</note>
