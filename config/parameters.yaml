# Here you can configure the global behavior of Part-DB

parameters:

  ######################################################################################################################
  # Common
  ######################################################################################################################
<<<<<<< HEAD

  # This is used as workaround for places where we can not access the settings directly (like the 2FA application names)
  partdb.title: '%env(string:settings:customization:instanceName)%'  # The title shown inside of Part-DB (e.g. in the navbar and on homepage)
  partdb.locale_menu: ['en', 'de', 'it', 'fr', 'ru', 'ja', 'cs', 'da', 'zh']    # The languages that are shown in user drop down menu
=======
  partdb.locale: '%env(string:DEFAULT_LANG)%'                 # The default language to use serverwide
  partdb.timezone: '%env(string:DEFAULT_TIMEZONE)%'           # The default timezone
  partdb.title: '%env(trim:string:INSTANCE_NAME)%'            # The title shown inside of Part-DB (e.g. in the navbar and on homepage)
  partdb.banner: '%env(trim:string:BANNER)%'                  # The info text shown in the homepage, if empty config/banner.md is used
  partdb.default_currency: '%env(string:BASE_CURRENCY)%'      # The currency that is used inside the DB (and is assumed when no currency is set). This can not be changed later, so be sure to set it the currency used in your country
  partdb.global_theme: ''                                     # The theme to use globally (see public/build/themes/ for choices, use name without .css). Set to '' for default bootstrap theme
  partdb.locale_menu: ['en', 'de', 'it', 'fr', 'ru', 'ja', 'cs', 'da', 'zh', 'pl']    # The languages that are shown in user drop down menu
  partdb.enforce_change_comments_for: '%env(csv:ENFORCE_CHANGE_COMMENTS_FOR)%' # The actions for which a change comment is required (e.g. "part_edit", "part_create", etc.). If this is empty, change comments are not required at all.
>>>>>>> 0f423829

  partdb.default_uri: '%env(string:DEFAULT_URI)%'             # The default URI to use for the Part-DB instance (e.g. https://part-db.example.com/). This is used for generating links in emails

  partdb.db.emulate_natural_sort: '%env(bool:DATABASE_EMULATE_NATURAL_SORT)%' # If this is set to true, natural sorting is emulated on platforms that do not support it natively. This can be slow on large datasets.

  ######################################################################################################################
  # Users and Privacy
  ######################################################################################################################
  partdb.gdpr_compliance: true                                  # If this option is activated, IP addresses are anonymized to be GDPR compliant
  partdb.users.email_pw_reset: '%env(bool:ALLOW_EMAIL_PW_RESET)%' # Config if users are able, to reset their password by email. By default this enabled, when a mail server is configured.

  ######################################################################################################################
  # Mail settings
  ######################################################################################################################
  partdb.mail.sender_email: '%env(string:EMAIL_SENDER_EMAIL)%'         # The email address from which all emails are sent from
  partdb.mail.sender_name: '%env(string:EMAIL_SENDER_NAME)%'           # The name that will be used for all mails sent by Part-DB

  ######################################################################################################################
  # Attachments and files
  ######################################################################################################################
  partdb.attachments.dir.media: 'public/media/'                                   # The folder where uploaded attachment files are saved (must be in public folder)
  partdb.attachments.dir.secure: 'uploads/'                                       # The folder where secured attachment files are saved (must not be in public/)

  ######################################################################################################################
  # Error pages
  ######################################################################################################################
  partdb.error_pages.admin_email: '%env(trim:string:ERROR_PAGE_ADMIN_EMAIL)%'     # You can set an email address here, which is shown on an error page, how to contact an administrator
  partdb.error_pages.show_help: '%env(trim:string:ERROR_PAGE_SHOW_HELP)%'         # If this is set to true, solutions to common problems are shown on error pages. Disable this, if you do not want your users to see them...

  ######################################################################################################################
  # SAML
  ######################################################################################################################
  partdb.saml.enabled: '%env(bool:SAML_ENABLED)%'              # If this is set to true, SAML authentication is enabled


  ######################################################################################################################
  # Miscellaneous
  ######################################################################################################################
  partdb.demo_mode: '%env(bool:DEMO_MODE)%'                   # If set to true, all potentially dangerous things are disabled (like changing passwords of the own user)

  # Set the themes from which the user can choose from in the settings.
  # Themes commented here by default, are not really usable, because of display problems. Enable them at your own risk!
  partdb.available_themes:
    - bootstrap
    - cerulean
    - cosmo
    - cyborg
    - darkly
    - flatly
    - journal
    - litera
    - lumen
    - lux
    #- materia
    - minty
    #- morph
    #- pulse
    #- quartz
    - sandstone
    - simplex
    - sketchy
    - slate
    - solar
    - spacelab
    - superhero
    - united
    #- vapor
    - yeti
    - zephyr


  ######################################################################################################################
  # Env default values
  ######################################################################################################################

  env(REDIRECT_TO_HTTPS): 0

  env(ERROR_PAGE_ADMIN_EMAIL): ''
  env(ERROR_PAGE_SHOW_HELP): 1

  env(DEMO_MODE): 0
  env(BANNER): ''


  env(EMAIL_SENDER_EMAIL): 'noreply@partdb.changeme'
  env(EMAIL_SENDER_NAME): 'Part-DB Mailer'
  env(ALLOW_EMAIL_PW_RESET): 0

  env(TRUSTED_PROXIES): '127.0.0.1' #By default trust only our own server
  env(TRUSTED_HOSTS): '' # Trust all host names by default

  env(DEFAULT_URI): 'https://partdb.changeme.invalid/'

  env(SAML_ROLE_MAPPING): '{}'

  env(DATABASE_EMULATE_NATURAL_SORT): 0<|MERGE_RESOLUTION|>--- conflicted
+++ resolved
@@ -5,21 +5,10 @@
   ######################################################################################################################
   # Common
   ######################################################################################################################
-<<<<<<< HEAD
 
   # This is used as workaround for places where we can not access the settings directly (like the 2FA application names)
   partdb.title: '%env(string:settings:customization:instanceName)%'  # The title shown inside of Part-DB (e.g. in the navbar and on homepage)
-  partdb.locale_menu: ['en', 'de', 'it', 'fr', 'ru', 'ja', 'cs', 'da', 'zh']    # The languages that are shown in user drop down menu
-=======
-  partdb.locale: '%env(string:DEFAULT_LANG)%'                 # The default language to use serverwide
-  partdb.timezone: '%env(string:DEFAULT_TIMEZONE)%'           # The default timezone
-  partdb.title: '%env(trim:string:INSTANCE_NAME)%'            # The title shown inside of Part-DB (e.g. in the navbar and on homepage)
-  partdb.banner: '%env(trim:string:BANNER)%'                  # The info text shown in the homepage, if empty config/banner.md is used
-  partdb.default_currency: '%env(string:BASE_CURRENCY)%'      # The currency that is used inside the DB (and is assumed when no currency is set). This can not be changed later, so be sure to set it the currency used in your country
-  partdb.global_theme: ''                                     # The theme to use globally (see public/build/themes/ for choices, use name without .css). Set to '' for default bootstrap theme
   partdb.locale_menu: ['en', 'de', 'it', 'fr', 'ru', 'ja', 'cs', 'da', 'zh', 'pl']    # The languages that are shown in user drop down menu
-  partdb.enforce_change_comments_for: '%env(csv:ENFORCE_CHANGE_COMMENTS_FOR)%' # The actions for which a change comment is required (e.g. "part_edit", "part_create", etc.). If this is empty, change comments are not required at all.
->>>>>>> 0f423829
 
   partdb.default_uri: '%env(string:DEFAULT_URI)%'             # The default URI to use for the Part-DB instance (e.g. https://part-db.example.com/). This is used for generating links in emails
 
